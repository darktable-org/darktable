/*
    This file is part of darktable,
    Copyright (C) 2009-2020 darktable developers.

    darktable is free software: you can redistribute it and/or modify
    it under the terms of the GNU General Public License as published by
    the Free Software Foundation, either version 3 of the License, or
    (at your option) any later version.

    darktable is distributed in the hope that it will be useful,
    but WITHOUT ANY WARRANTY; without even the implied warranty of
    MERCHANTABILITY or FITNESS FOR A PARTICULAR PURPOSE.  See the
    GNU General Public License for more details.

    You should have received a copy of the GNU General Public License
    along with darktable.  If not, see <http://www.gnu.org/licenses/>.
*/

#pragma once

#include <cairo.h>
#include <glib.h>
#include <inttypes.h>
#include <stdint.h>

#include "common/darktable.h"
#include "common/dtpthread.h"
#include "common/image.h"
#include "control/settings.h"
#include "develop/imageop.h"

struct dt_iop_module_t;

typedef struct dt_dev_history_item_t
{
  struct dt_iop_module_t *module; // pointer to image operation module
  int32_t enabled;                // switched respective module on/off
  dt_iop_params_t *params;        // parameters for this operation
  struct dt_develop_blend_params_t *blend_params;
  char op_name[20];
  int iop_order;
  int multi_priority;
  char multi_name[128];
  GList *forms; // snapshot of dt_develop_t->forms
  int num; // num of history on database
  int32_t focus_hash;             // used to determine whether or not to start a new item or to merge down
} dt_dev_history_item_t;

typedef enum dt_dev_overexposed_colorscheme_t
{
  DT_DEV_OVEREXPOSED_BLACKWHITE = 0,
  DT_DEV_OVEREXPOSED_REDBLUE = 1,
  DT_DEV_OVEREXPOSED_PURPLEGREEN = 2
} dt_dev_overexposed_colorscheme_t;

typedef enum dt_dev_overlay_colors_t
{
  DT_DEV_OVERLAY_GRAY = 0,
  DT_DEV_OVERLAY_RED = 1,
  DT_DEV_OVERLAY_GREEN = 2,
  DT_DEV_OVERLAY_YELLOW = 3,
  DT_DEV_OVERLAY_CYAN = 4,
  DT_DEV_OVERLAY_MAGENTA = 5
} dt_dev_overlay_colors_t;

typedef enum dt_dev_rawoverexposed_mode_t {
  DT_DEV_RAWOVEREXPOSED_MODE_MARK_CFA = 0,
  DT_DEV_RAWOVEREXPOSED_MODE_MARK_SOLID = 1,
  DT_DEV_RAWOVEREXPOSED_MODE_FALSECOLOR = 2,
} dt_dev_rawoverexposed_mode_t;

typedef enum dt_dev_rawoverexposed_colorscheme_t {
  DT_DEV_RAWOVEREXPOSED_RED = 0,
  DT_DEV_RAWOVEREXPOSED_GREEN = 1,
  DT_DEV_RAWOVEREXPOSED_BLUE = 2,
  DT_DEV_RAWOVEREXPOSED_BLACK = 3
} dt_dev_rawoverexposed_colorscheme_t;

typedef enum dt_dev_transform_direction_t
{
  DT_DEV_TRANSFORM_DIR_ALL = 0,
  DT_DEV_TRANSFORM_DIR_FORW_INCL = 1,
  DT_DEV_TRANSFORM_DIR_FORW_EXCL = 2,
  DT_DEV_TRANSFORM_DIR_BACK_INCL = 3,
  DT_DEV_TRANSFORM_DIR_BACK_EXCL = 4
} dt_dev_transform_direction_t;

typedef enum dt_dev_pixelpipe_status_t
{
  DT_DEV_PIXELPIPE_DIRTY = 0,   // history stack changed or image new
  DT_DEV_PIXELPIPE_RUNNING = 1, // pixelpipe is running
  DT_DEV_PIXELPIPE_VALID = 2,   // pixelpipe has finished; valid result
  DT_DEV_PIXELPIPE_INVALID = 3  // pixelpipe has finished; invalid result
} dt_dev_pixelpipe_status_t;

typedef enum dt_dev_pixelpipe_display_mask_t
{
  DT_DEV_PIXELPIPE_DISPLAY_NONE = 0,
  DT_DEV_PIXELPIPE_DISPLAY_MASK = 1 << 0,
  DT_DEV_PIXELPIPE_DISPLAY_CHANNEL = 1 << 1,
  DT_DEV_PIXELPIPE_DISPLAY_OUTPUT = 1 << 2,
  DT_DEV_PIXELPIPE_DISPLAY_L = 1 << 3,
  DT_DEV_PIXELPIPE_DISPLAY_a = 2 << 3,
  DT_DEV_PIXELPIPE_DISPLAY_b = 3 << 3,
  DT_DEV_PIXELPIPE_DISPLAY_R = 4 << 3,
  DT_DEV_PIXELPIPE_DISPLAY_G = 5 << 3,
  DT_DEV_PIXELPIPE_DISPLAY_B = 6 << 3,
  DT_DEV_PIXELPIPE_DISPLAY_GRAY = 7 << 3,
  DT_DEV_PIXELPIPE_DISPLAY_LCH_C = 8 << 3,
  DT_DEV_PIXELPIPE_DISPLAY_LCH_h = 9 << 3,
  DT_DEV_PIXELPIPE_DISPLAY_HSL_H = 10 << 3,
  DT_DEV_PIXELPIPE_DISPLAY_HSL_S = 11 << 3,
  DT_DEV_PIXELPIPE_DISPLAY_HSL_l = 12 << 3,
<<<<<<< HEAD
  DT_DEV_PIXELPIPE_DISPLAY_PASSTHRU = 13 << 3, //show module's output without processing by later iops
=======
  DT_DEV_PIXELPIPE_DISPLAY_PASSTHRU = 13 << 3,  //show module's output without processing by later iops
>>>>>>> e31529f6
  DT_DEV_PIXELPIPE_DISPLAY_ANY = 0xff << 2,
  DT_DEV_PIXELPIPE_DISPLAY_STICKY = 1 << 16
} dt_dev_pixelpipe_display_mask_t;


typedef enum dt_clipping_preview_mode_t
{
  DT_CLIPPING_PREVIEW_GAMUT = 0,
  DT_CLIPPING_PREVIEW_ANYRGB = 1,
  DT_CLIPPING_PREVIEW_LUMINANCE = 2,
  DT_CLIPPING_PREVIEW_SATURATION = 3
} dt_clipping_preview_mode_t;

typedef struct dt_dev_proxy_exposure_t
{
  struct dt_iop_module_t *module;
  void (*set_exposure)(struct dt_iop_module_t *exp, const float exposure);
  float (*get_exposure)(struct dt_iop_module_t *exp);
  void (*set_black)(struct dt_iop_module_t *exp, const float black);
  float (*get_black)(struct dt_iop_module_t *exp);
} dt_dev_proxy_exposure_t;

struct dt_dev_pixelpipe_t;
typedef struct dt_develop_t
{
  int32_t gui_attached; // != 0 if the gui should be notified of changes in hist stack and modules should be
                        // gui_init'ed.
  int32_t gui_leaving;  // set if everything is scheduled to shut down.
  int32_t gui_synch;    // set by the render threads if gui_update should be called in the modules.
  int32_t focus_hash;   // determines whether to start a new history item or to merge down.
  gboolean preview_loading, preview2_loading, image_loading, history_updating, image_force_reload, first_load;
  gboolean preview_input_changed, preview2_input_changed;

  dt_dev_pixelpipe_status_t image_status, preview_status, preview2_status;
  int32_t image_invalid_cnt;
  uint32_t timestamp;
  uint32_t average_delay;
  uint32_t preview_average_delay;
  uint32_t preview2_average_delay;
  struct dt_iop_module_t *gui_module; // this module claims gui expose/event callbacks.
  float preview_downsampling;         // < 1.0: optionally downsample preview

  // width, height: dimensions of window
  int32_t width, height;

  // image processing pipeline with caching
  struct dt_dev_pixelpipe_t *pipe, *preview_pipe, *preview2_pipe;
  dt_pthread_mutex_t pipe_mutex, preview_pipe_mutex,
      preview2_pipe_mutex; // these are locked while the pipes are still in use

  // image under consideration, which
  // is copied each time an image is changed. this means we have some information
  // always cached (might be out of sync, so stars are not reliable), but for the iops
  // it's quite a convenience to access trivial stuff which is constant anyways without
  // calling into the cache explicitly. this should never be accessed directly, but
  // by the iop through the copy their respective pixelpipe holds, for thread-safety.
  dt_image_t image_storage;

  // history stack
  dt_pthread_mutex_t history_mutex;
  int32_t history_end;
  GList *history;

  // operations pipeline
  int32_t iop_instance;
  GList *iop;
  // iop's to be deleted
  GList *alliop;

  // iop order
  int iop_order_version;
  GList *iop_order_list;

  // profiles info
  GList *allprofile_info;

  // histogram for display.
  uint32_t *histogram_pre_tonecurve, *histogram_pre_levels;
  uint32_t histogram_pre_tonecurve_max, histogram_pre_levels_max;

  // list of forms iop can use for masks or whatever
  GList *forms;
  struct dt_masks_form_t *form_visible;
  struct dt_masks_form_gui_t *form_gui;
  // all forms to be linked here for cleanup:
  GList *allforms;

  //full preview stuff
  int full_preview;
  int full_preview_last_zoom, full_preview_last_closeup;
  float full_preview_last_zoom_x, full_preview_last_zoom_y;
  struct dt_iop_module_t *full_preview_last_module;
  int full_preview_masks_state;

  // darkroom border size
  int32_t border_size;
  int32_t orig_width, orig_height;

  /* proxy for communication between plugins and develop/darkroom */
  struct
  {
    // list of exposure iop instances, with plugin hooks, used by histogram dragging functions
    // each element is dt_dev_proxy_exposure_t
    GList *exposure;

    // modulegroups plugin hooks
    struct
    {
      struct dt_lib_module_t *module;
      /* switch module group */
      void (*set)(struct dt_lib_module_t *self, uint32_t group);
      /* get current module group */
      uint32_t (*get)(struct dt_lib_module_t *self);
      /* test if iop group flags matches modulegroup */
      gboolean (*test)(struct dt_lib_module_t *self, uint32_t group, struct dt_iop_module_t *module);
      /* switch to modulegroup */
      void (*switch_group)(struct dt_lib_module_t *self, struct dt_iop_module_t *module);
      /* update modulegroup visibility */
      void (*update_visibility)(struct dt_lib_module_t *self);
      /* set focus to the search module text box */
      void (*search_text_focus)(struct dt_lib_module_t *self);
      /* test if module is preset in one of the current groups */
      gboolean (*test_visible)(struct dt_lib_module_t *self, gchar *module);
    } modulegroups;

    // snapshots plugin hooks
    struct
    {
      // this flag is set by snapshot plugin to signal that expose of darkroom
      // should store cairo surface as snapshot to disk using filename.
      gboolean request;
      const gchar *filename;
    } snapshot;

    // masks plugin hooks
    struct
    {
      struct dt_lib_module_t *module;
      /* treview list refresh */
      void (*list_change)(struct dt_lib_module_t *self);
      void (*list_remove)(struct dt_lib_module_t *self, int formid, int parentid);
      void (*list_update)(struct dt_lib_module_t *self);
      /* selected forms change */
      void (*selection_change)(struct dt_lib_module_t *self, int selectid, int throw_event);
    } masks;

  } proxy;

  // for the overexposure indicator
  struct
  {
    guint timeout;
    GtkWidget *floating_window, *button; // yes, having gtk stuff in here is ugly. live with it.

    gboolean enabled;
    dt_dev_overexposed_colorscheme_t colorscheme;
    float lower;
    float upper;
    dt_clipping_preview_mode_t mode;
  } overexposed;

  // for the raw overexposure indicator
  struct
  {
    guint timeout;
    GtkWidget *floating_window, *button; // yes, having gtk stuff in here is ugly. live with it.

    gboolean enabled;
    dt_dev_rawoverexposed_mode_t mode;
    dt_dev_rawoverexposed_colorscheme_t colorscheme;
    float threshold;
  } rawoverexposed;

  // for the overlay color indicator
  struct
  {
    guint timeout;
    GtkWidget *floating_window, *button, *colors; // yes, having gtk stuff in here is ugly. live with it.

    gboolean enabled;
    dt_dev_overlay_colors_t color;
  } overlay_color;

  // ISO 12646-compliant colour assessment conditions
  struct
  {
    GtkWidget *button; // yes, ugliness is the norm. what did you expect ?
    gboolean enabled;
  } iso_12646;

  // the display profile related things (softproof, gamut check, profiles ...)
  struct
  {
    guint timeout;
    GtkWidget *floating_window, *softproof_button, *gamut_button;
  } profile;

  // second darkroom window related things
  struct
  {
    GtkWidget *second_wnd;
    GtkWidget *widget;
    int width, height;
    double dpi, dpi_factor, ppd, ppd_thb;

    GtkWidget *button;

    dt_dev_zoom_t zoom;
    int closeup;
    float zoom_x, zoom_y;
    float zoom_scale;

    double button_x;
    double button_y;
  } second_window;

  int mask_form_selected_id; // select a mask inside an iop
  gboolean darkroom_skip_mouse_events; // skip mouse events for masks
} dt_develop_t;

void dt_dev_init(dt_develop_t *dev, int32_t gui_attached);
void dt_dev_cleanup(dt_develop_t *dev);

float dt_dev_get_preview_downsampling();
void dt_dev_process_image_job(dt_develop_t *dev);
void dt_dev_process_preview_job(dt_develop_t *dev);
void dt_dev_process_preview2_job(dt_develop_t *dev);
// launch jobs above
void dt_dev_process_image(dt_develop_t *dev);
void dt_dev_process_preview(dt_develop_t *dev);
void dt_dev_process_preview2(dt_develop_t *dev);

void dt_dev_load_image(dt_develop_t *dev, const uint32_t imgid);
void dt_dev_reload_image(dt_develop_t *dev, const uint32_t imgid);
/** checks if provided imgid is the image currently in develop */
int dt_dev_is_current_image(dt_develop_t *dev, uint32_t imgid);
void dt_dev_add_history_item_ext(dt_develop_t *dev, struct dt_iop_module_t *module, gboolean enable, gboolean no_image);
void dt_dev_add_history_item(dt_develop_t *dev, struct dt_iop_module_t *module, gboolean enable);
void dt_dev_add_masks_history_item_ext(dt_develop_t *dev, struct dt_iop_module_t *_module, gboolean _enable, gboolean no_image);
void dt_dev_add_masks_history_item(dt_develop_t *dev, struct dt_iop_module_t *_module, gboolean enable);
void dt_dev_reload_history_items(dt_develop_t *dev);
void dt_dev_pop_history_items_ext(dt_develop_t *dev, int32_t cnt);
void dt_dev_pop_history_items(dt_develop_t *dev, int32_t cnt);
void dt_dev_write_history_ext(dt_develop_t *dev, const int imgid);
void dt_dev_write_history(dt_develop_t *dev);
void dt_dev_read_history_ext(dt_develop_t *dev, const int imgid, gboolean no_image);
void dt_dev_read_history(dt_develop_t *dev);
void dt_dev_free_history_item(gpointer data);
void dt_dev_invalidate_history_module(GList *list, struct dt_iop_module_t *module);

void dt_dev_invalidate(dt_develop_t *dev);
// also invalidates preview (which is unaffected by resize/zoom/pan)
void dt_dev_invalidate_all(dt_develop_t *dev);
void dt_dev_set_histogram(dt_develop_t *dev);
void dt_dev_set_histogram_pre(dt_develop_t *dev);
void dt_dev_get_history_item_label(dt_dev_history_item_t *hist, char *label, const int cnt);
void dt_dev_reprocess_all(dt_develop_t *dev);
void dt_dev_reprocess_center(dt_develop_t *dev);

void dt_dev_get_processed_size(const dt_develop_t *dev, int *procw, int *proch);
void dt_dev_check_zoom_bounds(dt_develop_t *dev, float *zoom_x, float *zoom_y, dt_dev_zoom_t zoom,
                              int closeup, float *boxw, float *boxh);
float dt_dev_get_zoom_scale(dt_develop_t *dev, dt_dev_zoom_t zoom, int closeup_factor, int mode);
void dt_dev_get_pointer_zoom_pos(dt_develop_t *dev, const float px, const float py, float *zoom_x,
                                 float *zoom_y);

void dt_dev_configure(dt_develop_t *dev, int wd, int ht);
void dt_dev_invalidate_from_gui(dt_develop_t *dev);

/*
 * exposure plugin hook, set the exposure and the black level
 */

/** a function used to sort the list */
gint dt_dev_exposure_hooks_sort(gconstpointer a, gconstpointer b);
/** check if exposure iop hooks are available */
gboolean dt_dev_exposure_hooks_available(dt_develop_t *dev);
/** reset exposure to defaults */
void dt_dev_exposure_reset_defaults(dt_develop_t *dev);
/** set exposure */
void dt_dev_exposure_set_exposure(dt_develop_t *dev, const float exposure);
/** get exposure */
float dt_dev_exposure_get_exposure(dt_develop_t *dev);
/** set exposure black level */
void dt_dev_exposure_set_black(dt_develop_t *dev, const float black);
/** get exposure black level */
float dt_dev_exposure_get_black(dt_develop_t *dev);

/*
 * modulegroups plugin hooks
 */
/** switch to modulegroup of module */
void dt_dev_modulegroups_switch(dt_develop_t *dev, struct dt_iop_module_t *module);
/** update modulegroup visibility */
void dt_dev_modulegroups_update_visibility(dt_develop_t *dev);
/** set the focus to modulegroup search text */
void dt_dev_modulegroups_search_text_focus(dt_develop_t *dev);
/** set the active modulegroup */
void dt_dev_modulegroups_set(dt_develop_t *dev, uint32_t group);
/** get the active modulegroup */
uint32_t dt_dev_modulegroups_get(dt_develop_t *dev);
/** test if iop group flags matches modulegroup */
gboolean dt_dev_modulegroups_test(dt_develop_t *dev, uint32_t group, struct dt_iop_module_t *module);
/** reorder the module list */
void dt_dev_reorder_gui_module_list(dt_develop_t *dev);
/** test if the iop is visible in current groups layout **/
gboolean dt_dev_modulegroups_is_visible(dt_develop_t *dev, gchar *module);

/** request snapshot */
void dt_dev_snapshot_request(dt_develop_t *dev, const char *filename);

/** update gliding average for pixelpipe delay */
void dt_dev_average_delay_update(const dt_times_t *start, uint32_t *average_delay);

/*
 * masks plugin hooks
 */
void dt_dev_masks_list_change(dt_develop_t *dev);
void dt_dev_masks_list_update(dt_develop_t *dev);
void dt_dev_masks_list_remove(dt_develop_t *dev, int formid, int parentid);
void dt_dev_masks_selection_change(dt_develop_t *dev, int selectid, int throw_event);

/*
 * multi instances
 */
/** duplicate a existent module */
struct dt_iop_module_t *dt_dev_module_duplicate(dt_develop_t *dev, struct dt_iop_module_t *base);
/** remove an existent module */
void dt_dev_module_remove(dt_develop_t *dev, struct dt_iop_module_t *module);
/** update "show" values of the multi instance part (show_move, show_delete, ...) */
void dt_dev_module_update_multishow(dt_develop_t *dev, struct dt_iop_module_t *module);
/** same, but for all modules */
void dt_dev_modules_update_multishow(dt_develop_t *dev);
/** generates item multi-instance name */
gchar *dt_history_item_get_name(const struct dt_iop_module_t *module);
gchar *dt_history_item_get_name_html(const struct dt_iop_module_t *module);

/*
 * distort functions
 */
/** apply all transforms to the specified points (in preview pipe space) */
int dt_dev_distort_transform(dt_develop_t *dev, float *points, size_t points_count);
/** reverse apply all transforms to the specified points (in preview pipe space) */
int dt_dev_distort_backtransform(dt_develop_t *dev, float *points, size_t points_count);
/** same fct, but we can specify iop with priority between pmin and pmax */
int dt_dev_distort_transform_plus(dt_develop_t *dev, struct dt_dev_pixelpipe_t *pipe, const double iop_order, const int transf_direction,
                                  float *points, size_t points_count);
int dt_dev_distort_backtransform_plus(dt_develop_t *dev, struct dt_dev_pixelpipe_t *pipe, const double iop_order, const int transf_direction,
                                      float *points, size_t points_count);
/** get the iop_pixelpipe instance corresponding to the iop in the given pipe */
struct dt_dev_pixelpipe_iop_t *dt_dev_distort_get_iop_pipe(dt_develop_t *dev, struct dt_dev_pixelpipe_t *pipe,
                                                           struct dt_iop_module_t *module);
/*
 * hash functions
 */
/** generate hash value out of all module settings of pixelpipe */
uint64_t dt_dev_hash(dt_develop_t *dev);
/** same function, but we can specify iop with priority between pmin and pmax */
uint64_t dt_dev_hash_plus(dt_develop_t *dev, struct dt_dev_pixelpipe_t *pipe, const double iop_order, const int transf_direction);
/** wait until hash value found in hash matches hash value defined by dev/pipe/pmin/pmax with timeout */
int dt_dev_wait_hash(dt_develop_t *dev, struct dt_dev_pixelpipe_t *pipe, const double iop_order, const int transf_direction, dt_pthread_mutex_t *lock,
                     const volatile uint64_t *const hash);
/** synchronize pixelpipe by means hash values by waiting with timeout and potential reprocessing */
int dt_dev_sync_pixelpipe_hash(dt_develop_t *dev, struct dt_dev_pixelpipe_t *pipe, const double iop_order, const int transf_direction, dt_pthread_mutex_t *lock,
                               const volatile uint64_t *const hash);
/** generate hash value out of module settings of all distorting modules of pixelpipe */
uint64_t dt_dev_hash_distort(dt_develop_t *dev);
/** same function, but we can specify iop with priority between pmin and pmax */
uint64_t dt_dev_hash_distort_plus(dt_develop_t *dev, struct dt_dev_pixelpipe_t *pipe, const double iop_order, const int transf_direction);
/** same as dt_dev_wait_hash but only for distorting modules */
int dt_dev_wait_hash_distort(dt_develop_t *dev, struct dt_dev_pixelpipe_t *pipe, const double iop_order, const int transf_direction, dt_pthread_mutex_t *lock,
                             const volatile uint64_t *const hash);
/** same as dt_dev_sync_pixelpipe_hash but only for distorting modules */
int dt_dev_sync_pixelpipe_hash_distort (dt_develop_t *dev, struct dt_dev_pixelpipe_t *pipe, const double iop_order, const int transf_direction, dt_pthread_mutex_t *lock,
                                        const volatile uint64_t *const hash);

/*
 * second darkroom window zoom heplers
*/
dt_dev_zoom_t dt_second_window_get_dev_zoom(dt_develop_t *dev);
void dt_second_window_set_dev_zoom(dt_develop_t *dev, const dt_dev_zoom_t value);
int dt_second_window_get_dev_closeup(dt_develop_t *dev);
void dt_second_window_set_dev_closeup(dt_develop_t *dev, const int value);
float dt_second_window_get_dev_zoom_x(dt_develop_t *dev);
void dt_second_window_set_dev_zoom_x(dt_develop_t *dev, const float value);
float dt_second_window_get_dev_zoom_y(dt_develop_t *dev);
void dt_second_window_set_dev_zoom_y(dt_develop_t *dev, const float value);
float dt_second_window_get_free_zoom_scale(dt_develop_t *dev);
float dt_second_window_get_zoom_scale(dt_develop_t *dev, const dt_dev_zoom_t zoom, const int closeup_factor,
                                      const int preview);
void dt_second_window_set_zoom_scale(dt_develop_t *dev, const float value);
void dt_second_window_get_processed_size(const dt_develop_t *dev, int *procw, int *proch);
void dt_second_window_check_zoom_bounds(dt_develop_t *dev, float *zoom_x, float *zoom_y, const dt_dev_zoom_t zoom,
                                        const int closeup, float *boxww, float *boxhh);

// modelines: These editor modelines have been set for all relevant files by tools/update_modelines.sh
// vim: shiftwidth=2 expandtab tabstop=2 cindent
// kate: tab-indents: off; indent-width 2; replace-tabs on; indent-mode cstyle; remove-trailing-spaces modified;<|MERGE_RESOLUTION|>--- conflicted
+++ resolved
@@ -111,11 +111,7 @@
   DT_DEV_PIXELPIPE_DISPLAY_HSL_H = 10 << 3,
   DT_DEV_PIXELPIPE_DISPLAY_HSL_S = 11 << 3,
   DT_DEV_PIXELPIPE_DISPLAY_HSL_l = 12 << 3,
-<<<<<<< HEAD
-  DT_DEV_PIXELPIPE_DISPLAY_PASSTHRU = 13 << 3, //show module's output without processing by later iops
-=======
   DT_DEV_PIXELPIPE_DISPLAY_PASSTHRU = 13 << 3,  //show module's output without processing by later iops
->>>>>>> e31529f6
   DT_DEV_PIXELPIPE_DISPLAY_ANY = 0xff << 2,
   DT_DEV_PIXELPIPE_DISPLAY_STICKY = 1 << 16
 } dt_dev_pixelpipe_display_mask_t;
