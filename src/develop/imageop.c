--- conflicted
+++ resolved
@@ -750,79 +750,6 @@
 }
 
 
-<<<<<<< HEAD
-static gboolean
-expander_button_callback(GtkWidget *widget, GdkEventButton *event, dt_iop_module_t *module)
-{
-  if(event->button == 1 && (event->state & GDK_SHIFT_MASK)) // TODO: this can also be done when some auto-collapse option is set ...
-  {
-    dt_develop_t *dev = module->dev;
-    int current_group = dt_dev_modulegroups_get(dev);
-    GList *iop = g_list_first(dev->iop);
-    while(iop)
-    {
-      dt_iop_module_t *m = (dt_iop_module_t *)iop->data;
-      uint32_t additional_flags=0;
-
-      /* add special group flag for moduel in active pipe */
-      if(module->enabled)
-        additional_flags |= IOP_SPECIAL_GROUP_ACTIVE_PIPE;
-
-      /* add special group flag for favorite */
-      if(module->showhide && dtgtk_tristatebutton_get_state (DTGTK_TRISTATEBUTTON(module->showhide))==2)
-        additional_flags |= IOP_SPECIAL_GROUP_USER_DEFINED;
-
-      /* if module is the current, always expand it */
-      if (m == module)
-        gtk_expander_set_expanded(m->expander, TRUE);
-      else if((current_group == 7 || dt_dev_modulegroups_test(dev, current_group, module->groups()|additional_flags)))
-        gtk_expander_set_expanded(m->expander, FALSE);
-
-      iop = g_list_next(iop);
-    }
-
-    /* prevent expander to handle the button press because we alread did :) */
-    return TRUE;
-  }
-  return FALSE;
-}
-
-static void
-dt_iop_gui_expander_callback(GObject *object, GParamSpec *param_spec, gpointer user_data)
-{
-  GtkExpander *expander = GTK_EXPANDER (object);
-  dt_iop_module_t *module = (dt_iop_module_t *)user_data;
-  GtkWidget *content = gtk_widget_get_parent(module->widget);
-  if (gtk_expander_get_expanded (expander))
-  {
-    gtk_widget_show(content);
-    // Hack: in views/darkroom.c we use gtk_widget_show_all() which also shows the to be hidden blend box when entering darkroom mode.
-    _iop_gui_blend_data_t *bd = (_iop_gui_blend_data_t*)module->blend_data;
-    if(bd != NULL && gtk_toggle_button_get_active(GTK_TOGGLE_BUTTON(bd->enable)) == FALSE)
-      gtk_widget_hide(GTK_WIDGET(bd->box));
-
-    // register to receive draw events
-    dt_iop_request_focus(module);
- 
-    for(int k=0;k<DT_UI_CONTAINER_SIZE;k++)
-      dt_ui_container_focus_widget(darktable.gui->ui, k, module->topwidget);
-
-    /* we need to redraw because iop might have post expose */
-    dt_control_queue_redraw_center();
-  }
-  else
-  {
-    if(module->dev->gui_module == module)
-    {
-      dt_iop_request_focus(NULL);
-      dt_control_queue_redraw_center();
-    }
-    gtk_widget_hide(content);
-  }
-}
-
-=======
->>>>>>> 6d6ff97e
 static void
 dt_iop_gui_reset_callback(GtkButton *button, dt_iop_module_t *module)
 {
