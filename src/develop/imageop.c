--- conflicted
+++ resolved
@@ -521,17 +521,10 @@
 
 void dt_iop_cleanup_module(dt_iop_module_t *module)
 {
-  char accelpath[256];
-
   free(module->factory_params); module->factory_params = NULL ;  
   module->cleanup(module);
 
   // Disconnecting the show accelerator
-<<<<<<< HEAD
-  snprintf(accelpath, 256, "<Darktable>/darkroom/plugins/%s/show",
-           (module->name)());
-=======
->>>>>>> 79a9f588
   dt_accel_group_disconnect(darktable.control->accels_darkroom,
                              module->show_closure);
 
