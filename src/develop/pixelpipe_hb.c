--- conflicted
+++ resolved
@@ -1126,7 +1126,6 @@
   }
 }
 
-<<<<<<< HEAD
 #define tcscmp strcmp
 
 const OrtApi* g_ort = NULL;
@@ -1564,7 +1563,7 @@
   free(model_input);
   
   return ret;
-=======
+}
 /* About the module-in-focus blending cache
   Processing a piece in the pixelpipe is basically
     a) call the module->process
@@ -1608,7 +1607,6 @@
   pipe->bcache_data = dt_alloc_align_float(nfloats);
   pipe->bcache_hash = phash;
   return pipe->bcache_data;
->>>>>>> 0b2a3b72
 }
 
 static gboolean _pixelpipe_process_on_CPU(dt_dev_pixelpipe_t *pipe,
