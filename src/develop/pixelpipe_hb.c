/*
    This file is part of darktable,
    copyright (c) 2009--2010 johannes hanika.
    copyright (c) 2011 henrik andersson.
    copyright (c) 2016 Roman Lebedev.

    darktable is free software: you can redistribute it and/or modify
    it under the terms of the GNU General Public License as published by
    the Free Software Foundation, either version 3 of the License, or
    (at your option) any later version.

    darktable is distributed in the hope that it will be useful,
    but WITHOUT ANY WARRANTY; without even the implied warranty of
    MERCHANTABILITY or FITNESS FOR A PARTICULAR PURPOSE.  See the
    GNU General Public License for more details.

    You should have received a copy of the GNU General Public License
    along with darktable.  If not, see <http://www.gnu.org/licenses/>.
*/
#include "common/color_picker.h"
#include "common/colorspaces.h"
#include "common/histogram.h"
#include "common/imageio.h"
#include "common/opencl.h"
#include "control/control.h"
#include "control/signal.h"
#include "develop/blend.h"
#include "develop/format.h"
#include "develop/imageop_math.h"
#include "develop/pixelpipe.h"
#include "develop/tiling.h"
#include "develop/masks.h"
#include "gui/gtk.h"
#include "libs/colorpicker.h"
#include "libs/lib.h"

#include <assert.h>
#include <math.h>
#include <stdint.h>
#include <stdlib.h>
#include <string.h>
#include <strings.h>
#include <unistd.h>

typedef enum dt_pixelpipe_flow_t
{
  PIXELPIPE_FLOW_NONE = 0,
  PIXELPIPE_FLOW_HISTOGRAM_NONE = 1 << 0,
  PIXELPIPE_FLOW_HISTOGRAM_ON_CPU = 1 << 1,
  PIXELPIPE_FLOW_HISTOGRAM_ON_GPU = 1 << 2,
  PIXELPIPE_FLOW_PROCESSED_ON_CPU = 1 << 3,
  PIXELPIPE_FLOW_PROCESSED_ON_GPU = 1 << 4,
  PIXELPIPE_FLOW_PROCESSED_WITH_TILING = 1 << 5,
  PIXELPIPE_FLOW_BLENDED_ON_CPU = 1 << 6,
  PIXELPIPE_FLOW_BLENDED_ON_GPU = 1 << 7
} dt_pixelpipe_flow_t;

typedef enum dt_pixelpipe_picker_source_t
{
  PIXELPIPE_PICKER_INPUT = 0,
  PIXELPIPE_PICKER_OUTPUT = 1
} dt_pixelpipe_picker_source_t;

#include "develop/pixelpipe_cache.c"

static void get_output_format(dt_iop_module_t *module, dt_dev_pixelpipe_t *pipe, dt_dev_pixelpipe_iop_t *piece,
                              dt_develop_t *dev, dt_iop_buffer_dsc_t *dsc);

static char *_pipe_type_to_str(int pipe_type)
{
  char *r;

  switch(pipe_type)
  {
    case DT_DEV_PIXELPIPE_PREVIEW:
      r = "preview";
      break;
    case DT_DEV_PIXELPIPE_FULL:
      r = "full";
      break;
    case DT_DEV_PIXELPIPE_THUMBNAIL:
      r = "thumbnail";
      break;
    case DT_DEV_PIXELPIPE_EXPORT:
      r = "export";
      break;
    default:
      r = "unknown";
  }
  return r;
}

int dt_dev_pixelpipe_init_export(dt_dev_pixelpipe_t *pipe, int32_t width, int32_t height, int levels,
                                 gboolean store_masks)
{
  int res = dt_dev_pixelpipe_init_cached(pipe, 4 * sizeof(float) * width * height, 2);
  pipe->type = DT_DEV_PIXELPIPE_EXPORT;
  pipe->levels = levels;
  pipe->store_all_raster_masks = store_masks;
  return res;
}

int dt_dev_pixelpipe_init_thumbnail(dt_dev_pixelpipe_t *pipe, int32_t width, int32_t height)
{
  int res = dt_dev_pixelpipe_init_cached(pipe, 4 * sizeof(float) * width * height, 2);
  pipe->type = DT_DEV_PIXELPIPE_THUMBNAIL;
  return res;
}

int dt_dev_pixelpipe_init_dummy(dt_dev_pixelpipe_t *pipe, int32_t width, int32_t height)
{
  int res = dt_dev_pixelpipe_init_cached(pipe, 4 * sizeof(float) * width * height, 0);
  pipe->type = DT_DEV_PIXELPIPE_THUMBNAIL;
  return res;
}

int dt_dev_pixelpipe_init_preview(dt_dev_pixelpipe_t *pipe)
{
  // don't know which buffer size we're going to need, set to 0 (will be alloced on demand)
  int res = dt_dev_pixelpipe_init_cached(
      pipe, 0, 5);
  pipe->type = DT_DEV_PIXELPIPE_PREVIEW;
  return res;
}

int dt_dev_pixelpipe_init(dt_dev_pixelpipe_t *pipe)
{
  // don't know which buffer size we're going to need, set to 0 (will be alloced on demand)
  int res = dt_dev_pixelpipe_init_cached(
      pipe, 0, 5);
  pipe->type = DT_DEV_PIXELPIPE_FULL;
  return res;
}

int dt_dev_pixelpipe_init_cached(dt_dev_pixelpipe_t *pipe, size_t size, int32_t entries)
{
  pipe->devid = -1;
  pipe->changed = DT_DEV_PIPE_UNCHANGED;
  pipe->processed_width = pipe->backbuf_width = pipe->iwidth = 0;
  pipe->processed_height = pipe->backbuf_height = pipe->iheight = 0;
  pipe->nodes = NULL;
  pipe->backbuf_size = size;
  if(!dt_dev_pixelpipe_cache_init(&(pipe->cache), entries, pipe->backbuf_size)) return 0;
  pipe->cache_obsolete = 0;
  pipe->backbuf = NULL;
  pipe->processing = 0;
  pipe->shutdown = 0;
  pipe->opencl_error = 0;
  pipe->tiling = 0;
  pipe->mask_display = DT_DEV_PIXELPIPE_DISPLAY_NONE;
  pipe->input_timestamp = 0;
  pipe->levels = IMAGEIO_RGB | IMAGEIO_INT8;
  dt_pthread_mutex_init(&(pipe->backbuf_mutex), NULL);
  dt_pthread_mutex_init(&(pipe->busy_mutex), NULL);
  pipe->icc_type = DT_COLORSPACE_NONE;
  pipe->icc_filename = NULL;
  pipe->icc_intent = DT_INTENT_LAST;
  pipe->iop = NULL;
  pipe->forms = NULL;
  pipe->store_all_raster_masks = FALSE;

  return 1;
}

void dt_dev_pixelpipe_set_input(dt_dev_pixelpipe_t *pipe, dt_develop_t *dev, float *input, int width, int height,
                                float iscale)
{
  pipe->iwidth = width;
  pipe->iheight = height;
  pipe->iscale = iscale;
  pipe->input = input;
  pipe->image = dev->image_storage;
  get_output_format(NULL, pipe, NULL, dev, &pipe->dsc);
}

void dt_dev_pixelpipe_set_icc(dt_dev_pixelpipe_t *pipe, dt_colorspaces_color_profile_type_t icc_type,
                              const gchar *icc_filename, dt_iop_color_intent_t icc_intent)
{
  pipe->icc_type = icc_type;
  g_free(pipe->icc_filename);
  pipe->icc_filename = g_strdup(icc_filename ? icc_filename : "");
  pipe->icc_intent = icc_intent;
}

void dt_dev_pixelpipe_cleanup(dt_dev_pixelpipe_t *pipe)
{
  dt_pthread_mutex_lock(&pipe->backbuf_mutex);
  pipe->backbuf = NULL;
  // blocks while busy and sets shutdown bit:
  dt_dev_pixelpipe_cleanup_nodes(pipe);
  // so now it's safe to clean up cache:
  dt_dev_pixelpipe_cache_cleanup(&(pipe->cache));
  dt_pthread_mutex_unlock(&pipe->backbuf_mutex);
  dt_pthread_mutex_destroy(&(pipe->backbuf_mutex));
  dt_pthread_mutex_destroy(&(pipe->busy_mutex));
  pipe->icc_type = DT_COLORSPACE_NONE;
  g_free(pipe->icc_filename);
  pipe->icc_filename = NULL;

  if (pipe->forms)
  {
    g_list_free_full(pipe->forms, (void (*)(void *))dt_masks_free_form);
    pipe->forms = NULL;
  }
}

void dt_dev_pixelpipe_cleanup_nodes(dt_dev_pixelpipe_t *pipe)
{
  // FIXME: either this or all process() -> gdk mutices have to be changed!
  //        (this is a circular dependency on busy_mutex and the gdk mutex)
  dt_pthread_mutex_lock(&pipe->busy_mutex);
  pipe->shutdown = 1;
  // destroy all nodes
  GList *nodes = pipe->nodes;
  while(nodes)
  {
    dt_dev_pixelpipe_iop_t *piece = (dt_dev_pixelpipe_iop_t *)nodes->data;
    // printf("cleanup module `%s'\n", piece->module->name());
    piece->module->cleanup_pipe(piece->module, pipe, piece);
    dt_free(piece->blendop_data);
    piece->blendop_data = NULL;
    dt_free(piece->histogram);
    piece->histogram = NULL;
    g_hash_table_destroy(piece->raster_masks);
    piece->raster_masks = NULL;
    dt_free(piece);
    nodes = g_list_next(nodes);
  }
  g_list_free(pipe->nodes);
  pipe->nodes = NULL;
  // also cleanup iop here
  if(pipe->iop)
  {
    g_list_free(pipe->iop);
    pipe->iop = NULL;
  }
  dt_pthread_mutex_unlock(&pipe->busy_mutex);
}

void dt_dev_pixelpipe_create_nodes(dt_dev_pixelpipe_t *pipe, dt_develop_t *dev)
{
  dt_pthread_mutex_lock(&pipe->busy_mutex);
  pipe->shutdown = 0;
  g_assert(pipe->nodes == NULL);
  g_assert(pipe->iop == NULL);
  // for all modules in dev:
  pipe->iop = g_list_copy(dev->iop);
  GList *modules = pipe->iop;
  while(modules)
  {
    dt_iop_module_t *module = (dt_iop_module_t *)modules->data;
    dt_dev_pixelpipe_iop_t *piece = (dt_dev_pixelpipe_iop_t *)dt_calloc(1, sizeof(dt_dev_pixelpipe_iop_t));
    piece->enabled = module->enabled;
    piece->request_histogram = DT_REQUEST_ONLY_IN_GUI;
    piece->histogram_params.roi = NULL;
    piece->histogram_params.bins_count = 256;
    piece->histogram_stats.bins_count = 0;
    piece->histogram_stats.pixels = 0;
    piece->colors
        = ((dt_iop_module_colorspace(module) == iop_cs_RAW) && (pipe->image.flags & DT_IMAGE_RAW)) ? 1 : 4;
    piece->iscale = pipe->iscale;
    piece->iwidth = pipe->iwidth;
    piece->iheight = pipe->iheight;
    piece->module = module;
    piece->pipe = pipe;
    piece->data = NULL;
    piece->hash = 0;
    piece->process_cl_ready = 0;
    piece->process_tiling_ready = 0;
    piece->raster_masks = g_hash_table_new_full(g_direct_hash, g_direct_equal, NULL, dt_free_aligned);
    memset(&piece->processed_roi_in, 0, sizeof(piece->processed_roi_in));
    memset(&piece->processed_roi_out, 0, sizeof(piece->processed_roi_out));
    dt_iop_init_pipe(piece->module, pipe, piece);
    pipe->nodes = g_list_append(pipe->nodes, piece);
    modules = g_list_next(modules);
  }
  dt_pthread_mutex_unlock(&pipe->busy_mutex);
}

// helper
void dt_dev_pixelpipe_synch(dt_dev_pixelpipe_t *pipe, dt_develop_t *dev, GList *history)
{
  dt_dev_history_item_t *hist = (dt_dev_history_item_t *)history->data;
  // find piece in nodes list
  GList *nodes = pipe->nodes;
  dt_dev_pixelpipe_iop_t *piece = NULL;
  while(nodes)
  {
    piece = (dt_dev_pixelpipe_iop_t *)nodes->data;
    if(piece->module == hist->module)
    {
      piece->enabled = hist->enabled;
      dt_iop_commit_params(hist->module, hist->params, hist->blend_params, pipe, piece);
    }
    nodes = g_list_next(nodes);
  }
}

void dt_dev_pixelpipe_synch_all(dt_dev_pixelpipe_t *pipe, dt_develop_t *dev)
{
  dt_pthread_mutex_lock(&pipe->busy_mutex);
  // call reset_params on all pieces first.
  GList *nodes = pipe->nodes;
  while(nodes)
  {
    dt_dev_pixelpipe_iop_t *piece = (dt_dev_pixelpipe_iop_t *)nodes->data;
    piece->hash = 0;
    piece->enabled = piece->module->default_enabled;
    dt_iop_commit_params(piece->module, piece->module->default_params, piece->module->default_blendop_params,
                         pipe, piece);
    nodes = g_list_next(nodes);
  }
  // go through all history items and adjust params
  GList *history = dev->history;
  for(int k = 0; k < dev->history_end && history; k++)
  {
    dt_dev_pixelpipe_synch(pipe, dev, history);
    history = g_list_next(history);
  }
  dt_pthread_mutex_unlock(&pipe->busy_mutex);
}

void dt_dev_pixelpipe_synch_top(dt_dev_pixelpipe_t *pipe, dt_develop_t *dev)
{
  dt_pthread_mutex_lock(&pipe->busy_mutex);
  GList *history = g_list_nth(dev->history, dev->history_end - 1);
  if(history) dt_dev_pixelpipe_synch(pipe, dev, history);
  dt_pthread_mutex_unlock(&pipe->busy_mutex);
}

void dt_dev_pixelpipe_change(dt_dev_pixelpipe_t *pipe, struct dt_develop_t *dev)
{
  dt_pthread_mutex_lock(&dev->history_mutex);
  // case DT_DEV_PIPE_UNCHANGED: case DT_DEV_PIPE_ZOOMED:
  if(pipe->changed & DT_DEV_PIPE_TOP_CHANGED)
  {
    // only top history item changed.
    dt_dev_pixelpipe_synch_top(pipe, dev);
  }
  if(pipe->changed & DT_DEV_PIPE_SYNCH)
  {
    // pipeline topology remains intact, only change all params.
    dt_dev_pixelpipe_synch_all(pipe, dev);
  }
  if(pipe->changed & DT_DEV_PIPE_REMOVE)
  {
    // modules have been added in between or removed. need to rebuild the whole pipeline.
    dt_dev_pixelpipe_cleanup_nodes(pipe);
    dt_dev_pixelpipe_create_nodes(pipe, dev);
    dt_dev_pixelpipe_synch_all(pipe, dev);
  }
  pipe->changed = DT_DEV_PIPE_UNCHANGED;
  dt_pthread_mutex_unlock(&dev->history_mutex);
  dt_dev_pixelpipe_get_dimensions(pipe, dev, pipe->iwidth, pipe->iheight, &pipe->processed_width,
                                  &pipe->processed_height);
}

// TODO:
void dt_dev_pixelpipe_add_node(dt_dev_pixelpipe_t *pipe, dt_develop_t *dev, int n)
{
}
// TODO:
void dt_dev_pixelpipe_remove_node(dt_dev_pixelpipe_t *pipe, dt_develop_t *dev, int n)
{
}

static void get_output_format(dt_iop_module_t *module, dt_dev_pixelpipe_t *pipe, dt_dev_pixelpipe_iop_t *piece,
                              dt_develop_t *dev, dt_iop_buffer_dsc_t *dsc)
{
  if(module) return module->output_format(module, pipe, piece, dsc);

  // first input.
  *dsc = pipe->image.buf_dsc;

  if(!(pipe->image.flags & DT_IMAGE_RAW))
  {
    // image max is normalized before
    for(int k = 0; k < 4; k++) dsc->processed_maximum[k] = 1.0f;
  }
}


// helper to get per module histogram
static void histogram_collect(dt_dev_pixelpipe_iop_t *piece, const void *pixel, const dt_iop_roi_t *roi,
                              uint32_t **histogram, uint32_t *histogram_max)
{
  dt_dev_histogram_collection_params_t histogram_params = piece->histogram_params;

  dt_histogram_roi_t histogram_roi;

  // if the current module does did not specified its own ROI, use the full ROI
  if(histogram_params.roi == NULL)
  {
    histogram_roi = (dt_histogram_roi_t){
      .width = roi->width, .height = roi->height, .crop_x = 0, .crop_y = 0, .crop_width = 0, .crop_height = 0
    };

    histogram_params.roi = &histogram_roi;
  }

  const dt_iop_colorspace_type_t cst = dt_iop_module_colorspace(piece->module);

  dt_histogram_helper(&histogram_params, &piece->histogram_stats, cst, pixel, histogram);
  dt_histogram_max_helper(&piece->histogram_stats, cst, histogram, histogram_max);
}

#ifdef HAVE_OPENCL
// helper to get per module histogram for OpenCL
//
// this algorithm is inefficient as hell when it comes to larger images. it's only acceptable
// as long as we work on small image sizes like in image preview
static void histogram_collect_cl(int devid, dt_dev_pixelpipe_iop_t *piece, cl_mem img,
                                 const dt_iop_roi_t *roi, uint32_t **histogram, uint32_t *histogram_max,
                                 float *buffer, size_t bufsize)
{
  float *tmpbuf = NULL;
  float *pixel;

  // if buffer is supplied and if size fits let's use it
  if(buffer && bufsize >= (size_t)roi->width * roi->height * 4 * sizeof(float))
    pixel = buffer;
  else
    pixel = tmpbuf = dt_malloc_aligned(64, (size_t)roi->width * roi->height * 4 * sizeof(float));

  if(!pixel) return;

  cl_int err = dt_opencl_copy_device_to_host(devid, pixel, img, roi->width, roi->height, 4 * sizeof(float));
  if(err != CL_SUCCESS)
  {
    if(tmpbuf) dt_free_aligned(tmpbuf);
    return;
  }

  dt_dev_histogram_collection_params_t histogram_params = piece->histogram_params;

  dt_histogram_roi_t histogram_roi;

  // if the current module does did not specified its own ROI, use the full ROI
  if(histogram_params.roi == NULL)
  {
    histogram_roi = (dt_histogram_roi_t){
      .width = roi->width, .height = roi->height, .crop_x = 0, .crop_y = 0, .crop_width = 0, .crop_height = 0
    };

    histogram_params.roi = &histogram_roi;
  }

  const dt_iop_colorspace_type_t cst = dt_iop_module_colorspace(piece->module);

  dt_histogram_helper(&histogram_params, &piece->histogram_stats, cst, pixel, histogram);
  dt_histogram_max_helper(&piece->histogram_stats, cst, histogram, histogram_max);

  if(tmpbuf) dt_free_aligned(tmpbuf);
}
#endif

// helper for color picking
static int pixelpipe_picker_helper(dt_iop_module_t *module, const dt_iop_roi_t *roi, float *picked_color,
                                   float *picked_color_min, float *picked_color_max,
                                   dt_pixelpipe_picker_source_t picker_source, int *box)
{
  const float wd = darktable.develop->preview_pipe->backbuf_width;
  const float ht = darktable.develop->preview_pipe->backbuf_height;
  const int width = roi->width;
  const int height = roi->height;

  // initialize picker values. a positive value of picked_color_max[0] can later be used to check for validity
  // of data
  for(int k = 0; k < 4; k++) picked_color_min[k] = INFINITY;
  for(int k = 0; k < 4; k++) picked_color_max[k] = -INFINITY;
  for(int k = 0; k < 4; k++) picked_color[k] = 0.0f;

  // do not continue if one of the point coordinates is set to a negative value indicating a not yet defined
  // position
  if(module->color_picker_point[0] < 0 || module->color_picker_point[1] < 0) return 1;

  float fbox[4];

  // get absolute pixel coordinates in final preview image
  if(darktable.lib->proxy.colorpicker.size)
  {
    for(int k = 0; k < 4; k += 2) fbox[k] = module->color_picker_box[k] * wd;
    for(int k = 1; k < 4; k += 2) fbox[k] = module->color_picker_box[k] * ht;
  }
  else
  {
    fbox[0] = fbox[2] = module->color_picker_point[0] * wd;
    fbox[1] = fbox[3] = module->color_picker_point[1] * ht;
  }

  // transform back to current module coordinates
  dt_dev_distort_backtransform_plus(darktable.develop, darktable.develop->preview_pipe,
                                    module->priority + (picker_source == PIXELPIPE_PICKER_INPUT ? 0 : 1), 99999,
                                    fbox, 2);

  fbox[0] -= roi->x;
  fbox[1] -= roi->y;
  fbox[2] -= roi->x;
  fbox[3] -= roi->y;

  // re-order edges of bounding box
  box[0] = fminf(fbox[0], fbox[2]);
  box[1] = fminf(fbox[1], fbox[3]);
  box[2] = fmaxf(fbox[0], fbox[2]);
  box[3] = fmaxf(fbox[1], fbox[3]);

  if(!darktable.lib->proxy.colorpicker.size)
  {
    // if we are sampling one point, make sure that we actually sample it.
    for(int k = 2; k < 4; k++) box[k] += 1;
  }

  // do not continue if box is completely outside of roi
  if(box[0] >= width || box[1] >= height || box[2] < 0 || box[3] < 0) return 1;

  // clamp bounding box to roi
  for(int k = 0; k < 4; k += 2) box[k] = MIN(width - 1, MAX(0, box[k]));
  for(int k = 1; k < 4; k += 2) box[k] = MIN(height - 1, MAX(0, box[k]));

  // safety check: area needs to have minimum 1 pixel width and height
  if(box[2] - box[0] < 1 || box[3] - box[1] < 1) return 1;

  return 0;
}

static void pixelpipe_picker(dt_iop_module_t *module, dt_iop_buffer_dsc_t *dsc, const float *pixel,
                             const dt_iop_roi_t *roi, float *picked_color, float *picked_color_min,
                             float *picked_color_max, dt_pixelpipe_picker_source_t picker_source)
{
  int box[4];

  if(pixelpipe_picker_helper(module, roi, picked_color, picked_color_min, picked_color_max, picker_source, box))
    return;

  dt_color_picker_helper(dsc, pixel, roi, box, picked_color, picked_color_min, picked_color_max);
}


#ifdef HAVE_OPENCL
// helper for OpenCL color picking
//
// this algorithm is inefficient as hell when it comes to larger images. it's only acceptable
// as long as we work on small image sizes like in image preview
static void pixelpipe_picker_cl(int devid, dt_iop_module_t *module, dt_iop_buffer_dsc_t *dsc, cl_mem img,
                                const dt_iop_roi_t *roi, float *picked_color, float *picked_color_min,
                                float *picked_color_max, float *buffer, size_t bufsize,
                                dt_pixelpipe_picker_source_t picker_source)
{
  int box[4];

  if(pixelpipe_picker_helper(module, roi, picked_color, picked_color_min, picked_color_max, picker_source, box))
    return;

  size_t origin[3];
  size_t region[3];

  // Initializing bounds of colorpicker box
  origin[0] = box[0];
  origin[1] = box[1];
  origin[2] = 0;

  region[0] = box[2] - box[0];
  region[1] = box[3] - box[1];
  region[2] = 1;

  float *pixel;
  float *tmpbuf = NULL;

  const size_t size = region[0] * region[1];

  const size_t bpp = dt_iop_buffer_dsc_to_bpp(dsc);

  // if a buffer is supplied and if size fits let's use it
  if(buffer && bufsize >= size * bpp)
    pixel = buffer;
  else
    pixel = tmpbuf = dt_malloc_aligned(64, size * bpp);

  if(pixel == NULL) return;

  // get the required part of the image from opencl device
  cl_int err = dt_opencl_read_host_from_device_raw(devid, pixel, img, origin, region, region[0] * bpp, CL_TRUE);

  if(err != CL_SUCCESS) goto error;

  dt_iop_roi_t roi_copy = (dt_iop_roi_t){.x = roi->x + box[0], .y = roi->y + box[1], .width = region[0], .height = region[1] };

  box[0] = 0;
  box[1] = 0;
  box[2] = region[0];
  box[3] = region[1];

  dt_color_picker_helper(dsc, pixel, &roi_copy, box, picked_color, picked_color_min, picked_color_max);

error:
  dt_free_aligned(tmpbuf);
}
#endif

static void _pixelpipe_pick_from_image(const float *const pixel, const dt_iop_roi_t *roi_in, 
    cmsHTRANSFORM xform_rgb2lab, cmsHTRANSFORM xform_rgb2rgb,
    const float *const  pick_box, const float *const  pick_point, const int pick_size,
    float *pick_color_rgb_min, float *pick_color_rgb_max, float *pick_color_rgb_mean,
    float *pick_color_lab_min, float *pick_color_lab_max, float *pick_color_lab_mean)
{
  float picked_color_rgb_min[3];
  float picked_color_rgb_max[3];
  float picked_color_rgb_mean[3];

  for(int k = 0; k < 3; k++) picked_color_rgb_min[k] = FLT_MAX;
  for(int k = 0; k < 3; k++) picked_color_rgb_max[k] = FLT_MIN;

  int box[4];
  int point[2];

  for(int k = 0; k < 4; k += 2)
    box[k] = MIN(roi_in->width - 1, MAX(0, pick_box[k] * roi_in->width));
  for(int k = 1; k < 4; k += 2)
    box[k] = MIN(roi_in->height - 1, MAX(0, pick_box[k] * roi_in->height));
  point[0] = MIN(roi_in->width - 1, MAX(0, pick_point[0] * roi_in->width));
  point[1] = MIN(roi_in->height - 1, MAX(0, pick_point[1] * roi_in->height));

  float rgb[3];
  for(int k = 0; k < 3; k++) rgb[k] = 0.0f;

  const float w = 1.0 / ((box[3] - box[1] + 1) * (box[2] - box[0] + 1));

  if(pick_size == DT_COLORPICKER_SIZE_BOX)
  {
    for(int j = box[1]; j <= box[3]; j++)
      for(int i = box[0]; i <= box[2]; i++)
      {
        for(int k = 0; k < 3; k++)
        {
          picked_color_rgb_min[k]
              = MIN(picked_color_rgb_min[k], pixel[4 * (roi_in->width * j + i) + k]);
          picked_color_rgb_max[k]
              = MAX(picked_color_rgb_max[k], pixel[4 * (roi_in->width * j + i) + k]);
          rgb[k] += w * pixel[4 * (roi_in->width * j + i) + k];
        }
      }
    for(int k = 0; k < 3; k++) picked_color_rgb_mean[k] = rgb[k];
  }
  else
  {
    for(int i = 0; i < 3; i++)
      picked_color_rgb_mean[i] = picked_color_rgb_min[i]
          = picked_color_rgb_max[i] = pixel[4 * (roi_in->width * point[1] + point[0]) + i];
  }

  // Converting the display RGB values to histogram RGB
  if(xform_rgb2rgb)
  {
    // Preparing the data for transformation
    float rgb_ddata[9];
    for(int i = 0; i < 3; i++)
    {
      rgb_ddata[i] = picked_color_rgb_mean[i];
      rgb_ddata[i + 3] = picked_color_rgb_min[i];
      rgb_ddata[i + 6] = picked_color_rgb_max[i];
    }

    float rgb_odata[9];
    cmsDoTransform(xform_rgb2rgb, rgb_ddata, rgb_odata, 3);

    for(int i = 0; i < 3; i++)
    {
      pick_color_rgb_mean[i] = rgb_odata[i];
      pick_color_rgb_min[i] = rgb_odata[i + 3];
      pick_color_rgb_max[i] = rgb_odata[i + 6];
    }
  }
  else
  {
    for(int i = 0; i < 3; i++)
    {
      pick_color_rgb_mean[i] = picked_color_rgb_mean[i];
      pick_color_rgb_min[i] = picked_color_rgb_min[i];
      pick_color_rgb_max[i] = picked_color_rgb_max[i];
    }
  }

  // Converting the RGB values to Lab
  if(xform_rgb2lab)
  {
    // Preparing the data for transformation
    float rgb_data[9];
    for(int i = 0; i < 3; i++)
    {
      rgb_data[i] = picked_color_rgb_mean[i];
      rgb_data[i + 3] = picked_color_rgb_min[i];
      rgb_data[i + 6] = picked_color_rgb_max[i];
    }

    float Lab_data[9];
    cmsDoTransform(xform_rgb2lab, rgb_data, Lab_data, 3);

    for(int i = 0; i < 3; i++)
    {
      pick_color_lab_mean[i] = Lab_data[i];
      pick_color_lab_min[i] = Lab_data[i + 3];
      pick_color_lab_max[i] = Lab_data[i + 6];
    }
  }
}

static void _pixelpipe_get_histogram_profile_type(dt_colorspaces_color_profile_type_t *out_type, gchar **out_filename)
{
  dt_colorspaces_color_mode_t mode = darktable.color_profiles->mode;
  
  // if in gamut check use soft proof
  if(mode != DT_PROFILE_NORMAL || darktable.color_profiles->histogram_type == DT_COLORSPACE_SOFTPROOF)
  {
    *out_type = darktable.color_profiles->softproof_type;
    *out_filename = darktable.color_profiles->softproof_filename;
  }
  else if(darktable.color_profiles->histogram_type == DT_COLORSPACE_EXPORT)
  {
    // use introspection to get the params values
    dt_iop_module_so_t *colorout_so = NULL;
    dt_iop_module_t *colorout = NULL;
    GList *modules = g_list_last(darktable.iop);
    while(modules)
    {
      dt_iop_module_so_t *module_so = (dt_iop_module_so_t *)(modules->data);
      if(!strcmp(module_so->op, "colorout"))
      {
        colorout_so = module_so;
        break;
      }
      modules = g_list_previous(modules);
    }
    if(colorout_so && colorout_so->get_p)
    {
      modules = g_list_last(darktable.develop->iop);
      while(modules)
      {
        dt_iop_module_t *module = (dt_iop_module_t *)(modules->data);
        if(!strcmp(module->op, "colorout"))
        {
          colorout = module;
          break;
        }
        modules = g_list_previous(modules);
      }
    }
    if(colorout)
    {
      dt_colorspaces_color_profile_type_t *_type = colorout_so->get_p(colorout->params, "type");
      char *_filename = colorout_so->get_p(colorout->params, "filename");
      if(_type) *out_type = *_type;
      if(_filename) *out_filename = _filename;
    }
  }
  else
  {
    *out_type = darktable.color_profiles->histogram_type;
    *out_filename = darktable.color_profiles->histogram_filename;
  }
}

static void _pixelpipe_pick_live_samples(const float *const input, const dt_iop_roi_t *roi_in)
{
  cmsHPROFILE display_profile = NULL;
  cmsHPROFILE histogram_profile = NULL;
  cmsHPROFILE lab_profile = NULL;
  cmsHTRANSFORM xform_rgb2lab = NULL;
  cmsHTRANSFORM xform_rgb2rgb = NULL;
  dt_colorspaces_color_profile_type_t histogram_type = DT_COLORSPACE_SRGB;
  gchar *histogram_filename = NULL;
  gchar _histogram_filename[1] = { 0 };

  _pixelpipe_get_histogram_profile_type(&histogram_type, &histogram_filename);
  if(histogram_filename == NULL) histogram_filename = _histogram_filename;
  
  if(darktable.color_profiles->display_type == DT_COLORSPACE_DISPLAY || histogram_type == DT_COLORSPACE_DISPLAY)
    pthread_rwlock_rdlock(&darktable.color_profiles->xprofile_lock);

  const dt_colorspaces_color_profile_t *d_profile = dt_colorspaces_get_profile(darktable.color_profiles->display_type,
                                                       darktable.color_profiles->display_filename,
                                                       DT_PROFILE_DIRECTION_OUT | DT_PROFILE_DIRECTION_DISPLAY);
  if(d_profile) display_profile = d_profile->profile;

  if((histogram_type != darktable.color_profiles->display_type) || 
      (histogram_type == DT_COLORSPACE_FILE &&
      strcmp(histogram_filename, darktable.color_profiles->display_filename)))
  {
    const dt_colorspaces_color_profile_t *d_histogram = dt_colorspaces_get_profile(histogram_type,
                                                         histogram_filename,
                                                         DT_PROFILE_DIRECTION_OUT | DT_PROFILE_DIRECTION_DISPLAY);
    if(d_histogram) histogram_profile = d_histogram->profile;
  }
  
  lab_profile = dt_colorspaces_get_profile(DT_COLORSPACE_LAB, "", DT_PROFILE_DIRECTION_ANY)->profile;

  // display rgb --> lab
  if(display_profile && lab_profile)
    xform_rgb2lab = cmsCreateTransform(display_profile, TYPE_RGB_FLT, lab_profile, TYPE_Lab_FLT, INTENT_PERCEPTUAL, 0);

  // display rgb --> histogram rgb
  if(display_profile && histogram_profile)
    xform_rgb2rgb = cmsCreateTransform(display_profile, TYPE_RGB_FLT, histogram_profile, TYPE_RGB_FLT, INTENT_PERCEPTUAL, 0);

  if(darktable.color_profiles->display_type == DT_COLORSPACE_DISPLAY || histogram_type == DT_COLORSPACE_DISPLAY)
    pthread_rwlock_unlock(&darktable.color_profiles->xprofile_lock);

  dt_colorpicker_sample_t *sample = NULL;
  GSList *samples = darktable.lib->proxy.colorpicker.live_samples;

  while(samples)
  {
    sample = samples->data;

    if(sample->locked)
    {
      samples = g_slist_next(samples);
      continue;
    }

    _pixelpipe_pick_from_image(input, roi_in, xform_rgb2lab, xform_rgb2rgb,
        sample->box, sample->point, sample->size,
        sample->picked_color_rgb_min, sample->picked_color_rgb_max, sample->picked_color_rgb_mean,
        sample->picked_color_lab_min, sample->picked_color_lab_max, sample->picked_color_lab_mean);

    samples = g_slist_next(samples);
  }

  if(xform_rgb2lab) cmsDeleteTransform(xform_rgb2lab);
  if(xform_rgb2rgb) cmsDeleteTransform(xform_rgb2rgb);
}

static void _pixelpipe_pick_primary_colorpicker(dt_develop_t *dev, const float *const input, const dt_iop_roi_t *roi_in)
{
  cmsHPROFILE display_profile = NULL;
  cmsHPROFILE histogram_profile = NULL;
  cmsHPROFILE lab_profile = NULL;
  cmsHTRANSFORM xform_rgb2lab = NULL;
  cmsHTRANSFORM xform_rgb2rgb = NULL;
  dt_colorspaces_color_profile_type_t histogram_type = DT_COLORSPACE_SRGB;
  gchar *histogram_filename = NULL;
  gchar _histogram_filename[1] = { 0 };

  _pixelpipe_get_histogram_profile_type(&histogram_type, &histogram_filename);
  if(histogram_filename == NULL) histogram_filename = _histogram_filename;
  
  if(darktable.color_profiles->display_type == DT_COLORSPACE_DISPLAY || histogram_type == DT_COLORSPACE_DISPLAY)
    pthread_rwlock_rdlock(&darktable.color_profiles->xprofile_lock);

  const dt_colorspaces_color_profile_t *d_profile = dt_colorspaces_get_profile(darktable.color_profiles->display_type,
                                                       darktable.color_profiles->display_filename,
                                                       DT_PROFILE_DIRECTION_OUT | DT_PROFILE_DIRECTION_DISPLAY);
  if(d_profile) display_profile = d_profile->profile;

  if((histogram_type != darktable.color_profiles->display_type) || 
      (histogram_type == DT_COLORSPACE_FILE &&
      strcmp(histogram_filename, darktable.color_profiles->display_filename)))
  {
    const dt_colorspaces_color_profile_t *d_histogram = dt_colorspaces_get_profile(histogram_type,
                                                         histogram_filename,
                                                         DT_PROFILE_DIRECTION_OUT | DT_PROFILE_DIRECTION_DISPLAY);
    if(d_histogram) histogram_profile = d_histogram->profile;
  }
  
  lab_profile = dt_colorspaces_get_profile(DT_COLORSPACE_LAB, "", DT_PROFILE_DIRECTION_ANY)->profile;

  // display rgb --> lab
  if(display_profile && lab_profile)
    xform_rgb2lab = cmsCreateTransform(display_profile, TYPE_RGB_FLT, lab_profile, TYPE_Lab_FLT, INTENT_PERCEPTUAL, 0);

  // display rgb --> histogram rgb
  if(display_profile && histogram_profile)
    xform_rgb2rgb = cmsCreateTransform(display_profile, TYPE_RGB_FLT, histogram_profile, TYPE_RGB_FLT, INTENT_PERCEPTUAL, 0);

  if(darktable.color_profiles->display_type == DT_COLORSPACE_DISPLAY || histogram_type == DT_COLORSPACE_DISPLAY)
    pthread_rwlock_unlock(&darktable.color_profiles->xprofile_lock);

  _pixelpipe_pick_from_image(input, roi_in, xform_rgb2lab, xform_rgb2rgb,
      dev->gui_module->color_picker_box, dev->gui_module->color_picker_point, darktable.lib->proxy.colorpicker.size,
      darktable.lib->proxy.colorpicker.picked_color_rgb_min, darktable.lib->proxy.colorpicker.picked_color_rgb_max, darktable.lib->proxy.colorpicker.picked_color_rgb_mean,
      darktable.lib->proxy.colorpicker.picked_color_lab_min, darktable.lib->proxy.colorpicker.picked_color_lab_max, darktable.lib->proxy.colorpicker.picked_color_lab_mean);

  if(xform_rgb2lab) cmsDeleteTransform(xform_rgb2lab);
  if(xform_rgb2rgb) cmsDeleteTransform(xform_rgb2rgb);
}

static void _pixelpipe_final_histogram(dt_develop_t *dev, const float *const input, const dt_iop_roi_t *roi_in)
{
  float *img_tmp = NULL;
  
  dt_dev_histogram_collection_params_t histogram_params = { 0 };
  const dt_iop_colorspace_type_t cst = iop_cs_rgb;
  dt_dev_histogram_stats_t histogram_stats = { .bins_count = 256, .ch = 4, .pixels = 0 };
  uint32_t histogram_max[4] = { 0 };
  dt_histogram_roi_t histogram_roi = { .width = roi_in->width, .height = roi_in->height,
                                      .crop_x = 0, .crop_y = 0, .crop_width = 0, .crop_height = 0 };

  // Constraining the area if the colorpicker is active in area mode
  if(dev->gui_module && !strcmp(dev->gui_module->op, "colorout")
     && dev->gui_module->request_color_pick != DT_REQUEST_COLORPICK_OFF
     && darktable.lib->proxy.colorpicker.restrict_histogram)
  {
    if(darktable.lib->proxy.colorpicker.size == DT_COLORPICKER_SIZE_BOX)
    {
      histogram_roi.crop_x = MIN(roi_in->width, MAX(0, dev->gui_module->color_picker_box[0] * roi_in->width));
      histogram_roi.crop_y = MIN(roi_in->height, MAX(0, dev->gui_module->color_picker_box[1] * roi_in->height));
      histogram_roi.crop_width = roi_in->width - MIN(roi_in->width, MAX(0, dev->gui_module->color_picker_box[2] * roi_in->width));
      histogram_roi.crop_height = roi_in->height - MIN(roi_in->height, MAX(0, dev->gui_module->color_picker_box[3] * roi_in->height));
    }
    else
    {
      histogram_roi.crop_x = MIN(roi_in->width, MAX(0, dev->gui_module->color_picker_point[0] * roi_in->width));
      histogram_roi.crop_y = MIN(roi_in->height, MAX(0, dev->gui_module->color_picker_point[1] * roi_in->height));
      histogram_roi.crop_width = roi_in->width - MIN(roi_in->width, MAX(0, dev->gui_module->color_picker_point[0] * roi_in->width));
      histogram_roi.crop_height = roi_in->height - MIN(roi_in->height, MAX(0, dev->gui_module->color_picker_point[1] * roi_in->height));
    }
  }

  dt_colorspaces_color_profile_type_t histogram_type = DT_COLORSPACE_SRGB;
  gchar *histogram_filename = NULL;
  gchar _histogram_filename[1] = { 0 };

  _pixelpipe_get_histogram_profile_type(&histogram_type, &histogram_filename);
  if(histogram_filename == NULL) histogram_filename = _histogram_filename;
  
  if((histogram_type != darktable.color_profiles->display_type) || 
      (histogram_type == DT_COLORSPACE_FILE &&
      strcmp(histogram_filename, darktable.color_profiles->display_filename)))
  {
    cmsHPROFILE display_profile = NULL;
    cmsHPROFILE histogram_profile = NULL;
    cmsHTRANSFORM xform_rgb2rgb = NULL;
    
    if(darktable.color_profiles->display_type == DT_COLORSPACE_DISPLAY || histogram_type == DT_COLORSPACE_DISPLAY)
      pthread_rwlock_rdlock(&darktable.color_profiles->xprofile_lock);

    const dt_colorspaces_color_profile_t *d_profile = dt_colorspaces_get_profile(darktable.color_profiles->display_type,
                                                         darktable.color_profiles->display_filename,
                                                         DT_PROFILE_DIRECTION_OUT | DT_PROFILE_DIRECTION_DISPLAY);
    if(d_profile) display_profile = d_profile->profile;

    const dt_colorspaces_color_profile_t *d_histogram = dt_colorspaces_get_profile(histogram_type,
                                                         histogram_filename,
                                                         DT_PROFILE_DIRECTION_OUT | DT_PROFILE_DIRECTION_DISPLAY);
    if(d_histogram) histogram_profile = d_histogram->profile;
    
    if(darktable.color_profiles->display_type == DT_COLORSPACE_DISPLAY || histogram_type == DT_COLORSPACE_DISPLAY)
      pthread_rwlock_unlock(&darktable.color_profiles->xprofile_lock);
  
    // display rgb --> histogram rgb
    if(display_profile && histogram_profile)
      xform_rgb2rgb = cmsCreateTransform(display_profile, TYPE_RGBA_FLT, histogram_profile, TYPE_RGBA_FLT, INTENT_PERCEPTUAL, 0);
    
    img_tmp = dt_alloc_align(64, roi_in->width * roi_in->height * 4 * sizeof(float));
    
    cmsDoTransform(xform_rgb2rgb, input, img_tmp, roi_in->width * roi_in->height);

    if(xform_rgb2rgb) cmsDeleteTransform(xform_rgb2rgb);
  }

  dev->histogram_max = 0;
  memset(dev->histogram, 0, sizeof(uint32_t) * 4 * 256);

  histogram_params.roi = &histogram_roi;
  histogram_params.bins_count = 256;
  histogram_params.mul = histogram_params.bins_count - 1;

  dt_histogram_helper(&histogram_params, &histogram_stats, cst, (img_tmp) ? img_tmp: input, &dev->histogram);
  dt_histogram_max_helper(&histogram_stats, cst, &dev->histogram, histogram_max);
  dev->histogram_max = MAX(MAX(histogram_max[0], histogram_max[1]), histogram_max[2]);
  
  if(img_tmp) dt_free_align(img_tmp);
}

static void _pixelpipe_final_histogram_waveform(dt_develop_t *dev, const float *const input, const dt_iop_roi_t *roi_in)
{
  uint32_t *buf = (uint32_t *)calloc(dev->histogram_waveform_height * dev->histogram_waveform_width * 3,
                                     sizeof(uint32_t));
  memset(dev->histogram_waveform, 0,
         sizeof(uint32_t) * dev->histogram_waveform_height * dev->histogram_waveform_stride / 4);

  // 1.0 is at 8/9 of the height!
  const double bin_width = (double)(roi_in->width) / (double)dev->histogram_waveform_width,
               _height = (double)(dev->histogram_waveform_height - 1);
  const float *const pixel = (const float *const )input;
  //         uint32_t mincol[3] = {UINT32_MAX,UINT32_MAX,UINT32_MAX}, maxcol[3] = {0,0,0};

  // count the colors into buf ...
  for(int y = 0; y < roi_in->height; y++)
  {
    for(int x = 0; x < roi_in->width; x++)
    {
      float rgb[3];
      for(int k = 0; k < 3; k++) rgb[k] = pixel[4 * y * roi_in->width + 4 * x + 2 - k];

      const int out_x = MIN(x / bin_width, dev->histogram_waveform_width - 1);
      for(int k = 0; k < 3; k++)
      {
        const float v = isnan(rgb[k]) ? 0.0f
                                      : rgb[k]; // catch NaNs as they don't convert well to integers
        const int out_y = CLAMP(1.0 - (8.0 / 9.0) * v, 0.0, 1.0) * _height;
        uint32_t *const out = buf + (out_y * dev->histogram_waveform_width * 3 + out_x * 3 + k);
        (*out)++;
        //               mincol[k] = MIN(mincol[k], *out);
        //               maxcol[k] = MAX(maxcol[k], *out);
      }
    }
  }

  // TODO: Find a nicer function to map buf -> image than just clipping
  //         float factor[3];
  //         for(int k = 0; k < 3; k++)
  //           factor[k] = 255.0 / (float)(maxcol[k] - mincol[k]); // leave some clipping

  // ... and scale that into a nice image. putting the pixels into the image directly gets too
  // saturated/clips.
  // new scale factor to do about the same as the old one for 1MP views, but scale to hidpi
  const float scale = 0.5 * 1e6f/(roi_in->height*roi_in->width) *
    (dev->histogram_waveform_width*dev->histogram_waveform_height) / (350.0f*233.);
  for(int y = 0; y < dev->histogram_waveform_height; y++)
  {
    for(int x = 0; x < dev->histogram_waveform_width; x++)
    {
      uint32_t *const in = buf + (y * dev->histogram_waveform_width + x) * 3;
      uint8_t *const out
          = (uint8_t *)(dev->histogram_waveform + (y * dev->histogram_waveform_width + x));
      for(int k = 0; k < 3; k++)
      {
        if(in[k] == 0) continue;
        out[k] = CLAMP(in[k] * scale, 5, 255);
        //               if(in[k] == 0)
        //                 out[k] = 0;
        //               else
        //                 out[k] = (float)(in[k] - mincol[k]) * factor[k];
      }
    }
  }

  free(buf);
}

// recursive helper for process:
static int dt_dev_pixelpipe_process_rec(dt_dev_pixelpipe_t *pipe, dt_develop_t *dev, void **output,
                                        void **cl_mem_output, dt_iop_buffer_dsc_t **out_format,
                                        const dt_iop_roi_t *roi_out, GList *modules, GList *pieces, int pos)
{
  dt_iop_roi_t roi_in = *roi_out;

  char module_name[256] = { 0 };
  void *input = NULL;
  void *cl_mem_input = NULL;
  *cl_mem_output = NULL;
  dt_iop_module_t *module = NULL;
  dt_dev_pixelpipe_iop_t *piece = NULL;
  if(modules)
  {
    module = (dt_iop_module_t *)modules->data;
    piece = (dt_dev_pixelpipe_iop_t *)pieces->data;
    // skip this module?
    if(!piece->enabled
       || (dev->gui_module && dev->gui_module->operation_tags_filter() & module->operation_tags()))
      return dt_dev_pixelpipe_process_rec(pipe, dev, output, cl_mem_output, out_format, &roi_in,
                                          g_list_previous(modules), g_list_previous(pieces), pos - 1);
  }

  if(module) g_strlcpy(module_name, module->op, MIN(sizeof(module_name), sizeof(module->op)));
  get_output_format(module, pipe, piece, dev, *out_format);
  const size_t bpp = dt_iop_buffer_dsc_to_bpp(*out_format);
  const size_t bufsize = (size_t)bpp * roi_out->width * roi_out->height;

  // 1) if cached buffer is still available, return data
  dt_pthread_mutex_lock(&pipe->busy_mutex);
  if(pipe->shutdown)
  {
    dt_pthread_mutex_unlock(&pipe->busy_mutex);
    return 1;
  }
  uint64_t hash = dt_dev_pixelpipe_cache_hash(pipe->image.id, roi_out, pipe, pos);
  if(dt_dev_pixelpipe_cache_available(&(pipe->cache), hash))
  {
    // if(module) printf("found valid buf pos %d in cache for module %s %s %lu\n", pos, module->op, pipe ==
    // dev->preview_pipe ? "[preview]" : "", hash);

    (void)dt_dev_pixelpipe_cache_get(&(pipe->cache), hash, bufsize, output, out_format);

    dt_pthread_mutex_unlock(&pipe->busy_mutex);
    if(!modules) return 0;
    // go to post-collect directly:
    goto post_process_collect_info;
  }
  else
    dt_pthread_mutex_unlock(&pipe->busy_mutex);

  // 2) if history changed or exit event, abort processing?
  // preview pipe: abort on all but zoom events (same buffer anyways)
  if(dt_iop_breakpoint(dev, pipe)) return 1;
  // if image has changed, stop now.
  if(pipe == dev->pipe && dev->image_force_reload) return 1;
  if(pipe == dev->preview_pipe && dev->preview_loading) return 1;
  if(dev->gui_leaving) return 1;


  // 3) input -> output
  if(!modules)
  {
    // 3a) import input array with given scale and roi
    dt_pthread_mutex_lock(&pipe->busy_mutex);
    if(pipe->shutdown)
    {
      dt_pthread_mutex_unlock(&pipe->busy_mutex);
      return 1;
    }
    dt_times_t start;
    dt_get_times(&start);
    // we're looking for the full buffer
    {
      if(roi_out->scale == 1.0 && roi_out->x == 0 && roi_out->y == 0 && pipe->iwidth == roi_out->width
         && pipe->iheight == roi_out->height)
      {
        *output = pipe->input;
      }
      else if(dt_dev_pixelpipe_cache_get(&(pipe->cache), hash, bufsize, output, out_format))
      {
        memset(*output, 0, bufsize);
        if(roi_in.scale == 1.0f)
        {
          // fast branch for 1:1 pixel copies.

          // last minute clamping to catch potential out-of-bounds in roi_in and roi_out

          const int in_x = MAX(roi_in.x, 0);
          const int in_y = MAX(roi_in.y, 0);
          const int cp_width = MIN(roi_out->width, pipe->iwidth - in_x);
          const int cp_height = MIN(roi_out->height, pipe->iheight - in_y);

#ifdef _OPENMP
#pragma omp parallel for schedule(static) default(none) shared(pipe, roi_out, roi_in, output)
#endif
          for(int j = 0; j < cp_height; j++)
            memcpy(((char *)*output) + (size_t)bpp * j * roi_out->width,
                   ((char *)pipe->input) + (size_t)bpp * (in_x + (in_y + j) * pipe->iwidth),
                   (size_t)bpp * cp_width);
        }
        else
        {
          roi_in.x /= roi_out->scale;
          roi_in.y /= roi_out->scale;
          roi_in.width = pipe->iwidth;
          roi_in.height = pipe->iheight;
          roi_in.scale = 1.0f;
          dt_iop_clip_and_zoom(*output, pipe->input, roi_out, &roi_in, roi_out->width, pipe->iwidth);
        }
      }
      // else found in cache.
    }

    dt_show_times(&start, "[dev_pixelpipe]", "initing base buffer [%s]", _pipe_type_to_str(pipe->type));
    dt_pthread_mutex_unlock(&pipe->busy_mutex);
  }
  else
  {
    // 3b) recurse and obtain output array in &input

    // get region of interest which is needed in input
    dt_pthread_mutex_lock(&pipe->busy_mutex);
    if(pipe->shutdown)
    {
      dt_pthread_mutex_unlock(&pipe->busy_mutex);
      return 1;
    }
    module->modify_roi_in(module, piece, roi_out, &roi_in);
    dt_pthread_mutex_unlock(&pipe->busy_mutex);

    // recurse to get actual data of input buffer

    dt_iop_buffer_dsc_t _input_format = { 0 };
    dt_iop_buffer_dsc_t *input_format = &_input_format;

    piece = (dt_dev_pixelpipe_iop_t *)pieces->data;

    piece->processed_roi_in = roi_in;
    piece->processed_roi_out = *roi_out;

    if(dt_dev_pixelpipe_process_rec(pipe, dev, &input, &cl_mem_input, &input_format, &roi_in,
                                    g_list_previous(modules), g_list_previous(pieces), pos - 1))
      return 1;

    const size_t in_bpp = dt_iop_buffer_dsc_to_bpp(input_format);

    piece->dsc_out = piece->dsc_in = *input_format;

    module->output_format(module, pipe, piece, &piece->dsc_out);

    **out_format = pipe->dsc = piece->dsc_out;

    const size_t out_bpp = dt_iop_buffer_dsc_to_bpp(*out_format);

    // reserve new cache line: output
    dt_pthread_mutex_lock(&pipe->busy_mutex);
    if(pipe->shutdown)
    {
      dt_pthread_mutex_unlock(&pipe->busy_mutex);
      return 1;
    }

    if(!strcmp(module->op, "gamma"))
      (void)dt_dev_pixelpipe_cache_get_important(&(pipe->cache), hash, bufsize, output, out_format);
    else
      (void)dt_dev_pixelpipe_cache_get(&(pipe->cache), hash, bufsize, output, out_format);

    dt_pthread_mutex_unlock(&pipe->busy_mutex);

// if(module) printf("reserving new buf in cache for module %s %s: %ld buf %p\n", module->op, pipe ==
// dev->preview_pipe ? "[preview]" : "", hash, *output);

    dt_pthread_mutex_lock(&pipe->busy_mutex);
    if(pipe->shutdown)
    {
      dt_pthread_mutex_unlock(&pipe->busy_mutex);
      return 1;
    }

    dt_times_t start;
    dt_get_times(&start);

    dt_pixelpipe_flow_t pixelpipe_flow = (PIXELPIPE_FLOW_NONE | PIXELPIPE_FLOW_HISTOGRAM_NONE);

    // special case: user requests to see channel data in the parametric mask of a module. In that case
    // we skip all modules manipulating pixel content and only process image distorting modules. Finally
    // "gamma" is responsible to display channel data accordingly.
    if(strcmp(module->op, "gamma") && (pipe->mask_display & DT_DEV_PIXELPIPE_DISPLAY_ANY) && !(module->operation_tags() & IOP_TAG_DISTORT) &&
      (in_bpp == out_bpp) && !memcmp(&roi_in, roi_out, sizeof(struct dt_iop_roi_t)))
    {
#ifdef HAVE_OPENCL
      if(dt_opencl_is_inited() && pipe->opencl_enabled && pipe->devid >= 0 && (cl_mem_input != NULL))
      {
        *cl_mem_output = cl_mem_input;
      }
      else
      {
#ifdef _OPENMP
#pragma omp parallel for schedule(static) default(none) shared(roi_out, roi_in, output, input)
#endif
        for(int j = 0; j < roi_out->height; j++)
            memcpy(((char *)*output) + (size_t)out_bpp * j * roi_out->width,
                   ((char *)input) + (size_t)in_bpp * j * roi_in.width,
                   (size_t)in_bpp * roi_in.width);
      }
#else // don't HAVE_OPENCL
#ifdef _OPENMP
#pragma omp parallel for schedule(static) default(none) shared(roi_out, roi_in, output, input)
#endif
      for(int j = 0; j < roi_out->height; j++)
            memcpy(((char *)*output) + (size_t)out_bpp * j * roi_out->width,
                   ((char *)input) + (size_t)in_bpp * j * roi_in.width,
                   (size_t)in_bpp * roi_in.width);
#endif

      dt_pthread_mutex_unlock(&pipe->busy_mutex);
      return 0;
    }


    /* get tiling requirement of module */
    dt_develop_tiling_t tiling = { 0 };
    module->tiling_callback(module, piece, &roi_in, roi_out, &tiling);

    /* does this module involve blending? */
    if(piece->blendop_data && (dt_develop_blend_params_t *)piece->blendop_data != DEVELOP_MASK_DISABLED)
    {
      /* get specific memory requirement for blending */
      dt_develop_tiling_t tiling_blendop = { 0 };
      tiling_callback_blendop(module, piece, &roi_in, roi_out, &tiling_blendop);

      /* aggregate in structure tiling */
      tiling.factor = fmax(tiling.factor, tiling_blendop.factor);
      tiling.maxbuf = fmax(tiling.maxbuf, tiling_blendop.maxbuf);
      tiling.overhead = fmax(tiling.overhead, tiling_blendop.overhead);
    }

    /* remark: we do not do tiling for blendop step, neither in opencl nor on cpu. if overall tiling
       requirements (maximum of module and blendop) require tiling for opencl path, then following blend
       step is anyhow done on cpu. we assume that blending itself will never require tiling in cpu path,
       because memory requirements will still be low enough. */

    assert(tiling.factor > 0.0f);

    if(pipe->shutdown)
    {
      dt_pthread_mutex_unlock(&pipe->busy_mutex);
      return 1;
    }

#ifdef HAVE_OPENCL
    /* do we have opencl at all? did user tell us to use it? did we get a resource? */
    if(dt_opencl_is_inited() && pipe->opencl_enabled && pipe->devid >= 0)
    {
      int success_opencl = TRUE;

      /* if input is on gpu memory only, remember this fact to later take appropriate action */
      int valid_input_on_gpu_only = (cl_mem_input != NULL);

      /* pre-check if there is enough space on device for non-tiled processing */
      const int fits_on_device = dt_opencl_image_fits_device(pipe->devid, MAX(roi_in.width, roi_out->width),
                                                             MAX(roi_in.height, roi_out->height), MAX(in_bpp, bpp),
                                                             tiling.factor, tiling.overhead);

      /* general remark: in case of opencl errors within modules or out-of-memory on GPU, we transparently
         fall back to the respective cpu module and continue in pixelpipe. If we encounter errors we set
         pipe->opencl_error=1, return this function with value 1, and leave appropriate action to the calling
         function, which normally would restart pixelpipe without opencl.
         Late errors are sometimes detected when trying to get back data from device into host memory and
         are treated in the same manner. */

      /* try to enter opencl path after checking some module specific pre-requisites */
      if(module->process_cl && piece->process_cl_ready
         && !((pipe->type == DT_DEV_PIXELPIPE_PREVIEW) && (module->flags() & IOP_FLAGS_PREVIEW_NON_OPENCL))
         && (fits_on_device || piece->process_tiling_ready))
      {

        // fprintf(stderr, "[opencl_pixelpipe 0] factor %f, overhead %d, width %d, height %d, bpp %d\n",
        // (double)tiling.factor, tiling.overhead, roi_in.width, roi_in.height, bpp);

        // fprintf(stderr, "[opencl_pixelpipe 1] for module `%s', have bufs %p and %p \n", module->op,
        // cl_mem_input, *cl_mem_output);
        // fprintf(stderr, "[opencl_pixelpipe 1] module '%s'\n", module->op);

        if(fits_on_device)
        {
          /* image is small enough -> try to directly process entire image with opencl */

          // fprintf(stderr, "[opencl_pixelpipe 2] module '%s' running directly with process_cl\n",
          // module->op);

          /* input is not on gpu memory -> copy it there */
          if(cl_mem_input == NULL)
          {
            cl_mem_input = dt_opencl_alloc_device(pipe->devid, roi_in.width, roi_in.height, in_bpp);
            if(cl_mem_input == NULL)
            {
              dt_print(DT_DEBUG_OPENCL, "[opencl_pixelpipe] couldn't generate input buffer for module %s\n",
                       module->op);
              success_opencl = FALSE;
            }

            if(success_opencl)
            {
              cl_int err = dt_opencl_write_host_to_device(pipe->devid, input, cl_mem_input,
                                                                       roi_in.width, roi_in.height, in_bpp);
              if(err != CL_SUCCESS)
              {
                dt_print(DT_DEBUG_OPENCL,
                         "[opencl_pixelpipe] couldn't copy image to opencl device for module %s\n",
                         module->op);
                success_opencl = FALSE;
              }
            }
          }

          if(pipe->shutdown)
          {
            dt_opencl_release_mem_object(cl_mem_input);
            dt_pthread_mutex_unlock(&pipe->busy_mutex);
            return 1;
          }

          /* try to allocate GPU memory for output */
          if(success_opencl)
          {
            *cl_mem_output = dt_opencl_alloc_device(pipe->devid, roi_out->width, roi_out->height, bpp);
            if(*cl_mem_output == NULL)
            {
              dt_print(DT_DEBUG_OPENCL, "[opencl_pixelpipe] couldn't allocate output buffer for module %s\n",
                       module->op);
              success_opencl = FALSE;
            }
          }

          // fprintf(stderr, "[opencl_pixelpipe 2] for module `%s', have bufs %p and %p \n", module->op,
          // cl_mem_input, *cl_mem_output);

          // indirectly give gpu some air to breathe (and to do display related stuff)
          dt_iop_nap(darktable.opencl->micro_nap);

          // histogram collection for module
          if(success_opencl && (dev->gui_attached || !(piece->request_histogram & DT_REQUEST_ONLY_IN_GUI))
             && (piece->request_histogram & DT_REQUEST_ON))
          {
            // we abuse the empty output buffer on host for intermediate storage of data in
            // histogram_collect_cl()
            size_t outbufsize = roi_out->width * roi_out->height * bpp;

            histogram_collect_cl(pipe->devid, piece, cl_mem_input, &roi_in, &(piece->histogram),
                                 piece->histogram_max, *output, outbufsize);
            pixelpipe_flow |= (PIXELPIPE_FLOW_HISTOGRAM_ON_GPU);
            pixelpipe_flow &= ~(PIXELPIPE_FLOW_HISTOGRAM_NONE | PIXELPIPE_FLOW_HISTOGRAM_ON_CPU);

            if(piece->histogram && (module->request_histogram & DT_REQUEST_ON)
               && pipe->type == DT_DEV_PIXELPIPE_PREVIEW)
            {
              const size_t buf_size = 4 * piece->histogram_stats.bins_count * sizeof(uint32_t);
              module->histogram = dt_realloc(module->histogram, buf_size);
              memcpy(module->histogram, piece->histogram, buf_size);
              module->histogram_stats = piece->histogram_stats;
              memcpy(module->histogram_max, piece->histogram_max, sizeof(piece->histogram_max));

              dt_pthread_mutex_unlock(&pipe->busy_mutex);

              if(module->widget) dt_control_queue_redraw_widget(module->widget);

              dt_pthread_mutex_lock(&pipe->busy_mutex);
            }
          }

          if(pipe->shutdown)
          {
            dt_pthread_mutex_unlock(&pipe->busy_mutex);
            return 1;
          }

          /* now call process_cl of module; module should emit meaningful messages in case of error */
          if(success_opencl)
          {
            success_opencl
                = module->process_cl(module, piece, cl_mem_input, *cl_mem_output, &roi_in, roi_out);
            pixelpipe_flow |= (PIXELPIPE_FLOW_PROCESSED_ON_GPU);
            pixelpipe_flow &= ~(PIXELPIPE_FLOW_PROCESSED_ON_CPU | PIXELPIPE_FLOW_PROCESSED_WITH_TILING);
          }

          if(pipe->shutdown)
          {
            dt_opencl_release_mem_object(cl_mem_input);
            dt_pthread_mutex_unlock(&pipe->busy_mutex);
            return 1;
          }

          // Lab color picking for module
          if(success_opencl && dev->gui_attached && pipe == dev->preview_pipe
             &&                           // pick from preview pipe to get pixels outside the viewport
             module == dev->gui_module && // only modules with focus can pick
             module->request_color_pick != DT_REQUEST_COLORPICK_OFF) // and they want to pick ;)
          {

            // we abuse the empty output buffer on host for intermediate storage of data in
            // pixelpipe_picker_cl()
            size_t outbufsize = roi_out->width * roi_out->height * bpp;

            pixelpipe_picker_cl(pipe->devid, module, &piece->dsc_in, cl_mem_input, &roi_in, module->picked_color,
                                module->picked_color_min, module->picked_color_max, *output, outbufsize,
                                PIXELPIPE_PICKER_INPUT);
            pixelpipe_picker_cl(pipe->devid, module, &pipe->dsc, (*cl_mem_output), roi_out,
                                module->picked_output_color, module->picked_output_color_min,
                                module->picked_output_color_max, *output, outbufsize, PIXELPIPE_PICKER_OUTPUT);

            dt_pthread_mutex_unlock(&pipe->busy_mutex);

            if(module->widget) dt_control_queue_redraw_widget(module->widget);

            dt_pthread_mutex_lock(&pipe->busy_mutex);
          }

          if(pipe->shutdown)
          {
            dt_pthread_mutex_unlock(&pipe->busy_mutex);
            return 1;
          }

          /* process blending */
          if(success_opencl)
          {
            success_opencl
                = dt_develop_blend_process_cl(module, piece, cl_mem_input, *cl_mem_output, &roi_in, roi_out);
            pixelpipe_flow |= (PIXELPIPE_FLOW_BLENDED_ON_GPU);
            pixelpipe_flow &= ~(PIXELPIPE_FLOW_BLENDED_ON_CPU);
          }

          /* synchronization point for opencl pipe */
          if(success_opencl && (!darktable.opencl->async_pixelpipe || pipe->type == DT_DEV_PIXELPIPE_EXPORT))
            success_opencl = dt_opencl_finish(pipe->devid);


          if(pipe->shutdown)
          {
            dt_opencl_release_mem_object(cl_mem_input);
            dt_pthread_mutex_unlock(&pipe->busy_mutex);
            return 1;
          }
        }
        else if(piece->process_tiling_ready)
        {
          /* image is too big for direct opencl processing -> try to process image via tiling */

          // fprintf(stderr, "[opencl_pixelpipe 3] module '%s' tiling with process_tiling_cl\n", module->op);

          /* we might need to copy back valid image from device to host */
          if(cl_mem_input != NULL)
          {
            cl_int err;

            /* copy back to CPU buffer, then clean unneeded buffer */
            err = dt_opencl_copy_device_to_host(pipe->devid, input, cl_mem_input, roi_in.width, roi_in.height,
                                                in_bpp);
            if(err != CL_SUCCESS)
            {
              /* late opencl error */
              dt_print(
                  DT_DEBUG_OPENCL,
                  "[opencl_pixelpipe (a)] late opencl error detected while copying back to cpu buffer: %d\n",
                  err);
              dt_opencl_release_mem_object(cl_mem_input);
              pipe->opencl_error = 1;
              dt_pthread_mutex_unlock(&pipe->busy_mutex);
              return 1;
            }
            dt_opencl_release_mem_object(cl_mem_input);
            cl_mem_input = NULL;
            valid_input_on_gpu_only = FALSE;
          }

          if(pipe->shutdown)
          {
            dt_pthread_mutex_unlock(&pipe->busy_mutex);
            return 1;
          }

          // indirectly give gpu some air to breathe (and to do display related stuff)
          dt_iop_nap(darktable.opencl->micro_nap);

          // histogram collection for module
          if(success_opencl && (dev->gui_attached || !(piece->request_histogram & DT_REQUEST_ONLY_IN_GUI))
             && (piece->request_histogram & DT_REQUEST_ON))
          {
            histogram_collect(piece, input, &roi_in, &(piece->histogram), piece->histogram_max);
            pixelpipe_flow |= (PIXELPIPE_FLOW_HISTOGRAM_ON_CPU);
            pixelpipe_flow &= ~(PIXELPIPE_FLOW_HISTOGRAM_NONE | PIXELPIPE_FLOW_HISTOGRAM_ON_GPU);

            if(piece->histogram && (module->request_histogram & DT_REQUEST_ON)
               && pipe->type == DT_DEV_PIXELPIPE_PREVIEW)
            {
              const size_t buf_size = 4 * piece->histogram_stats.bins_count * sizeof(uint32_t);
              module->histogram = dt_realloc(module->histogram, buf_size);
              memcpy(module->histogram, piece->histogram, buf_size);
              module->histogram_stats = piece->histogram_stats;
              memcpy(module->histogram_max, piece->histogram_max, sizeof(piece->histogram_max));

              dt_pthread_mutex_unlock(&pipe->busy_mutex);

              if(module->widget) dt_control_queue_redraw_widget(module->widget);

              dt_pthread_mutex_lock(&pipe->busy_mutex);
            }
          }

          if(pipe->shutdown)
          {
            dt_pthread_mutex_unlock(&pipe->busy_mutex);
            return 1;
          }

          /* now call process_tiling_cl of module; module should emit meaningful messages in case of error */
          if(success_opencl)
          {
            success_opencl
                = module->process_tiling_cl(module, piece, input, *output, &roi_in, roi_out, in_bpp);
            pixelpipe_flow |= (PIXELPIPE_FLOW_PROCESSED_ON_GPU | PIXELPIPE_FLOW_PROCESSED_WITH_TILING);
            pixelpipe_flow &= ~(PIXELPIPE_FLOW_PROCESSED_ON_CPU);
          }

          if(pipe->shutdown)
          {
            dt_pthread_mutex_unlock(&pipe->busy_mutex);
            return 1;
          }

          // Lab color picking for module
          if(success_opencl && dev->gui_attached && pipe == dev->preview_pipe
             &&                           // pick from preview pipe to get pixels outside the viewport
             module == dev->gui_module && // only modules with focus can pick
             module->request_color_pick != DT_REQUEST_COLORPICK_OFF) // and they want to pick ;)
          {
            pixelpipe_picker(module, &piece->dsc_in, (float *)input, &roi_in, module->picked_color,
                             module->picked_color_min, module->picked_color_max, PIXELPIPE_PICKER_INPUT);
            pixelpipe_picker(module, &pipe->dsc, (float *)(*output), roi_out, module->picked_output_color,
                             module->picked_output_color_min, module->picked_output_color_max,
                             PIXELPIPE_PICKER_OUTPUT);

            dt_pthread_mutex_unlock(&pipe->busy_mutex);

            if(module->widget) dt_control_queue_redraw_widget(module->widget);

            dt_pthread_mutex_lock(&pipe->busy_mutex);
          }

          if(pipe->shutdown)
          {
            dt_pthread_mutex_unlock(&pipe->busy_mutex);
            return 1;
          }

          /* do process blending on cpu (this is anyhow fast enough) */
          if(success_opencl)
          {
            dt_develop_blend_process(module, piece, input, *output, &roi_in, roi_out);
            pixelpipe_flow |= (PIXELPIPE_FLOW_BLENDED_ON_CPU);
            pixelpipe_flow &= ~(PIXELPIPE_FLOW_BLENDED_ON_GPU);
          }

          /* synchronization point for opencl pipe */
          if(success_opencl && (!darktable.opencl->async_pixelpipe || pipe->type == DT_DEV_PIXELPIPE_EXPORT))
            success_opencl = dt_opencl_finish(pipe->devid);

          if(pipe->shutdown)
          {
            dt_pthread_mutex_unlock(&pipe->busy_mutex);
            return 1;
          }
        }
        else
        {
          /* image is too big for direct opencl and tiling is not allowed -> no opencl processing for this
           * module */
          success_opencl = FALSE;
        }

        if(pipe->shutdown)
        {
          dt_opencl_release_mem_object(cl_mem_input);
          dt_pthread_mutex_unlock(&pipe->busy_mutex);
          return 1;
        }

        // if (rand() % 20 == 0) success_opencl = FALSE; // Test code: simulate spurious failures

        /* finally check, if we were successful */
        if(success_opencl)
        {
          /* Nice, everything went fine */

          /* this is reasonable on slow GPUs only, where it's more expensive to reprocess the whole pixelpipe
             than
             regularly copying device buffers back to host. This would slow down fast GPUs considerably. */
          if(darktable.opencl->synch_cache)
          {
            /* write back input into cache for faster re-usal (not for export or thumbnails) */
            if(cl_mem_input != NULL && pipe->type != DT_DEV_PIXELPIPE_EXPORT
               && pipe->type != DT_DEV_PIXELPIPE_THUMBNAIL)
            {
              cl_int err;

              /* copy input to host memory, so we can find it in cache */
              err = dt_opencl_copy_device_to_host(pipe->devid, input, cl_mem_input, roi_in.width,
                                                  roi_in.height, in_bpp);
              if(err != CL_SUCCESS)
              {
                /* late opencl error, not likely to happen here */
                dt_print(DT_DEBUG_OPENCL, "[opencl_pixelpipe (e)] late opencl error detected while copying "
                                          "back to cpu buffer: %d\n",
                         err);
                /* that's all we do here, we later make sure to invalidate cache line */
              }
              else
              {
                /* success: cache line is valid now, so we will not need to invalidate it later */
                valid_input_on_gpu_only = FALSE;

                // TODO: check if we need to wait for finished opencl pipe before we release cl_mem_input
                // dt_dev_finish(pipe->devid);
              }
            }

            if(pipe->shutdown)
            {
              dt_opencl_release_mem_object(cl_mem_input);
              dt_pthread_mutex_unlock(&pipe->busy_mutex);
              return 1;
            }
          }

          /* we can now release cl_mem_input */
          dt_opencl_release_mem_object(cl_mem_input);
          cl_mem_input = NULL;
          // we speculate on the next plug-in to possibly copy back cl_mem_output to output,
          // so we're not just yet invalidating the (empty) output cache line.
        }
        else
        {
          /* Bad luck, opencl failed. Let's clean up and fall back to cpu module */
          dt_print(DT_DEBUG_OPENCL, "[opencl_pixelpipe] could not run module '%s' on gpu. falling back to cpu path\n",
                   module->op);

          // fprintf(stderr, "[opencl_pixelpipe 4] module '%s' running on cpu\n", module->op);

          /* we might need to free unused output buffer */
          if(*cl_mem_output != NULL)
          {
            dt_opencl_release_mem_object(*cl_mem_output);
            *cl_mem_output = NULL;
          }

          /* check where our input buffer is located */
          if(cl_mem_input != NULL)
          {
            cl_int err;

            /* copy back to host memory, then clean no longer needed opencl buffer.
               important info: in order to make this possible, opencl modules must
               not spoil their input buffer, even in case of errors. */
            err = dt_opencl_copy_device_to_host(pipe->devid, input, cl_mem_input, roi_in.width, roi_in.height,
                                                in_bpp);
            if(err != CL_SUCCESS)
            {
              /* late opencl error */
              dt_print(
                  DT_DEBUG_OPENCL,
                  "[opencl_pixelpipe (b)] late opencl error detected while copying back to cpu buffer: %d\n",
                  err);
              dt_opencl_release_mem_object(cl_mem_input);
              pipe->opencl_error = 1;
              dt_pthread_mutex_unlock(&pipe->busy_mutex);
              return 1;
            }

            /* this is a good place to release event handles as we anyhow need to move from gpu to cpu here */
            (void)dt_opencl_finish(pipe->devid);
            dt_opencl_release_mem_object(cl_mem_input);
            valid_input_on_gpu_only = FALSE;
          }

          if(pipe->shutdown)
          {
            dt_pthread_mutex_unlock(&pipe->busy_mutex);
            return 1;
          }

          // histogram collection for module
          if((dev->gui_attached || !(piece->request_histogram & DT_REQUEST_ONLY_IN_GUI))
             && (piece->request_histogram & DT_REQUEST_ON))
          {
            histogram_collect(piece, input, &roi_in, &(piece->histogram), piece->histogram_max);
            pixelpipe_flow |= (PIXELPIPE_FLOW_HISTOGRAM_ON_CPU);
            pixelpipe_flow &= ~(PIXELPIPE_FLOW_HISTOGRAM_NONE | PIXELPIPE_FLOW_HISTOGRAM_ON_GPU);

            if(piece->histogram && (module->request_histogram & DT_REQUEST_ON)
               && pipe->type == DT_DEV_PIXELPIPE_PREVIEW)
            {
              const size_t buf_size = 4 * piece->histogram_stats.bins_count * sizeof(uint32_t);
              module->histogram = dt_realloc(module->histogram, buf_size);
              memcpy(module->histogram, piece->histogram, buf_size);
              module->histogram_stats = piece->histogram_stats;
              memcpy(module->histogram_max, piece->histogram_max, sizeof(piece->histogram_max));

              dt_pthread_mutex_unlock(&pipe->busy_mutex);

              if(module->widget) dt_control_queue_redraw_widget(module->widget);

              dt_pthread_mutex_lock(&pipe->busy_mutex);
            }
          }

          if(pipe->shutdown)
          {
            dt_pthread_mutex_unlock(&pipe->busy_mutex);
            return 1;
          }

          /* process module on cpu. use tiling if needed and possible. */
          if(piece->process_tiling_ready
             && !dt_tiling_piece_fits_host_memory(MAX(roi_in.width, roi_out->width),
                                                  MAX(roi_in.height, roi_out->height), MAX(in_bpp, bpp),
                                                  tiling.factor, tiling.overhead))
          {
            module->process_tiling(module, piece, input, *output, &roi_in, roi_out, in_bpp);
            pixelpipe_flow |= (PIXELPIPE_FLOW_PROCESSED_ON_CPU | PIXELPIPE_FLOW_PROCESSED_WITH_TILING);
            pixelpipe_flow &= ~(PIXELPIPE_FLOW_PROCESSED_ON_GPU);
          }
          else
          {
            module->process(module, piece, input, *output, &roi_in, roi_out);
            pixelpipe_flow |= (PIXELPIPE_FLOW_PROCESSED_ON_CPU);
            pixelpipe_flow &= ~(PIXELPIPE_FLOW_PROCESSED_ON_GPU | PIXELPIPE_FLOW_PROCESSED_WITH_TILING);
          }

          if(pipe->shutdown)
          {
            dt_pthread_mutex_unlock(&pipe->busy_mutex);
            return 1;
          }

          // Lab color picking for module
          if(dev->gui_attached && pipe == dev->preview_pipe
             &&                           // pick from preview pipe to get pixels outside the viewport
             module == dev->gui_module && // only modules with focus can pick
             module->request_color_pick != DT_REQUEST_COLORPICK_OFF) // and they want to pick ;)
          {
            pixelpipe_picker(module, &piece->dsc_in, (float *)input, &roi_in, module->picked_color,
                             module->picked_color_min, module->picked_color_max, PIXELPIPE_PICKER_INPUT);
            pixelpipe_picker(module, &pipe->dsc, (float *)(*output), roi_out, module->picked_output_color,
                             module->picked_output_color_min, module->picked_output_color_max,
                             PIXELPIPE_PICKER_OUTPUT);

            dt_pthread_mutex_unlock(&pipe->busy_mutex);

            if(module->widget) dt_control_queue_redraw_widget(module->widget);

            dt_pthread_mutex_lock(&pipe->busy_mutex);
          }

          if(pipe->shutdown)
          {
            dt_pthread_mutex_unlock(&pipe->busy_mutex);
            return 1;
          }

          /* process blending on cpu */
          dt_develop_blend_process(module, piece, input, *output, &roi_in, roi_out);
          pixelpipe_flow |= (PIXELPIPE_FLOW_BLENDED_ON_CPU);
          pixelpipe_flow &= ~(PIXELPIPE_FLOW_BLENDED_ON_GPU);
        }

        if(pipe->shutdown)
        {
          dt_pthread_mutex_unlock(&pipe->busy_mutex);
          return 1;
        }
      }
      else
      {
        /* we are not allowed to use opencl for this module */

        // fprintf(stderr, "[opencl_pixelpipe 3] for module `%s', have bufs %p and %p \n", module->op,
        // cl_mem_input, *cl_mem_output);

        *cl_mem_output = NULL;

        /* cleanup unneeded opencl buffer, and copy back to CPU buffer */
        if(cl_mem_input != NULL)
        {
          cl_int err;

          err = dt_opencl_copy_device_to_host(pipe->devid, input, cl_mem_input, roi_in.width, roi_in.height,
                                              in_bpp);
          // if (rand() % 5 == 0) err = !CL_SUCCESS; // Test code: simulate spurious failures
          if(err != CL_SUCCESS)
          {
            /* late opencl error */
            dt_print(
                DT_DEBUG_OPENCL,
                "[opencl_pixelpipe (c)] late opencl error detected while copying back to cpu buffer: %d\n",
                err);
            dt_opencl_release_mem_object(cl_mem_input);
            pipe->opencl_error = 1;
            dt_pthread_mutex_unlock(&pipe->busy_mutex);
            return 1;
          }

          /* this is a good place to release event handles as we anyhow need to move from gpu to cpu here */
          (void)dt_opencl_finish(pipe->devid);
          dt_opencl_release_mem_object(cl_mem_input);
          valid_input_on_gpu_only = FALSE;
        }

        if(pipe->shutdown)
        {
          dt_pthread_mutex_unlock(&pipe->busy_mutex);
          return 1;
        }

        // histogram collection for module
        if((dev->gui_attached || !(piece->request_histogram & DT_REQUEST_ONLY_IN_GUI))
           && (piece->request_histogram & DT_REQUEST_ON))
        {
          histogram_collect(piece, input, &roi_in, &(piece->histogram), piece->histogram_max);
          pixelpipe_flow |= (PIXELPIPE_FLOW_HISTOGRAM_ON_CPU);
          pixelpipe_flow &= ~(PIXELPIPE_FLOW_HISTOGRAM_NONE | PIXELPIPE_FLOW_HISTOGRAM_ON_GPU);

          if(piece->histogram && (module->request_histogram & DT_REQUEST_ON)
             && pipe->type == DT_DEV_PIXELPIPE_PREVIEW)
          {
            const size_t buf_size = 4 * piece->histogram_stats.bins_count * sizeof(uint32_t);
            module->histogram = dt_realloc(module->histogram, buf_size);
            memcpy(module->histogram, piece->histogram, buf_size);
            module->histogram_stats = piece->histogram_stats;
            memcpy(module->histogram_max, piece->histogram_max, sizeof(piece->histogram_max));

            dt_pthread_mutex_unlock(&pipe->busy_mutex);

            if(module->widget) dt_control_queue_redraw_widget(module->widget);

            dt_pthread_mutex_lock(&pipe->busy_mutex);
          }
        }

        if(pipe->shutdown)
        {
          dt_pthread_mutex_unlock(&pipe->busy_mutex);
          return 1;
        }

        /* process module on cpu. use tiling if needed and possible. */
        if(piece->process_tiling_ready
           && !dt_tiling_piece_fits_host_memory(MAX(roi_in.width, roi_out->width),
                                                MAX(roi_in.height, roi_out->height), MAX(in_bpp, bpp),
                                                tiling.factor, tiling.overhead))
        {
          module->process_tiling(module, piece, input, *output, &roi_in, roi_out, in_bpp);
          pixelpipe_flow |= (PIXELPIPE_FLOW_PROCESSED_ON_CPU | PIXELPIPE_FLOW_PROCESSED_WITH_TILING);
          pixelpipe_flow &= ~(PIXELPIPE_FLOW_PROCESSED_ON_GPU);
        }
        else
        {
          module->process(module, piece, input, *output, &roi_in, roi_out);
          pixelpipe_flow |= (PIXELPIPE_FLOW_PROCESSED_ON_CPU);
          pixelpipe_flow &= ~(PIXELPIPE_FLOW_PROCESSED_ON_GPU | PIXELPIPE_FLOW_PROCESSED_WITH_TILING);
        }

        if(pipe->shutdown)
        {
          dt_pthread_mutex_unlock(&pipe->busy_mutex);
          return 1;
        }

        // Lab color picking for module
        if(dev->gui_attached && pipe == dev->preview_pipe
           &&                           // pick from preview pipe to get pixels outside the viewport
           module == dev->gui_module && // only modules with focus can pick
           module->request_color_pick != DT_REQUEST_COLORPICK_OFF) // and they want to pick ;)
        {
          pixelpipe_picker(module, &piece->dsc_in, (float *)input, &roi_in, module->picked_color,
                           module->picked_color_min, module->picked_color_max, PIXELPIPE_PICKER_INPUT);
          pixelpipe_picker(module, &pipe->dsc, (float *)(*output), roi_out, module->picked_output_color,
                           module->picked_output_color_min, module->picked_output_color_max,
                           PIXELPIPE_PICKER_OUTPUT);

          dt_pthread_mutex_unlock(&pipe->busy_mutex);

          if(module->widget) dt_control_queue_redraw_widget(module->widget);

          dt_pthread_mutex_lock(&pipe->busy_mutex);
        }

        if(pipe->shutdown)
        {
          dt_pthread_mutex_unlock(&pipe->busy_mutex);
          return 1;
        }

        /* process blending */
        dt_develop_blend_process(module, piece, input, *output, &roi_in, roi_out);
        pixelpipe_flow |= (PIXELPIPE_FLOW_BLENDED_ON_CPU);
        pixelpipe_flow &= ~(PIXELPIPE_FLOW_BLENDED_ON_GPU);

        if(pipe->shutdown)
        {
          dt_pthread_mutex_unlock(&pipe->busy_mutex);
          return 1;
        }
      }

      /* input is still only on GPU? Let's invalidate CPU input buffer then */
      if(valid_input_on_gpu_only) dt_dev_pixelpipe_cache_invalidate(&(pipe->cache), input);
    }
    else
    {
      /* opencl is not inited or not enabled or we got no resource/device -> everything runs on cpu */

      // histogram collection for module
      if((dev->gui_attached || !(piece->request_histogram & DT_REQUEST_ONLY_IN_GUI))
         && (piece->request_histogram & DT_REQUEST_ON))
      {
        histogram_collect(piece, input, &roi_in, &(piece->histogram), piece->histogram_max);
        pixelpipe_flow |= (PIXELPIPE_FLOW_HISTOGRAM_ON_CPU);
        pixelpipe_flow &= ~(PIXELPIPE_FLOW_HISTOGRAM_NONE | PIXELPIPE_FLOW_HISTOGRAM_ON_GPU);

        if(piece->histogram && (module->request_histogram & DT_REQUEST_ON)
           && pipe->type == DT_DEV_PIXELPIPE_PREVIEW)
        {
          const size_t buf_size = 4 * piece->histogram_stats.bins_count * sizeof(uint32_t);
          module->histogram = dt_realloc(module->histogram, buf_size);
          memcpy(module->histogram, piece->histogram, buf_size);
          module->histogram_stats = piece->histogram_stats;
          memcpy(module->histogram_max, piece->histogram_max, sizeof(piece->histogram_max));

          dt_pthread_mutex_unlock(&pipe->busy_mutex);

          if(module->widget) dt_control_queue_redraw_widget(module->widget);

          dt_pthread_mutex_lock(&pipe->busy_mutex);
        }
      }

      if(pipe->shutdown)
      {
        dt_pthread_mutex_unlock(&pipe->busy_mutex);
        return 1;
      }

      /* process module on cpu. use tiling if needed and possible. */
      if(piece->process_tiling_ready
         && !dt_tiling_piece_fits_host_memory(MAX(roi_in.width, roi_out->width),
                                              MAX(roi_in.height, roi_out->height), MAX(in_bpp, bpp),
                                              tiling.factor, tiling.overhead))
      {
        module->process_tiling(module, piece, input, *output, &roi_in, roi_out, in_bpp);
        pixelpipe_flow |= (PIXELPIPE_FLOW_PROCESSED_ON_CPU | PIXELPIPE_FLOW_PROCESSED_WITH_TILING);
        pixelpipe_flow &= ~(PIXELPIPE_FLOW_PROCESSED_ON_GPU);
      }
      else
      {
        module->process(module, piece, input, *output, &roi_in, roi_out);
        pixelpipe_flow |= (PIXELPIPE_FLOW_PROCESSED_ON_CPU);
        pixelpipe_flow &= ~(PIXELPIPE_FLOW_PROCESSED_ON_GPU | PIXELPIPE_FLOW_PROCESSED_WITH_TILING);
      }

      if(pipe->shutdown)
      {
        dt_pthread_mutex_unlock(&pipe->busy_mutex);
        return 1;
      }

      // Lab color picking for module
      if(dev->gui_attached && pipe == dev->preview_pipe
         &&                           // pick from preview pipe to get pixels outside the viewport
         module == dev->gui_module && // only modules with focus can pick
         module->request_color_pick != DT_REQUEST_COLORPICK_OFF) // and they want to pick ;)
      {
        pixelpipe_picker(module, &piece->dsc_in, (float *)input, &roi_in, module->picked_color,
                         module->picked_color_min, module->picked_color_max, PIXELPIPE_PICKER_INPUT);
        pixelpipe_picker(module, &pipe->dsc, (float *)(*output), roi_out, module->picked_output_color,
                         module->picked_output_color_min, module->picked_output_color_max,
                         PIXELPIPE_PICKER_OUTPUT);

        dt_pthread_mutex_unlock(&pipe->busy_mutex);

        if(module->widget) dt_control_queue_redraw_widget(module->widget);

        dt_pthread_mutex_lock(&pipe->busy_mutex);
      }

      if(pipe->shutdown)
      {
        dt_pthread_mutex_unlock(&pipe->busy_mutex);
        return 1;
      }

      /* process blending */
      dt_develop_blend_process(module, piece, input, *output, &roi_in, roi_out);
      pixelpipe_flow |= (PIXELPIPE_FLOW_BLENDED_ON_CPU);
      pixelpipe_flow &= ~(PIXELPIPE_FLOW_BLENDED_ON_GPU);
    }
#else // HAVE_OPENCL
    // histogram collection for module
    if((dev->gui_attached || !(piece->request_histogram & DT_REQUEST_ONLY_IN_GUI))
       && (piece->request_histogram & DT_REQUEST_ON))
    {
      histogram_collect(piece, (float *)input, &roi_in, &(piece->histogram), piece->histogram_max);
      pixelpipe_flow |= (PIXELPIPE_FLOW_HISTOGRAM_ON_CPU);
      pixelpipe_flow &= ~(PIXELPIPE_FLOW_HISTOGRAM_NONE | PIXELPIPE_FLOW_HISTOGRAM_ON_GPU);

      if(piece->histogram && (module->request_histogram & DT_REQUEST_ON)
         && pipe->type == DT_DEV_PIXELPIPE_PREVIEW)
      {
        const size_t buf_size = 4 * piece->histogram_stats.bins_count * sizeof(uint32_t);
        module->histogram = dt_realloc(module->histogram, buf_size);
        memcpy(module->histogram, piece->histogram, buf_size);
        module->histogram_stats = piece->histogram_stats;
        memcpy(module->histogram_max, piece->histogram_max, sizeof(piece->histogram_max));

        dt_pthread_mutex_unlock(&pipe->busy_mutex);

        if(module->widget) dt_control_queue_redraw_widget(module->widget);

        dt_pthread_mutex_lock(&pipe->busy_mutex);
      }
    }

    if(pipe->shutdown)
    {
      dt_pthread_mutex_unlock(&pipe->busy_mutex);
      return 1;
    }

    /* process module on cpu. use tiling if needed and possible. */
    if(piece->process_tiling_ready
       && !dt_tiling_piece_fits_host_memory(MAX(roi_in.width, roi_out->width),
                                            MAX(roi_in.height, roi_out->height), MAX(in_bpp, bpp),
                                            tiling.factor, tiling.overhead))
    {
      module->process_tiling(module, piece, input, *output, &roi_in, roi_out, in_bpp);
      pixelpipe_flow |= (PIXELPIPE_FLOW_PROCESSED_ON_CPU | PIXELPIPE_FLOW_PROCESSED_WITH_TILING);
      pixelpipe_flow &= ~(PIXELPIPE_FLOW_PROCESSED_ON_GPU);
    }
    else
    {
      module->process(module, piece, input, *output, &roi_in, roi_out);
      pixelpipe_flow |= (PIXELPIPE_FLOW_PROCESSED_ON_CPU);
      pixelpipe_flow &= ~(PIXELPIPE_FLOW_PROCESSED_ON_GPU | PIXELPIPE_FLOW_PROCESSED_WITH_TILING);
    }

    if(pipe->shutdown)
    {
      dt_pthread_mutex_unlock(&pipe->busy_mutex);
      return 1;
    }

    // Lab color picking for module
    if(dev->gui_attached && pipe == dev->preview_pipe
       &&                           // pick from preview pipe to get pixels outside the viewport
       module == dev->gui_module && // only modules with focus can pick
       module->request_color_pick != DT_REQUEST_COLORPICK_OFF) // and they want to pick ;)
    {
      pixelpipe_picker(module, &piece->dsc_in, (float *)input, &roi_in, module->picked_color,
                       module->picked_color_min, module->picked_color_max, PIXELPIPE_PICKER_INPUT);
      pixelpipe_picker(module, &pipe->dsc, (float *)(*output), roi_out, module->picked_output_color,
                       module->picked_output_color_min, module->picked_output_color_max, PIXELPIPE_PICKER_OUTPUT);

      dt_pthread_mutex_unlock(&pipe->busy_mutex);

      if(module->widget) dt_control_queue_redraw_widget(module->widget);

      dt_pthread_mutex_lock(&pipe->busy_mutex);
    }

    if(pipe->shutdown)
    {
      dt_pthread_mutex_unlock(&pipe->busy_mutex);
      return 1;
    }

    /* process blending */
    dt_develop_blend_process(module, piece, input, *output, &roi_in, roi_out);
    pixelpipe_flow |= (PIXELPIPE_FLOW_BLENDED_ON_CPU);
    pixelpipe_flow &= ~(PIXELPIPE_FLOW_BLENDED_ON_GPU);
#endif // HAVE_OPENCL

    char histogram_log[32] = "";
    if(!(pixelpipe_flow & PIXELPIPE_FLOW_HISTOGRAM_NONE))
    {
      snprintf(histogram_log, sizeof(histogram_log), ", collected histogram on %s",
               (pixelpipe_flow & PIXELPIPE_FLOW_HISTOGRAM_ON_GPU
                    ? "GPU"
                    : pixelpipe_flow & PIXELPIPE_FLOW_HISTOGRAM_ON_CPU ? "CPU" : ""));
    }

    gchar *module_label = dt_history_item_get_name(module);
    dt_show_times(
        &start, "[dev_pixelpipe]", "processed `%s' on %s%s%s, blended on %s [%s]", module_label,
        pixelpipe_flow & PIXELPIPE_FLOW_PROCESSED_ON_GPU
            ? "GPU"
            : pixelpipe_flow & PIXELPIPE_FLOW_PROCESSED_ON_CPU ? "CPU" : "",
        pixelpipe_flow & PIXELPIPE_FLOW_PROCESSED_WITH_TILING ? " with tiling" : "",
        (!(pixelpipe_flow & PIXELPIPE_FLOW_HISTOGRAM_NONE) && (piece->request_histogram & DT_REQUEST_ON))
            ? histogram_log
            : "",
        pixelpipe_flow & PIXELPIPE_FLOW_BLENDED_ON_GPU
            ? "GPU"
            : pixelpipe_flow & PIXELPIPE_FLOW_BLENDED_ON_CPU ? "CPU" : "",
        _pipe_type_to_str(pipe->type));
    g_free(module_label);
    module_label = NULL;

    // in case we get this buffer from the cache in the future, cache some stuff:
    **out_format = piece->dsc_out = pipe->dsc;

    dt_pthread_mutex_unlock(&pipe->busy_mutex);
    if(module == darktable.develop->gui_module)
    {
      // give the input buffer to the currently focussed plugin more weight.
      // the user is likely to change that one soon, so keep it in cache.
      dt_dev_pixelpipe_cache_reweight(&(pipe->cache), input);
    }
#ifndef _DEBUG
    if(darktable.unmuted & DT_DEBUG_NAN)
#endif
    {
      dt_pthread_mutex_lock(&pipe->busy_mutex);
      if(pipe->shutdown)
      {
        dt_pthread_mutex_unlock(&pipe->busy_mutex);
        return 1;
      }

      if(strcmp(module->op, "gamma") == 0)
      {
        dt_pthread_mutex_unlock(&pipe->busy_mutex);
        goto post_process_collect_info;
      }

#ifdef HAVE_OPENCL
      if(*cl_mem_output != NULL)
        dt_opencl_copy_device_to_host(pipe->devid, *output, *cl_mem_output, roi_out->width, roi_out->height, bpp);
#endif

      if((*out_format)->datatype == TYPE_FLOAT && (*out_format)->channels == 4)
      {
        int hasinf = 0, hasnan = 0;
        float min[3] = { FLT_MAX };
        float max[3] = { FLT_MIN };

        for(int k = 0; k < 4 * roi_out->width * roi_out->height; k++)
        {
          if((k & 3) < 3)
          {
            float f = ((float *)(*output))[k];
            if(isnan(f))
              hasnan = 1;
            else if(isinf(f))
              hasinf = 1;
            else
            {
              min[k & 3] = fmin(f, min[k & 3]);
              max[k & 3] = fmax(f, max[k & 3]);
            }
          }
        }
        module_label = dt_history_item_get_name(module);
        if(hasnan)
          fprintf(stderr, "[dev_pixelpipe] module `%s' outputs NaNs! [%s]\n", module_label,
                  _pipe_type_to_str(pipe->type));
        if(hasinf)
          fprintf(stderr, "[dev_pixelpipe] module `%s' outputs non-finite floats! [%s]\n", module_label,
                  _pipe_type_to_str(pipe->type));
        fprintf(stderr, "[dev_pixelpipe] module `%s' min: (%f; %f; %f) max: (%f; %f; %f) [%s]\n", module_label,
                min[0], min[1], min[2], max[0], max[1], max[2], _pipe_type_to_str(pipe->type));
        g_free(module_label);
      }
      else if((*out_format)->datatype == TYPE_FLOAT && (*out_format)->channels == 1)
      {
        int hasinf = 0, hasnan = 0;
        float min = FLT_MAX;
        float max = FLT_MIN;

        for(int k = 0; k < roi_out->width * roi_out->height; k++)
        {
          float f = ((float *)(*output))[k];
          if(isnan(f))
            hasnan = 1;
          else if(isinf(f))
            hasinf = 1;
          else
          {
            min = fmin(f, min);
            max = fmax(f, max);
          }
        }
        module_label = dt_history_item_get_name(module);
        if(hasnan)
          fprintf(stderr, "[dev_pixelpipe] module `%s' outputs NaNs! [%s]\n", module_label,
                  _pipe_type_to_str(pipe->type));
        if(hasinf)
          fprintf(stderr, "[dev_pixelpipe] module `%s' outputs non-finite floats! [%s]\n", module_label,
                  _pipe_type_to_str(pipe->type));
        fprintf(stderr, "[dev_pixelpipe] module `%s' min: (%f) max: (%f) [%s]\n", module_label, min, max,
                _pipe_type_to_str(pipe->type));
        g_free(module_label);
      }

      dt_pthread_mutex_unlock(&pipe->busy_mutex);
    }

post_process_collect_info:

    dt_pthread_mutex_lock(&pipe->busy_mutex);
    if(pipe->shutdown)
    {
      dt_pthread_mutex_unlock(&pipe->busy_mutex);
      return 1;
    }
    // Picking RGB for the live samples and converting to Lab
    if(dev->gui_attached && pipe == dev->preview_pipe && (strcmp(module->op, "gamma") == 0)
       && darktable.lib->proxy.colorpicker.live_samples && input) // samples to pick
    {
      _pixelpipe_pick_live_samples((const float *const )input, &roi_in);
    }
    // Picking RGB for primary colorpicker output and converting to Lab
    if(dev->gui_attached && pipe == dev->preview_pipe
       && (strcmp(module->op, "gamma") == 0) // only gamma provides meaningful RGB data
       && dev->gui_module && !strcmp(dev->gui_module->op, "colorout")
       && dev->gui_module->request_color_pick != DT_REQUEST_COLORPICK_OFF
       && darktable.lib->proxy.colorpicker.picked_color_rgb_mean && input) // colorpicker module active
    {
      _pixelpipe_pick_primary_colorpicker(dev, (const float *const )input, &roi_in);

      dt_pthread_mutex_unlock(&pipe->busy_mutex);

      if(module->widget) dt_control_queue_redraw_widget(module->widget);
    }
    else
      dt_pthread_mutex_unlock(&pipe->busy_mutex);

    // 4) final histogram:
    dt_pthread_mutex_lock(&pipe->busy_mutex);
    if(pipe->shutdown)
    {
      dt_pthread_mutex_unlock(&pipe->busy_mutex);
      return 1;
    }
    if(dev->gui_attached && !dev->gui_leaving && pipe == dev->preview_pipe
       && (strcmp(module->op, "gamma") == 0) && input)
    {
      _pixelpipe_final_histogram(dev, (const float *const )input, &roi_in);

      // calculate the waveform histogram. since this is drawn pixel by pixel we have to do it in the correct
      // size (thus the weird gui stuff :().
      // this HAS to be done on the float input data, otherwise we get really ugly artifacts due to rounding
      // issues when putting colors into the bins.
      //       dt_pthread_mutex_lock(&dev->histogram_waveform_mutex);
      if(dev->histogram_waveform_width != 0)
      {
<<<<<<< HEAD
        uint32_t *buf = (uint32_t *)dt_calloc(dev->histogram_waveform_height * dev->histogram_waveform_width * 3,
                                              sizeof(uint32_t));
        memset(dev->histogram_waveform, 0,
               sizeof(uint32_t) * dev->histogram_waveform_height * dev->histogram_waveform_stride / 4);

        // 1.0 is at 8/9 of the height!
        const double bin_width = (double)(roi_in.width) / (double)dev->histogram_waveform_width,
                     _height = (double)(dev->histogram_waveform_height - 1);
        float *pixel = (float *)input;
        //         uint32_t mincol[3] = {UINT32_MAX,UINT32_MAX,UINT32_MAX}, maxcol[3] = {0,0,0};

        // count the colors into buf ...
        for(int y = 0; y < roi_in.height; y++)
        {
          for(int x = 0; x < roi_in.width; x++)
          {
            float rgb[3];
            for(int k = 0; k < 3; k++) rgb[k] = pixel[4 * y * roi_in.width + 4 * x + 2 - k];

            const int out_x = MIN(x / bin_width, dev->histogram_waveform_width - 1);
            for(int k = 0; k < 3; k++)
            {
              const float v = isnan(rgb[k]) ? 0.0f
                                            : rgb[k]; // catch NaNs as they don't convert well to integers
              const int out_y = CLAMP(1.0 - (8.0 / 9.0) * v, 0.0, 1.0) * _height;
              uint32_t *const out = buf + (out_y * dev->histogram_waveform_width * 3 + out_x * 3 + k);
              (*out)++;
              //               mincol[k] = MIN(mincol[k], *out);
              //               maxcol[k] = MAX(maxcol[k], *out);
            }
          }
        }

        // TODO: Find a nicer function to map buf -> image than just clipping
        //         float factor[3];
        //         for(int k = 0; k < 3; k++)
        //           factor[k] = 255.0 / (float)(maxcol[k] - mincol[k]); // leave some clipping

        // ... and scale that into a nice image. putting the pixels into the image directly gets too
        // saturated/clips.
        // new scale factor to do about the same as the old one for 1MP views, but scale to hidpi
        const float scale = 0.5 * 1e6f/(roi_in.height*roi_in.width) *
          (dev->histogram_waveform_width*dev->histogram_waveform_height) / (350.0f*233.);
        for(int y = 0; y < dev->histogram_waveform_height; y++)
        {
          for(int x = 0; x < dev->histogram_waveform_width; x++)
          {
            uint32_t *const in = buf + (y * dev->histogram_waveform_width + x) * 3;
            uint8_t *const out
                = (uint8_t *)(dev->histogram_waveform + (y * dev->histogram_waveform_width + x));
            for(int k = 0; k < 3; k++)
            {
              if(in[k] == 0) continue;
              out[k] = CLAMP(in[k] * scale, 5, 255);
              //               if(in[k] == 0)
              //                 out[k] = 0;
              //               else
              //                 out[k] = (float)(in[k] - mincol[k]) * factor[k];
            }
          }
        }

        dt_free(buf);
=======
        _pixelpipe_final_histogram_waveform(dev, (const float *const )input, &roi_in);
>>>>>>> 64d67f6d
      }
      //       dt_pthread_mutex_unlock(&dev->histogram_waveform_mutex);

      dt_pthread_mutex_unlock(&pipe->busy_mutex);

      /* raise preview pipe finished signal */
      dt_control_signal_raise(darktable.signals, DT_SIGNAL_DEVELOP_PREVIEW_PIPE_FINISHED);
    }
    else
    {
      dt_pthread_mutex_unlock(&pipe->busy_mutex);

      /* if gui attached, lets raise pipe finish signal */
      if(dev->gui_attached && !dev->gui_leaving && strcmp(module->op, "gamma") == 0)
        dt_control_signal_raise(darktable.signals, DT_SIGNAL_DEVELOP_UI_PIPE_FINISHED);
    }
  }

  return 0;
}


int dt_dev_pixelpipe_process_no_gamma(dt_dev_pixelpipe_t *pipe, dt_develop_t *dev, int x, int y, int width,
                                      int height, float scale)
{
  // temporarily disable gamma mapping.
  GList *gammap = g_list_last(pipe->nodes);
  dt_dev_pixelpipe_iop_t *gamma = (dt_dev_pixelpipe_iop_t *)gammap->data;
  while(strcmp(gamma->module->op, "gamma"))
  {
    gamma = NULL;
    gammap = g_list_previous(gammap);
    if(!gammap) break;
    gamma = (dt_dev_pixelpipe_iop_t *)gammap->data;
  }
  if(gamma) gamma->enabled = 0;
  int ret = dt_dev_pixelpipe_process(pipe, dev, x, y, width, height, scale);
  if(gamma) gamma->enabled = 1;
  return ret;
}

void dt_dev_pixelpipe_disable_after(dt_dev_pixelpipe_t *pipe, const char *op)
{
  GList *nodes = g_list_last(pipe->nodes);
  dt_dev_pixelpipe_iop_t *piece = (dt_dev_pixelpipe_iop_t *)nodes->data;
  while(strcmp(piece->module->op, op))
  {
    piece->enabled = 0;
    piece = NULL;
    nodes = g_list_previous(nodes);
    if(!nodes) break;
    piece = (dt_dev_pixelpipe_iop_t *)nodes->data;
  }
}

void dt_dev_pixelpipe_disable_before(dt_dev_pixelpipe_t *pipe, const char *op)
{
  GList *nodes = pipe->nodes;
  dt_dev_pixelpipe_iop_t *piece = (dt_dev_pixelpipe_iop_t *)nodes->data;
  while(strcmp(piece->module->op, op))
  {
    piece->enabled = 0;
    piece = NULL;
    nodes = g_list_next(nodes);
    if(!nodes) break;
    piece = (dt_dev_pixelpipe_iop_t *)nodes->data;
  }
}

static int dt_dev_pixelpipe_process_rec_and_backcopy(dt_dev_pixelpipe_t *pipe, dt_develop_t *dev, void **output,
                                                     void **cl_mem_output, dt_iop_buffer_dsc_t **out_format,
                                                     const dt_iop_roi_t *roi_out, GList *modules, GList *pieces,
                                                     int pos)
{
#ifdef HAVE_OPENCL
  int ret
      = dt_dev_pixelpipe_process_rec(pipe, dev, output, cl_mem_output, out_format, roi_out, modules, pieces, pos);

  // copy back final opencl buffer (if any) to CPU
  dt_pthread_mutex_lock(&pipe->busy_mutex);
  if(ret)
  {
    dt_opencl_release_mem_object(*cl_mem_output);
    *cl_mem_output = NULL;
  }
  else
  {
    if(*cl_mem_output != NULL)
    {
      cl_int err;

      err = dt_opencl_copy_device_to_host(pipe->devid, *output, *cl_mem_output, roi_out->width, roi_out->height,
                                          dt_iop_buffer_dsc_to_bpp(*out_format));
      dt_opencl_release_mem_object(*cl_mem_output);
      *cl_mem_output = NULL;

      if(err != CL_SUCCESS)
      {
        /* this indicates a opencl problem earlier in the pipeline */
        dt_print(DT_DEBUG_OPENCL,
                 "[opencl_pixelpipe (d)] late opencl error detected while copying back to cpu buffer: %d\n",
                 err);
        pipe->opencl_error = 1;
        ret = 1;
      }
    }
  }
  dt_pthread_mutex_unlock(&pipe->busy_mutex);

  return ret;
#else
  return dt_dev_pixelpipe_process_rec(pipe, dev, output, cl_mem_output, out_format, roi_out, modules, pieces, pos);
#endif
}


int dt_dev_pixelpipe_process(dt_dev_pixelpipe_t *pipe, dt_develop_t *dev, int x, int y, int width, int height,
                             float scale)
{
  pipe->processing = 1;
  pipe->opencl_enabled = dt_opencl_update_settings(); // update enabled flag and profile from preferences
  pipe->devid = (pipe->opencl_enabled) ? dt_opencl_lock_device(pipe->type)
                                       : -1; // try to get/lock opencl resource

  dt_print(DT_DEBUG_OPENCL, "[pixelpipe_process] [%s] using device %d\n", _pipe_type_to_str(pipe->type),
           pipe->devid);

  if(darktable.unmuted & DT_DEBUG_MEMORY)
  {
    fprintf(stderr, "[memory] before pixelpipe process\n");
    dt_print_mem_usage();
  }

  if(pipe->devid >= 0) dt_opencl_events_reset(pipe->devid);

  dt_iop_roi_t roi = (dt_iop_roi_t){ x, y, width, height, scale };
  // printf("pixelpipe homebrew process start\n");
  if(darktable.unmuted & DT_DEBUG_DEV) dt_dev_pixelpipe_cache_print(&pipe->cache);

  // get a snapshot of mask list
  if (pipe->forms) g_list_free_full(pipe->forms, (void (*)(void *))dt_masks_free_form);
  pipe->forms = dt_masks_dup_forms_deep(dev->forms, NULL);

  //  go through list of modules from the end:
  guint pos = g_list_length(pipe->iop);
  GList *modules = g_list_last(pipe->iop);
  GList *pieces = g_list_last(pipe->nodes);

// re-entry point: in case of late opencl errors we start all over again with opencl-support disabled
restart:

  // check if we should obsolete caches
  if(pipe->cache_obsolete) dt_dev_pixelpipe_cache_flush(&(pipe->cache));
  pipe->cache_obsolete = 0;

  // mask display off as a starting point
  pipe->mask_display = DT_DEV_PIXELPIPE_DISPLAY_NONE;

  void *buf = NULL;
  void *cl_mem_out = NULL;

  dt_iop_buffer_dsc_t _out_format = { 0 };
  dt_iop_buffer_dsc_t *out_format = &_out_format;

  // run pixelpipe recursively and get error status
  int err = dt_dev_pixelpipe_process_rec_and_backcopy(pipe, dev, &buf, &cl_mem_out, &out_format, &roi, modules,
                                                      pieces, pos);

  // get status summary of opencl queue by checking the eventlist
  int oclerr = (pipe->devid >= 0) ? (dt_opencl_events_flush(pipe->devid, 1) != 0) : 0;

  // Check if we had opencl errors ....
  // remark: opencl errors can come in two ways: pipe->opencl_error is TRUE (and err is TRUE) OR oclerr is
  // TRUE
  if(oclerr || (err && pipe->opencl_error))
  {
    // Well, there were errors -> we might need to free an invalid opencl memory object
    dt_opencl_release_mem_object(cl_mem_out);
    dt_opencl_unlock_device(pipe->devid); // release opencl resource
    dt_pthread_mutex_lock(&pipe->busy_mutex);
    pipe->opencl_enabled = 0; // disable opencl for this pipe
    pipe->opencl_error = 0;   // reset error status
    pipe->devid = -1;
    dt_pthread_mutex_unlock(&pipe->busy_mutex);

    darktable.opencl->error_count++; // increase error count
    if(darktable.opencl->error_count >= DT_OPENCL_MAX_ERRORS)
    {
      // too frequent opencl errors encountered: this is a clear sign of a broken setup. give up on opencl
      // during this session.
      darktable.opencl->stopped = 1;
      dt_print(DT_DEBUG_OPENCL,
               "[opencl] frequent opencl errors encountered; disabling opencl for this session!\n");
      dt_control_log(
          _("darktable discovered problems with your OpenCL setup; disabling OpenCL for this session!"));
      // also remove "opencl" from capabilities so that the preference entry is greyed out
      dt_capabilities_remove("opencl");
    }

    dt_dev_pixelpipe_flush_caches(pipe);
    dt_dev_pixelpipe_change(pipe, dev);
    dt_print(DT_DEBUG_OPENCL, "[pixelpipe_process] [%s] falling back to cpu path\n",
             _pipe_type_to_str(pipe->type));
    goto restart; // try again (this time without opencl)
  }

  // release resources:
  if (pipe->forms)
  {
    g_list_free_full(pipe->forms, (void (*)(void *))dt_masks_free_form);
    pipe->forms = NULL;
  }
  if(pipe->devid >= 0)
  {
    dt_opencl_unlock_device(pipe->devid);
    pipe->devid = -1;
  }
  // ... and in case of other errors ...
  if(err)
  {
    pipe->processing = 0;
    return 1;
  }

  // terminate
  dt_pthread_mutex_lock(&pipe->backbuf_mutex);
  pipe->backbuf_hash = dt_dev_pixelpipe_cache_hash(pipe->image.id, &roi, pipe, 0);
  pipe->backbuf = buf;
  pipe->backbuf_width = width;
  pipe->backbuf_height = height;
  dt_pthread_mutex_unlock(&pipe->backbuf_mutex);

  // printf("pixelpipe homebrew process end\n");
  pipe->processing = 0;
  return 0;
}

void dt_dev_pixelpipe_flush_caches(dt_dev_pixelpipe_t *pipe)
{
  dt_dev_pixelpipe_cache_flush(&pipe->cache);
}

void dt_dev_pixelpipe_get_dimensions(dt_dev_pixelpipe_t *pipe, struct dt_develop_t *dev, int width_in,
                                     int height_in, int *width, int *height)
{
  dt_pthread_mutex_lock(&pipe->busy_mutex);
  dt_iop_roi_t roi_in = (dt_iop_roi_t){ 0, 0, width_in, height_in, 1.0 };
  dt_iop_roi_t roi_out;
  GList *modules = pipe->iop;
  GList *pieces = pipe->nodes;
  while(modules)
  {
    dt_iop_module_t *module = (dt_iop_module_t *)modules->data;
    dt_dev_pixelpipe_iop_t *piece = (dt_dev_pixelpipe_iop_t *)pieces->data;

    piece->buf_in = roi_in;

    // skip this module?
    if(piece->enabled
       && !(dev->gui_module && dev->gui_module->operation_tags_filter() & module->operation_tags()))
    {
      module->modify_roi_out(module, piece, &roi_out, &roi_in);
    }
    else
    {
      // pass through regions of interest for gui post expose events
      roi_out = roi_in;
    }

    piece->buf_out = roi_out;
    roi_in = roi_out;

    modules = g_list_next(modules);
    pieces = g_list_next(pieces);
  }
  *width = roi_out.width;
  *height = roi_out.height;
  dt_pthread_mutex_unlock(&pipe->busy_mutex);
}

float *dt_dev_get_raster_mask(const dt_dev_pixelpipe_t *pipe, const dt_iop_module_t *raster_mask_source,
                              const int raster_mask_id, const dt_iop_module_t *target_module,
                              gboolean *free_mask)
{
  if(!raster_mask_source)
    return NULL;

  *free_mask = FALSE;
  float *raster_mask = NULL;

  GList *source_iter;
  for(source_iter = pipe->nodes; source_iter; source_iter = g_list_next(source_iter))
  {
    const dt_dev_pixelpipe_iop_t *candidate = (dt_dev_pixelpipe_iop_t *)source_iter->data;
    if(candidate->module == raster_mask_source)
      break;
  }

  if(source_iter)
  {
    const dt_dev_pixelpipe_iop_t *source_piece = (dt_dev_pixelpipe_iop_t *)source_iter->data;
    if(source_piece)
    {
      raster_mask = g_hash_table_lookup(source_piece->raster_masks, GINT_TO_POINTER(raster_mask_id));
      if(raster_mask)
      {
        for(GList *iter = g_list_next(source_iter); iter; iter = g_list_next(iter))
        {
          dt_dev_pixelpipe_iop_t *module = (dt_dev_pixelpipe_iop_t *)iter->data;

          if(module->enabled
            && !(module->module->dev->gui_module && module->module->dev->gui_module->operation_tags_filter()
                 & module->module->operation_tags()))
          {
            if(module->module->distort_mask
              && !(!strcmp(module->module->op, "finalscale") // hack against pipes not using finalscale
                    && module->processed_roi_in.width == 0
                    && module->processed_roi_in.height == 0))
            {
              float *transformed_mask = dt_malloc_aligned(64, sizeof(float) * module->processed_roi_out.width
                                                                  * module->processed_roi_out.height);
              module->module->distort_mask(module->module,
                                          module,
                                          raster_mask,
                                          transformed_mask,
                                          &module->processed_roi_in,
                                          &module->processed_roi_out);
              if(*free_mask) dt_free_aligned(raster_mask);
              *free_mask = TRUE;
              raster_mask = transformed_mask;
            }
            else if(!module->module->distort_mask &&
                    (module->processed_roi_in.width != module->processed_roi_out.width ||
                     module->processed_roi_in.height != module->processed_roi_out.height ||
                     module->processed_roi_in.x != module->processed_roi_out.x ||
                     module->processed_roi_in.y != module->processed_roi_out.y))
              printf("FIXME: module `%s' changed the roi from %d x %d @ %d / %d to %d x %d | %d / %d but doesn't have "
                     "distort_mask() implemented!\n", module->module->op, module->processed_roi_in.width,
                     module->processed_roi_in.height, module->processed_roi_in.x, module->processed_roi_in.y,
                     module->processed_roi_out.width, module->processed_roi_out.height, module->processed_roi_out.x,
                     module->processed_roi_out.y);
          }

          if(module->module == target_module)
            break;
        }
      }
    }
  }

  return raster_mask;
}

// modelines: These editor modelines have been set for all relevant files by tools/update_modelines.sh
// vim: shiftwidth=2 expandtab tabstop=2 cindent
// kate: tab-indents: off; indent-width 2; replace-tabs on; indent-mode cstyle; remove-trailing-spaces modified;<|MERGE_RESOLUTION|>--- conflicted
+++ resolved
@@ -2305,73 +2305,7 @@
       //       dt_pthread_mutex_lock(&dev->histogram_waveform_mutex);
       if(dev->histogram_waveform_width != 0)
       {
-<<<<<<< HEAD
-        uint32_t *buf = (uint32_t *)dt_calloc(dev->histogram_waveform_height * dev->histogram_waveform_width * 3,
-                                              sizeof(uint32_t));
-        memset(dev->histogram_waveform, 0,
-               sizeof(uint32_t) * dev->histogram_waveform_height * dev->histogram_waveform_stride / 4);
-
-        // 1.0 is at 8/9 of the height!
-        const double bin_width = (double)(roi_in.width) / (double)dev->histogram_waveform_width,
-                     _height = (double)(dev->histogram_waveform_height - 1);
-        float *pixel = (float *)input;
-        //         uint32_t mincol[3] = {UINT32_MAX,UINT32_MAX,UINT32_MAX}, maxcol[3] = {0,0,0};
-
-        // count the colors into buf ...
-        for(int y = 0; y < roi_in.height; y++)
-        {
-          for(int x = 0; x < roi_in.width; x++)
-          {
-            float rgb[3];
-            for(int k = 0; k < 3; k++) rgb[k] = pixel[4 * y * roi_in.width + 4 * x + 2 - k];
-
-            const int out_x = MIN(x / bin_width, dev->histogram_waveform_width - 1);
-            for(int k = 0; k < 3; k++)
-            {
-              const float v = isnan(rgb[k]) ? 0.0f
-                                            : rgb[k]; // catch NaNs as they don't convert well to integers
-              const int out_y = CLAMP(1.0 - (8.0 / 9.0) * v, 0.0, 1.0) * _height;
-              uint32_t *const out = buf + (out_y * dev->histogram_waveform_width * 3 + out_x * 3 + k);
-              (*out)++;
-              //               mincol[k] = MIN(mincol[k], *out);
-              //               maxcol[k] = MAX(maxcol[k], *out);
-            }
-          }
-        }
-
-        // TODO: Find a nicer function to map buf -> image than just clipping
-        //         float factor[3];
-        //         for(int k = 0; k < 3; k++)
-        //           factor[k] = 255.0 / (float)(maxcol[k] - mincol[k]); // leave some clipping
-
-        // ... and scale that into a nice image. putting the pixels into the image directly gets too
-        // saturated/clips.
-        // new scale factor to do about the same as the old one for 1MP views, but scale to hidpi
-        const float scale = 0.5 * 1e6f/(roi_in.height*roi_in.width) *
-          (dev->histogram_waveform_width*dev->histogram_waveform_height) / (350.0f*233.);
-        for(int y = 0; y < dev->histogram_waveform_height; y++)
-        {
-          for(int x = 0; x < dev->histogram_waveform_width; x++)
-          {
-            uint32_t *const in = buf + (y * dev->histogram_waveform_width + x) * 3;
-            uint8_t *const out
-                = (uint8_t *)(dev->histogram_waveform + (y * dev->histogram_waveform_width + x));
-            for(int k = 0; k < 3; k++)
-            {
-              if(in[k] == 0) continue;
-              out[k] = CLAMP(in[k] * scale, 5, 255);
-              //               if(in[k] == 0)
-              //                 out[k] = 0;
-              //               else
-              //                 out[k] = (float)(in[k] - mincol[k]) * factor[k];
-            }
-          }
-        }
-
-        dt_free(buf);
-=======
         _pixelpipe_final_histogram_waveform(dev, (const float *const )input, &roi_in);
->>>>>>> 64d67f6d
       }
       //       dt_pthread_mutex_unlock(&dev->histogram_waveform_mutex);
 
