/*
    This file is part of darktable,
    Copyright (C) 2009-2020 darktable developers.

    darktable is free software: you can redistribute it and/or modify
    it under the terms of the GNU General Public License as published by
    the Free Software Foundation, either version 3 of the License, or
    (at your option) any later version.

    darktable is distributed in the hope that it will be useful,
    but WITHOUT ANY WARRANTY; without even the implied warranty of
    MERCHANTABILITY or FITNESS FOR A PARTICULAR PURPOSE.  See the
    GNU General Public License for more details.

    You should have received a copy of the GNU General Public License
    along with darktable.  If not, see <http://www.gnu.org/licenses/>.
*/
#ifdef HAVE_CONFIG_H
#include "config.h"
#endif
#include "common/colorlabels.h"
#include "common/colorspaces.h"
#include "common/darktable.h"
#include "common/debug.h"
#include "common/exif.h"
#include "common/image_cache.h"
#include "common/imageio.h"
#include "common/imageio_module.h"
#ifdef HAVE_OPENEXR
#include "common/imageio_exr.h"
#endif
#ifdef HAVE_OPENJPEG
#include "common/imageio_j2k.h"
#endif
#include "common/image_compression.h"
#include "common/imageio_gm.h"
#include "common/imageio_im.h"
#include "common/imageio_jpeg.h"
#include "common/imageio_pfm.h"
#include "common/imageio_png.h"
#include "common/imageio_pnm.h"
#include "common/imageio_rawspeed.h"
#include "common/imageio_rgbe.h"
#include "common/imageio_tiff.h"
#ifdef HAVE_LIBAVIF
#include "common/imageio_avif.h"
#endif
#include "common/mipmap_cache.h"
#include "common/styles.h"
#include "control/conf.h"
#include "control/control.h"
#include "develop/blend.h"
#include "develop/develop.h"
#include "develop/imageop.h"

#ifdef HAVE_GRAPHICSMAGICK
#include <magick/api.h>
#include <magick/blob.h>
#elif defined HAVE_IMAGEMAGICK
#include <MagickWand/MagickWand.h>
#endif

#include <assert.h>
#include <glib/gstdio.h>
#include <inttypes.h>
#include <math.h>
#include <stdio.h>
#include <stdlib.h>
#include <string.h>
#include <strings.h>

#ifdef USE_LUA
#include "lua/image.h"
#endif

// load a full-res thumbnail:
int dt_imageio_large_thumbnail(const char *filename, uint8_t **buffer, int32_t *width, int32_t *height,
                               dt_colorspaces_color_profile_type_t *color_space)
{
  int res = 1;

  uint8_t *buf = NULL;
  char *mime_type = NULL;
  size_t bufsize;

  // get the biggest thumb from exif
  if(dt_exif_get_thumbnail(filename, &buf, &bufsize, &mime_type)) goto error;

  if(strcmp(mime_type, "image/jpeg") == 0)
  {
    // Decompress the JPG into our own memory format
    dt_imageio_jpeg_t jpg;
    if(dt_imageio_jpeg_decompress_header(buf, bufsize, &jpg)) goto error;
    *buffer = (uint8_t *)dt_alloc_align(64, (size_t)sizeof(uint8_t) * jpg.width * jpg.height * 4);
    if(!*buffer) goto error;

    *width = jpg.width;
    *height = jpg.height;
    // TODO: check if the embedded thumbs have a color space set! currently we assume that it's always sRGB
    *color_space = DT_COLORSPACE_SRGB;
    if(dt_imageio_jpeg_decompress(&jpg, *buffer))
    {
      dt_free_align(*buffer);
      *buffer = NULL;
      goto error;
    }

    res = 0;
  }
  else
  {
#ifdef HAVE_GRAPHICSMAGICK
    ExceptionInfo exception;
    Image *image = NULL;
    ImageInfo *image_info = NULL;

    GetExceptionInfo(&exception);
    image_info = CloneImageInfo((ImageInfo *)NULL);

    image = BlobToImage(image_info, buf, bufsize, &exception);

    if(exception.severity != UndefinedException) CatchException(&exception);

    if(!image)
    {
      fprintf(stderr, "[dt_imageio_large_thumbnail GM] thumbnail not found?\n");
      goto error_gm;
    }

    *width = image->columns;
    *height = image->rows;
    *color_space = DT_COLORSPACE_SRGB; // FIXME: this assumes that embedded thumbnails are always srgb

    *buffer = (uint8_t *)dt_alloc_align(64, (size_t)sizeof(uint8_t) * image->columns * image->rows * 4);
    if(!*buffer) goto error_gm;

    for(uint32_t row = 0; row < image->rows; row++)
    {
      uint8_t *bufprt = *buffer + (size_t)4 * row * image->columns;
      int gm_ret = DispatchImage(image, 0, row, image->columns, 1, "RGBP", CharPixel, bufprt, &exception);

      if(exception.severity != UndefinedException) CatchException(&exception);

      if(gm_ret != MagickPass)
      {
        fprintf(stderr, "[dt_imageio_large_thumbnail GM] error_gm reading thumbnail\n");
        dt_free_align(*buffer);
        *buffer = NULL;
        goto error_gm;
      }
    }

    // fprintf(stderr, "[dt_imageio_large_thumbnail GM] successfully decoded thumbnail\n");
    res = 0;

  error_gm:
    if(image) DestroyImage(image);
    if(image_info) DestroyImageInfo(image_info);
    DestroyExceptionInfo(&exception);
    if(res) goto error;
#elif defined HAVE_IMAGEMAGICK
    MagickWand *image = NULL;
	MagickBooleanType mret;

    image = NewMagickWand();
	mret = MagickReadImageBlob(image, buf, bufsize);
    if (mret != MagickTrue)
    {
      fprintf(stderr, "[dt_imageio_large_thumbnail IM] thumbnail not found?\n");
      goto error_im;
    }

    *width = MagickGetImageWidth(image);
    *height = MagickGetImageHeight(image);
    switch (MagickGetImageColorspace(image)) {
    case sRGBColorspace:
      *color_space = DT_COLORSPACE_SRGB;
      break;
    default:
      fprintf(stderr,
          "[dt_imageio_large_thumbnail IM] could not map colorspace, using sRGB");
      *color_space = DT_COLORSPACE_SRGB;
      break;
    }

    *buffer = malloc((*width) * (*height) * 4 * sizeof(uint8_t));
    if (*buffer == NULL) goto error_im;

    mret = MagickExportImagePixels(image, 0, 0, *width, *height, "RGBP", CharPixel, *buffer);
    if (mret != MagickTrue) {
      free(*buffer);
      *buffer = NULL;
      fprintf(stderr,
          "[dt_imageio_large_thumbnail IM] error while reading thumbnail\n");
      goto error_im;
    }

    res = 0;

error_im:
    DestroyMagickWand(image);
    if (res != 0) goto error;
#else
    fprintf(stderr,
      "[dt_imageio_large_thumbnail] error: The thumbnail image is not in "
      "JPEG format, and DT was built without neither GraphicsMagick or "
      "ImageMagick. Please rebuild DT with GraphicsMagick or ImageMagick "
      "support enabled.\n");
#endif
  }

  if(res)
  {
    fprintf(
        stderr,
        "[dt_imageio_large_thumbnail] error: Not a supported thumbnail image format or broken thumbnail: %s\n",
        mime_type);
    goto error;
  }

error:
  free(mime_type);
  free(buf);
  return res;
}

gboolean dt_imageio_has_mono_preview(const char *filename)
{
  dt_colorspaces_color_profile_type_t color_space;
  uint8_t *tmp = NULL;
  int32_t thumb_width, thumb_height;
  gboolean mono = FALSE;

  if(dt_imageio_large_thumbnail(filename, &tmp, &thumb_width, &thumb_height, &color_space))
    goto cleanup;
  if((thumb_width < 32) || (thumb_height < 32) || (tmp == NULL))
    goto cleanup;

  mono = TRUE;
  for(int y = 0; y < thumb_height; y++)
  {
    uint8_t *in = (uint8_t *)tmp + (size_t)4 * y * thumb_width;
    for(int x = 0; x < thumb_width; x++, in += 4)
    {
      if((in[0] != in[1]) || (in[0] != in[2]) || (in[1] != in[2]))
      {
        mono = FALSE;
        goto cleanup;
      }
    }
  }

  cleanup:

  dt_print(DT_DEBUG_IMAGEIO,"[dt_imageio_has_mono_preview] testing `%s', yes/no %i, %ix%i\n", filename, mono, thumb_width, thumb_height);
  if(tmp) dt_free_align(tmp);
  return mono;
}

void dt_imageio_flip_buffers(char *out, const char *in, const size_t bpp, const int wd, const int ht,
                             const int fwd, const int fht, const int stride,
                             const dt_image_orientation_t orientation)
{
  if(!orientation)
  {
#ifdef _OPENMP
#pragma omp parallel for default(none) \
    dt_omp_firstprivate(ht, wd, bpp, stride) \
    shared(in, out) \
    schedule(static)
#endif
    for(int j = 0; j < ht; j++) memcpy(out + (size_t)j * bpp * wd, in + (size_t)j * stride, bpp * wd);
    return;
  }
  int ii = 0, jj = 0;
  int si = bpp, sj = wd * bpp;
  if(orientation & ORIENTATION_SWAP_XY)
  {
    sj = bpp;
    si = ht * bpp;
  }
  if(orientation & ORIENTATION_FLIP_Y)
  {
    jj = (int)fht - jj - 1;
    sj = -sj;
  }
  if(orientation & ORIENTATION_FLIP_X)
  {
    ii = (int)fwd - ii - 1;
    si = -si;
  }
#ifdef _OPENMP
#pragma omp parallel for default(none) \
  dt_omp_firstprivate(wd, bpp, ht, stride) \
  shared(in, out, jj, ii, sj, si) \
  schedule(static)
#endif
  for(int j = 0; j < ht; j++)
  {
    char *out2 = out + (size_t)labs(sj) * jj + (size_t)labs(si) * ii + (size_t)sj * j;
    const char *in2 = in + (size_t)stride * j;
    for(int i = 0; i < wd; i++)
    {
      memcpy(out2, in2, bpp);
      in2 += bpp;
      out2 += si;
    }
  }
}

void dt_imageio_flip_buffers_ui8_to_float(float *out, const uint8_t *in, const float black, const float white,
                                          const int ch, const int wd, const int ht, const int fwd,
                                          const int fht, const int stride,
                                          const dt_image_orientation_t orientation)
{
  const float scale = 1.0f / (white - black);
  if(!orientation)
  {
#ifdef _OPENMP
#pragma omp parallel for default(none) \
    dt_omp_firstprivate(wd, scale, black, ht, ch, stride) \
    shared(in, out) \
    schedule(static)
#endif
    for(int j = 0; j < ht; j++)
      for(int i = 0; i < wd; i++)
        for(int k = 0; k < ch; k++)
          out[4 * ((size_t)j * wd + i) + k] = (in[(size_t)j * stride + ch * i + k] - black) * scale;
    return;
  }
  int ii = 0, jj = 0;
  int si = 4, sj = wd * 4;
  if(orientation & ORIENTATION_SWAP_XY)
  {
    sj = 4;
    si = ht * 4;
  }
  if(orientation & ORIENTATION_FLIP_Y)
  {
    jj = (int)fht - jj - 1;
    sj = -sj;
  }
  if(orientation & ORIENTATION_FLIP_X)
  {
    ii = (int)fwd - ii - 1;
    si = -si;
  }
#ifdef _OPENMP
#pragma omp parallel for default(none) \
  dt_omp_firstprivate(wd, ch, scale, black, stride, ht) \
  shared(in, out, jj, ii, sj, si) \
  schedule(static)
#endif
  for(int j = 0; j < ht; j++)
  {
    float *out2 = out + (size_t)labs(sj) * jj + (size_t)labs(si) * ii + sj * j;
    const uint8_t *in2 = in + (size_t)stride * j;
    for(int i = 0; i < wd; i++)
    {
      for(int k = 0; k < ch; k++) out2[k] = (in2[k] - black) * scale;
      in2 += ch;
      out2 += si;
    }
  }
}

size_t dt_imageio_write_pos(int i, int j, int wd, int ht, float fwd, float fht,
                            dt_image_orientation_t orientation)
{
  int ii = i, jj = j, w = wd, fw = fwd, fh = fht;
  if(orientation & ORIENTATION_SWAP_XY)
  {
    w = ht;
    ii = j;
    jj = i;
    fw = fht;
    fh = fwd;
  }
  if(orientation & ORIENTATION_FLIP_X) ii = (int)fw - ii - 1;
  if(orientation & ORIENTATION_FLIP_Y) jj = (int)fh - jj - 1;
  return (size_t)jj * w + ii;
}

dt_imageio_retval_t dt_imageio_open_hdr(dt_image_t *img, const char *filename, dt_mipmap_buffer_t *buf)
{
  // if buf is NULL, don't proceed
  if(!buf) return DT_IMAGEIO_OK;
  // needed to alloc correct buffer size:
  img->buf_dsc.channels = 4;
  img->buf_dsc.datatype = TYPE_FLOAT;
  img->buf_dsc.cst = iop_cs_rgb;
  dt_imageio_retval_t ret;
  dt_image_loader_t loader;
#ifdef HAVE_OPENEXR
  loader = LOADER_EXR;
  ret = dt_imageio_open_exr(img, filename, buf);
  if(ret == DT_IMAGEIO_OK || ret == DT_IMAGEIO_CACHE_FULL) goto return_label;
#endif
  loader = LOADER_RGBE;
  ret = dt_imageio_open_rgbe(img, filename, buf);
  if(ret == DT_IMAGEIO_OK || ret == DT_IMAGEIO_CACHE_FULL) goto return_label;
  loader = LOADER_PFM;
  ret = dt_imageio_open_pfm(img, filename, buf);
  if(ret == DT_IMAGEIO_OK || ret == DT_IMAGEIO_CACHE_FULL) goto return_label;

#ifdef HAVE_LIBAVIF
  ret = dt_imageio_open_avif(img, filename, buf);
  loader = LOADER_AVIF;
  if(ret == DT_IMAGEIO_OK || ret == DT_IMAGEIO_CACHE_FULL) goto return_label;
#endif
return_label:
  if(ret == DT_IMAGEIO_OK)
  {
    img->buf_dsc.filters = 0u;
    img->flags &= ~DT_IMAGE_LDR;
    img->flags &= ~DT_IMAGE_RAW;
    img->flags &= ~DT_IMAGE_S_RAW;
    img->flags |= DT_IMAGE_HDR;
    img->loader = loader;
  }
  return ret;
}

/* magic data: exclusion,offset,length, xx, yy, ...
    just add magic bytes to match to this struct
    to extend mathc on ldr formats.
*/
static const uint8_t _imageio_ldr_magic[] = {
  /* jpeg magics */
  0x00, 0x00, 0x02, 0xff, 0xd8, // SOI marker

#ifdef HAVE_OPENJPEG
  /* jpeg 2000, jp2 format */
  0x00, 0x00, 0x0c, 0x0,  0x0,  0x0,  0x0C, 0x6A, 0x50, 0x20, 0x20, 0x0D, 0x0A, 0x87, 0x0A,

  /* jpeg 2000, j2k format */
  0x00, 0x00, 0x05, 0xFF, 0x4F, 0xFF, 0x51, 0x00,
#endif

  /* png image */
  0x00, 0x01, 0x03, 0x50, 0x4E, 0x47, // ASCII 'PNG'


  /* Canon CR2/CRW is like TIFF with additional magic numbers so must come
     before tiff as an exclusion */

  /* Most CR2 */
  0x01, 0x00, 0x0a, 0x49, 0x49, 0x2a, 0x00, 0x10, 0x00, 0x00, 0x00, 0x43, 0x52,

  /* CR3 (ISO Media) */
  0x01, 0x00, 0x18, 0x00, 0x00, 0x00, 0x18, 'f', 't', 'y', 'p', 'c', 'r', 'x', ' ', 0x00, 0x00, 0x00, 0x01, 'c', 'r', 'x', ' ', 'i', 's', 'o', 'm',

  // Older Canon RAW format with TIF Extension (i.e. 1Ds and 1D)
  0x01, 0x00, 0x0a, 0x4d, 0x4d, 0x00, 0x2a, 0x00, 0x00, 0x00, 0x10, 0xba, 0xb0,

  // Older Canon RAW format with TIF Extension (i.e. D2000)
  0x01, 0x00, 0x0a, 0x4d, 0x4d, 0x00, 0x2a, 0x00, 0x00, 0x11, 0x34, 0x00, 0x04,

  // Older Canon RAW format with TIF Extension (i.e. DCS1)
  0x01, 0x00, 0x0a, 0x49, 0x49, 0x2a, 0x00, 0x00, 0x03, 0x00, 0x00, 0xff, 0x01,

  // Older Kodak RAW format with TIF Extension (i.e. DCS520C)
  0x01, 0x00, 0x0a, 0x4d, 0x4d, 0x00, 0x2a, 0x00, 0x00, 0x11, 0xa8, 0x00, 0x04,

  // Older Kodak RAW format with TIF Extension (i.e. DCS560C)
  0x01, 0x00, 0x0a, 0x4d, 0x4d, 0x00, 0x2a, 0x00, 0x00, 0x11, 0x76, 0x00, 0x04,

  // Older Kodak RAW format with TIF Extension (i.e. DCS460D)
  0x01, 0x00, 0x0a, 0x49, 0x49, 0x2a, 0x00, 0x00, 0x03, 0x00, 0x00, 0x7c, 0x01,

  /* IIQ raw images, may be either .IIQ, or .TIF */
  0x01, 0x08, 0x04, 0x49, 0x49, 0x49, 0x49,

  /* tiff image, intel */
  0x00, 0x00, 0x04, 0x4d, 0x4d, 0x00, 0x2a,

  /* tiff image, motorola */
  0x00, 0x00, 0x04, 0x49, 0x49, 0x2a, 0x00,

  /* binary NetPNM images: pbm, pgm and pbm */
  0x00, 0x00, 0x02, 0x50, 0x34,
  0x00, 0x00, 0x02, 0x50, 0x35,
  0x00, 0x00, 0x02, 0x50, 0x36
};

gboolean dt_imageio_is_ldr(const char *filename)
{
  FILE *fin = g_fopen(filename, "rb");
  if(fin)
  {
    size_t offset = 0;
    uint8_t block[32] = { 0 }; // keep this big enough for whatever magic size we want to compare to!
    /* read block from file */
    size_t s = fread(block, sizeof(block), 1, fin);
    fclose(fin);

    /* compare magic's */
    while(s)
    {
      if(_imageio_ldr_magic[offset + 2] > sizeof(block)
        || offset + 3 + _imageio_ldr_magic[offset + 2] > sizeof(_imageio_ldr_magic))
      {
        fprintf(stderr, "error: buffer in %s is too small!\n", __FUNCTION__);
        return FALSE;
      }
      if(memcmp(_imageio_ldr_magic + offset + 3, block + _imageio_ldr_magic[offset + 1],
                _imageio_ldr_magic[offset + 2]) == 0)
      {
        if(_imageio_ldr_magic[offset] == 0x01)
          return FALSE;
        else
          return TRUE;
      }
      offset += 3 + (_imageio_ldr_magic + offset)[2];

      /* check if finished */
      if(offset >= sizeof(_imageio_ldr_magic)) break;
    }
  }
  return FALSE;
}

int dt_imageio_is_hdr(const char *filename)
{
  const char *c = filename + strlen(filename);
  while(c > filename && *c != '.') c--;
  if(*c == '.')
    if(!strcasecmp(c, ".pfm") || !strcasecmp(c, ".hdr")
#ifdef HAVE_OPENEXR
       || !strcasecmp(c, ".exr")
#endif
#ifdef HAVE_LIBAVIF
       || !strcasecmp(c, ".avif")
#endif
           )
      return 1;
  return 0;
}

// transparent read method to load ldr image to dt_raw_image_t with exif and so on.
dt_imageio_retval_t dt_imageio_open_ldr(dt_image_t *img, const char *filename, dt_mipmap_buffer_t *buf)
{
  // if buf is NULL, don't proceed
  if(!buf) return DT_IMAGEIO_OK;
  dt_imageio_retval_t ret;

  ret = dt_imageio_open_jpeg(img, filename, buf);
  if(ret == DT_IMAGEIO_OK || ret == DT_IMAGEIO_CACHE_FULL)
  {
    img->buf_dsc.cst = iop_cs_rgb; // jpeg is always RGB
    img->buf_dsc.filters = 0u;
    img->flags &= ~DT_IMAGE_RAW;
    img->flags &= ~DT_IMAGE_HDR;
    img->flags |= DT_IMAGE_LDR;
    img->loader = LOADER_JPEG;
    return ret;
  }

  ret = dt_imageio_open_tiff(img, filename, buf);
  if(ret == DT_IMAGEIO_OK || ret == DT_IMAGEIO_CACHE_FULL)
  {
    // cst is set by dt_imageio_open_tiff()
    img->buf_dsc.filters = 0u;
    img->flags &= ~DT_IMAGE_RAW;
    img->flags &= ~DT_IMAGE_HDR;
    img->flags &= ~DT_IMAGE_S_RAW;
    img->flags |= DT_IMAGE_LDR;
    img->loader = LOADER_TIFF;
    return ret;
  }

  ret = dt_imageio_open_png(img, filename, buf);
  if(ret == DT_IMAGEIO_OK || ret == DT_IMAGEIO_CACHE_FULL)
  {
    img->buf_dsc.cst = iop_cs_rgb; // png is always RGB
    img->buf_dsc.filters = 0u;
    img->flags &= ~DT_IMAGE_RAW;
    img->flags &= ~DT_IMAGE_S_RAW;
    img->flags &= ~DT_IMAGE_HDR;
    img->flags |= DT_IMAGE_LDR;
    img->loader = LOADER_PNG;
    return ret;
  }

#ifdef HAVE_OPENJPEG
  ret = dt_imageio_open_j2k(img, filename, buf);
  if(ret == DT_IMAGEIO_OK || ret == DT_IMAGEIO_CACHE_FULL)
  {
    img->buf_dsc.cst = iop_cs_rgb; // j2k is always RGB
    img->buf_dsc.filters = 0u;
    img->flags &= ~DT_IMAGE_RAW;
    img->flags &= ~DT_IMAGE_HDR;
    img->flags &= ~DT_IMAGE_S_RAW;
    img->flags |= DT_IMAGE_LDR;
    img->loader = LOADER_J2K;
    return ret;
  }
#endif

  ret = dt_imageio_open_pnm(img, filename, buf);
  if(ret == DT_IMAGEIO_OK || ret == DT_IMAGEIO_CACHE_FULL)
  {
    img->buf_dsc.cst = iop_cs_rgb; // pnm is always RGB
    img->buf_dsc.filters = 0u;
    img->flags &= ~DT_IMAGE_RAW;
    img->flags &= ~DT_IMAGE_S_RAW;
    img->flags &= ~DT_IMAGE_HDR;
    img->flags |= DT_IMAGE_LDR;
    img->loader = LOADER_PNM;
    return ret;
  }

  return DT_IMAGEIO_FILE_CORRUPTED;
}

void dt_imageio_to_fractional(float in, uint32_t *num, uint32_t *den)
{
  if(!(in >= 0))
  {
    *num = *den = 0;
    return;
  }
  *den = 1;
  *num = (int)(in * *den + .5f);
  while(fabsf(*num / (float)*den - in) > 0.001f)
  {
    *den *= 10;
    *num = (int)(in * *den + .5f);
  }
}

int dt_imageio_export(const int32_t imgid, const char *filename, dt_imageio_module_format_t *format,
                      dt_imageio_module_data_t *format_params, const gboolean high_quality, const gboolean upscale,
                      const gboolean copy_metadata, const gboolean export_masks,
                      dt_colorspaces_color_profile_type_t icc_type, const gchar *icc_filename,
                      dt_iop_color_intent_t icc_intent, dt_imageio_module_storage_t *storage,
                      dt_imageio_module_data_t *storage_params, int num, int total, dt_export_metadata_t *metadata)
{
  if(strcmp(format->mime(format_params), "x-copy") == 0)
    /* This is a just a copy, skip process and just export */
    return format->write_image(format_params, filename, NULL, icc_type, icc_filename, NULL, 0, imgid, num, total, NULL,
                               export_masks);
  else
    return dt_imageio_export_with_flags(imgid, filename, format, format_params, FALSE, FALSE, high_quality, upscale,
                                        FALSE, NULL, copy_metadata, export_masks, icc_type, icc_filename, icc_intent,
                                        storage, storage_params, num, total, metadata);
}

// internal function: to avoid exif blob reading + 8-bit byteorder flag + high-quality override
int dt_imageio_export_with_flags(const int32_t imgid, const char *filename,
                                 dt_imageio_module_format_t *format, dt_imageio_module_data_t *format_params,
                                 const gboolean ignore_exif, const gboolean display_byteorder,
                                 const gboolean high_quality, const gboolean upscale, const gboolean thumbnail_export,
                                 const char *filter, const gboolean copy_metadata, const gboolean export_masks,
                                 dt_colorspaces_color_profile_type_t icc_type, const gchar *icc_filename,
                                 dt_iop_color_intent_t icc_intent, dt_imageio_module_storage_t *storage,
                                 dt_imageio_module_data_t *storage_params, int num, int total,
                                 dt_export_metadata_t *metadata)
{
  dt_develop_t dev;
  dt_dev_init(&dev, 0);
  dt_dev_load_image(&dev, imgid);

  const int buf_is_downscaled
      = (thumbnail_export && dt_conf_get_bool("plugins/lighttable/low_quality_thumbnails"));

  dt_mipmap_buffer_t buf;
  if(buf_is_downscaled)
    dt_mipmap_cache_get(darktable.mipmap_cache, &buf, imgid, DT_MIPMAP_F, DT_MIPMAP_BLOCKING, 'r');
  else
    dt_mipmap_cache_get(darktable.mipmap_cache, &buf, imgid, DT_MIPMAP_FULL, DT_MIPMAP_BLOCKING, 'r');

  const dt_image_t *img = &dev.image_storage;

  if(!buf.buf || !buf.width || !buf.height)
  {
    fprintf(stderr, "[dt_imageio_export_with_flags] mipmap allocation for `%s' failed\n", filename);
    dt_control_log(_("image `%s' is not available!"), img->filename);
    goto error_early;
  }

  const int wd = img->width;
  const int ht = img->height;


  int res = 0;

  dt_times_t start;
  dt_get_times(&start);
  dt_dev_pixelpipe_t pipe;
  res = thumbnail_export ? dt_dev_pixelpipe_init_thumbnail(&pipe, wd, ht)
                         : dt_dev_pixelpipe_init_export(&pipe, wd, ht, format->levels(format_params), export_masks);
  if(!res)
  {
    dt_control_log(
        _("failed to allocate memory for %s, please lower the threads used for export or buy more memory."),
        thumbnail_export ? C_("noun", "thumbnail export") : C_("noun", "export"));
    goto error;
  }

  //  If a style is to be applied during export, add the iop params into the history
  if(!thumbnail_export && format_params->style[0] != '\0')
  {
    GList *style_items = dt_styles_get_item_list(format_params->style, TRUE, -1);
    if(!style_items)
    {
      dt_control_log(_("cannot find the style '%s' to apply during export."), format_params->style);
      goto error;
    }

    GList *modules_used = NULL;

    dt_dev_pop_history_items_ext(&dev, dev.history_end);

    dt_ioppr_update_for_style_items(&dev, style_items, format_params->style_append);

    GList *st_items = g_list_first(style_items);
    while(st_items)
    {
      dt_style_item_t *st_item = (dt_style_item_t *)st_items->data;
      dt_styles_apply_style_item(&dev, st_item, &modules_used, format_params->style_append);

      st_items = g_list_next(st_items);
    }

    g_list_free(modules_used);
    g_list_free_full(style_items, dt_style_item_free);
  }

  dt_ioppr_resync_modules_order(&dev);

  dt_dev_pixelpipe_set_icc(&pipe, icc_type, icc_filename, icc_intent);
  dt_dev_pixelpipe_set_input(&pipe, &dev, (float *)buf.buf, buf.width, buf.height, buf.iscale);
  dt_dev_pixelpipe_create_nodes(&pipe, &dev);
  dt_dev_pixelpipe_synch_all(&pipe, &dev);

  if(filter)
  {
    if(!strncmp(filter, "pre:", 4)) dt_dev_pixelpipe_disable_after(&pipe, filter + 4);
    if(!strncmp(filter, "post:", 5)) dt_dev_pixelpipe_disable_before(&pipe, filter + 5);
  }

  dt_dev_pixelpipe_get_dimensions(&pipe, &dev, pipe.iwidth, pipe.iheight, &pipe.processed_width,
                                  &pipe.processed_height);

  dt_show_times(&start, "[export] creating pixelpipe");

  // find output color profile for this image:
  int sRGB = 1;
  if(icc_type == DT_COLORSPACE_SRGB)
  {
    sRGB = 1;
  }
  else if(icc_type == DT_COLORSPACE_NONE)
  {
    GList *modules = dev.iop;
    dt_iop_module_t *colorout = NULL;
    while(modules)
    {
      colorout = (dt_iop_module_t *)modules->data;
      if(colorout->get_p && strcmp(colorout->op, "colorout") == 0)
      {
        const dt_colorspaces_color_profile_type_t *type = colorout->get_p(colorout->params, "type");
        sRGB = (!type || *type == DT_COLORSPACE_SRGB);
        break; // colorout can't have > 1 instance
      }
      modules = g_list_next(modules);
    }
  }
  else
  {
    sRGB = 0;
  }

  // get only once at the beginning, in case the user changes it on the way:
  const gboolean high_quality_processing
      = ((format_params->max_width == 0 || format_params->max_width >= pipe.processed_width)
         && (format_params->max_height == 0 || format_params->max_height >= pipe.processed_height))
            ? FALSE
            : high_quality;

  /* The pipeline might have out-of-bounds problems at the right and lower borders leading to
     artefacts or mem access errors if ignored. (#3646)
     It's very difficult to prepare the pipeline avoiding this **and** not introducing artefacts.
     But we can test for that situation and if there is an out-of-bounds problem we
     have basically two options:
     a) reduce the output image size by one for width & height.
     b) increase the scale while keeping the output size. In theory this marginally reduces quality.

     These are the rules for export:
     1. If we have the **full image** (defined by dt_image_t width, height and crops) we look for upscale.
        If this is off use a), if on use b)
     2. If we have defined format_params->max_width or/and height we use b)
     3. Thumbnails are defined as in 2 so use b)
     4. Cropped images are detected and use b)
     5. Upscaled images use b)
     6. Rotating by +-90° does not change the output size.
     7. Never generate images larger than requested.
  */

  const gboolean iscropped =
    ((pipe.processed_width < (wd - img->crop_x - img->crop_width)) ||
     (pipe.processed_height < (ht - img->crop_y - img->crop_height)));

  const gboolean exact_size = (
      iscropped ||
      upscale ||
      (format_params->max_width != 0) ||
      (format_params->max_height != 0) ||
      thumbnail_export);

  int width = format_params->max_width > 0 ? format_params->max_width : 0;
  int height = format_params->max_height > 0 ? format_params->max_height : 0;

  if(iscropped && !thumbnail_export && width == 0 && height == 0)
  {
    width = pipe.processed_width;
    height = pipe.processed_height;
  }

  const double max_scale = ( upscale && ( width > 0 || height > 0 )) ? 100.0 : 1.0;

  const double scalex = width > 0 ? fmin((double)width / (double)pipe.processed_width, max_scale) : max_scale;
  const double scaley = height > 0 ? fmin((double)height / (double)pipe.processed_height, max_scale) : max_scale;
  double scale = fmin(scalex, scaley);
  double corrscale = 1.0f;

  int processed_width = 0;
  int processed_height = 0;

  gboolean corrected = FALSE;
  float origin[] = { 0.0f, 0.0f };

  if(dt_dev_distort_backtransform_plus(&dev, &pipe, 0.f, DT_DEV_TRANSFORM_DIR_ALL, origin, 1))
  {
    if((width == 0) && exact_size)
      width = pipe.processed_width;
    if((height == 0) && exact_size)
      height = pipe.processed_height;

    scale = fmin(width >  0 ? fmin((double)width / (double)pipe.processed_width, max_scale) : max_scale,
                 height > 0 ? fmin((double)height / (double)pipe.processed_height, max_scale) : max_scale);

<<<<<<< HEAD
    if (strcmp(dt_conf_get_string("plugins/lighttable/export/resizing"),"scaling") == 0)
    { // scaling
=======
    if (strcmp(dt_conf_get_string("plugins/lighttable/export/resizing"), "scaling") == 0)
    {
      // scaling
>>>>>>> f2e8fd9f
      double scale_factor = 1;
      double _num, _denum;
      dt_imageio_resizing_factor_get_and_parsing(&_num, &_denum);

<<<<<<< HEAD
      scale_factor = _num/_denum;

      if (!thumbnail_export)
      {
          scale = scale_factor;
=======
      scale_factor = _num / _denum;

      if (!thumbnail_export)
      {
        scale = fmin(scale_factor, max_scale);
>>>>>>> f2e8fd9f
      }
    }

    processed_width = scale * pipe.processed_width + 0.8f;
    processed_height = scale * pipe.processed_height + 0.8f;

    if((ceil((double)processed_width / scale) + origin[0] > pipe.iwidth) ||
       (ceil((double)processed_height / scale) + origin[1] > pipe.iheight))
    {
      corrected = TRUE;
     /* Here the scale is too **small** so while reading data from the right or low borders we are out-of-bounds.
        We can either just decrease output width & height or
        have to find a scale that takes data from within the origin data, so we have to increase scale to a size
        that fits both width & height.
     */
      if(exact_size)
      {
        corrscale = fmax( ((double)(pipe.processed_width + 1) / (double)(pipe.processed_width)),
                           ((double)(pipe.processed_height +1) / (double)(pipe.processed_height)) );
        scale = scale * corrscale;
      }
      else
      {
        processed_width--;
        processed_height--;
      }
    }

    dt_print(DT_DEBUG_IMAGEIO,"[dt_imageio_export] imgid %d, pipe %ix%i, range %ix%i --> exact %i, upscale %i, corrected %i, scale %.7f, corr %.6f, size %ix%i\n",
             imgid, pipe.processed_width, pipe.processed_height, format_params->max_width, format_params->max_height,
             exact_size, upscale, corrected, scale, corrscale, processed_width, processed_height);
  }
  else
  {
    processed_width = floor(scale * pipe.processed_width);
    processed_height = floor(scale * pipe.processed_height);
    dt_print(DT_DEBUG_IMAGEIO,"[dt_imageio_export] (direct) imgid %d, pipe %ix%i, range %ix%i --> size %ix%i / %ix%i\n",
             imgid, pipe.processed_width, pipe.processed_height, format_params->max_width, format_params->max_height,
             processed_width, processed_height, width, height);
  }

  const int bpp = format->bpp(format_params);

  dt_get_times(&start);
  if(high_quality_processing)
  {
    /*
     * if high quality processing was requested, downsampling will be done
     * at the very end of the pipe (just before border and watermark)
     */
    dt_dev_pixelpipe_process_no_gamma(&pipe, &dev, 0, 0, processed_width, processed_height, scale);
  }
  else
  {
    // else, downsampling will be right after demosaic

    // so we need to turn temporarily disable in-pipe late downsampling iop.

    // find the finalscale module
    dt_dev_pixelpipe_iop_t *finalscale = NULL;
    {
      GList *nodes = g_list_last(pipe.nodes);
      while(nodes)
      {
        dt_dev_pixelpipe_iop_t *node = (dt_dev_pixelpipe_iop_t *)(nodes->data);
        if(!strcmp(node->module->op, "finalscale"))
        {
          finalscale = node;
          break;
        }
        nodes = g_list_previous(nodes);
      }
    }

    if(finalscale) finalscale->enabled = 0;

    // do the processing (8-bit with special treatment, to make sure we can use openmp further down):
    if(bpp == 8)
      dt_dev_pixelpipe_process(&pipe, &dev, 0, 0, processed_width, processed_height, scale);
    else
      dt_dev_pixelpipe_process_no_gamma(&pipe, &dev, 0, 0, processed_width, processed_height, scale);

    if(finalscale) finalscale->enabled = 1;
  }
  dt_show_times(&start, thumbnail_export ? "[dev_process_thumbnail] pixel pipeline processing"
                                         : "[dev_process_export] pixel pipeline processing");

  uint8_t *outbuf = pipe.backbuf;

  // downconversion to low-precision formats:
  if(bpp == 8)
  {
    if(display_byteorder)
    {
      if(high_quality_processing)
      {
        const float *const inbuf = (float *)outbuf;
        for(size_t k = 0; k < (size_t)processed_width * processed_height; k++)
        {
          // convert in place, this is unfortunately very serial..
          const uint8_t r = CLAMP(inbuf[4 * k + 2] * 0xff, 0, 0xff);
          const uint8_t g = CLAMP(inbuf[4 * k + 1] * 0xff, 0, 0xff);
          const uint8_t b = CLAMP(inbuf[4 * k + 0] * 0xff, 0, 0xff);
          outbuf[4 * k + 0] = r;
          outbuf[4 * k + 1] = g;
          outbuf[4 * k + 2] = b;
        }
      }
      // else processing output was 8-bit already, and no need to swap order
    }
    else // need to flip
    {
      // ldr output: char
      if(high_quality_processing)
      {
        const float *const inbuf = (float *)outbuf;
        for(size_t k = 0; k < (size_t)processed_width * processed_height; k++)
        {
          // convert in place, this is unfortunately very serial..
          const uint8_t r = CLAMP(inbuf[4 * k + 0] * 0xff, 0, 0xff);
          const uint8_t g = CLAMP(inbuf[4 * k + 1] * 0xff, 0, 0xff);
          const uint8_t b = CLAMP(inbuf[4 * k + 2] * 0xff, 0, 0xff);
          outbuf[4 * k + 0] = r;
          outbuf[4 * k + 1] = g;
          outbuf[4 * k + 2] = b;
        }
      }
      else
      { // !display_byteorder, need to swap:
        uint8_t *const buf8 = pipe.backbuf;
#ifdef _OPENMP
#pragma omp parallel for default(none) \
  dt_omp_firstprivate(processed_width, processed_height, buf8) \
  schedule(static)
#endif
        // just flip byte order
        for(size_t k = 0; k < (size_t)processed_width * processed_height; k++)
        {
          uint8_t tmp = buf8[4 * k + 0];
          buf8[4 * k + 0] = buf8[4 * k + 2];
          buf8[4 * k + 2] = tmp;
        }
      }
    }
  }
  else if(bpp == 16)
  {
    // uint16_t per color channel
    float *buff = (float *)outbuf;
    uint16_t *buf16 = (uint16_t *)outbuf;
    for(int y = 0; y < processed_height; y++)
      for(int x = 0; x < processed_width; x++)
      {
        // convert in place
        const size_t k = (size_t)processed_width * y + x;
        for(int i = 0; i < 3; i++) buf16[4 * k + i] = CLAMP(buff[4 * k + i] * 0x10000, 0, 0xffff);
      }
  }
  // else output float, no further harm done to the pixels :)

  format_params->width = processed_width;
  format_params->height = processed_height;

  if(!ignore_exif)
  {
    int length;
    uint8_t *exif_profile = NULL; // Exif data should be 65536 bytes max, but if original size is close to that,
                                  // adding new tags could make it go over that... so let it be and see what
                                  // happens when we write the image
    char pathname[PATH_MAX] = { 0 };
    gboolean from_cache = TRUE;
    dt_image_full_path(imgid, pathname, sizeof(pathname), &from_cache);
    // last param is dng mode, it's false here
    length = dt_exif_read_blob(&exif_profile, pathname, imgid, sRGB, processed_width, processed_height, 0);

    res = format->write_image(format_params, filename, outbuf, icc_type, icc_filename, exif_profile, length, imgid,
                              num, total, &pipe, export_masks);

    free(exif_profile);
  }
  else
  {
    res = format->write_image(format_params, filename, outbuf, icc_type, icc_filename, NULL, 0, imgid, num, total,
                              &pipe, export_masks);
  }

  dt_dev_pixelpipe_cleanup(&pipe);
  dt_dev_cleanup(&dev);
  dt_mipmap_cache_release(darktable.mipmap_cache, &buf);

  /* now write xmp into that container, if possible */
  if(copy_metadata && (format->flags(format_params) & FORMAT_FLAGS_SUPPORT_XMP))
  {
    dt_exif_xmp_attach_export(imgid, filename, metadata);
    // no need to cancel the export if this fail
  }

  if(!thumbnail_export && strcmp(format->mime(format_params), "memory")
    && !(format->flags(format_params) & FORMAT_FLAGS_NO_TMPFILE))
  {
#ifdef USE_LUA
    //Synchronous calling of lua intermediate-export-image events
    dt_lua_lock();

    lua_State *L = darktable.lua_state.state;

    luaA_push(L, dt_lua_image_t, &imgid);

    lua_pushstring(L, filename);

    luaA_push_type(L, format->parameter_lua_type, format_params);

    if (storage)
      luaA_push_type(L, storage->parameter_lua_type, storage_params);
    else
      lua_pushnil(L);

    dt_lua_event_trigger(L, "intermediate-export-image", 4);

    dt_lua_unlock();
#endif

    DT_DEBUG_CONTROL_SIGNAL_RAISE(darktable.signals, DT_SIGNAL_IMAGE_EXPORT_TMPFILE, imgid, filename, format,
                            format_params, storage, storage_params);
  }

  return res;

error:
  dt_dev_pixelpipe_cleanup(&pipe);
error_early:
  dt_dev_cleanup(&dev);
  dt_mipmap_cache_release(darktable.mipmap_cache, &buf);
  return 1;
}


// fallback read method in case file could not be opened yet.
// use GraphicsMagick (if supported) to read exotic LDRs
dt_imageio_retval_t dt_imageio_open_exotic(dt_image_t *img, const char *filename,
                                           dt_mipmap_buffer_t *buf)
{
  // if buf is NULL, don't proceed
  if(!buf) return DT_IMAGEIO_OK;
#ifdef HAVE_GRAPHICSMAGICK
  dt_imageio_retval_t ret = dt_imageio_open_gm(img, filename, buf);
  if(ret == DT_IMAGEIO_OK || ret == DT_IMAGEIO_CACHE_FULL)
  {
    img->buf_dsc.cst = iop_cs_rgb;
    img->buf_dsc.filters = 0u;
    img->flags &= ~DT_IMAGE_RAW;
    img->flags &= ~DT_IMAGE_S_RAW;
    img->flags &= ~DT_IMAGE_HDR;
    img->flags |= DT_IMAGE_LDR;
    img->loader = LOADER_GM;
    return ret;
  }
#elif HAVE_IMAGEMAGICK
  dt_imageio_retval_t ret = dt_imageio_open_im(img, filename, buf);
  if(ret == DT_IMAGEIO_OK || ret == DT_IMAGEIO_CACHE_FULL)
  {
    img->buf_dsc.filters = 0u;
    img->flags &= ~DT_IMAGE_RAW;
    img->flags &= ~DT_IMAGE_HDR;
    img->flags |= DT_IMAGE_LDR;
    img->loader = LOADER_IM;
    return ret;
  }
#endif

  return DT_IMAGEIO_FILE_CORRUPTED;
}

void dt_imageio_update_monochrome_workflow_tag(int32_t id, int mask)
{
  if(mask & (DT_IMAGE_MONOCHROME | DT_IMAGE_MONOCHROME_PREVIEW | DT_IMAGE_MONOCHROME_BAYER))
  {
    guint tagid = 0;
    char tagname[64];
    snprintf(tagname, sizeof(tagname), "darktable|mode|monochrome");
    dt_tag_new(tagname, &tagid);
    dt_tag_attach(tagid, id, FALSE, FALSE);
  }
  else
    dt_tag_detach_by_string("darktable|mode|monochrome", id, FALSE, FALSE);

  DT_DEBUG_CONTROL_SIGNAL_RAISE(darktable.signals, DT_SIGNAL_TAG_CHANGED);
}

void dt_imageio_set_hdr_tag(dt_image_t *img)
{
  guint tagid = 0;
  char tagname[64];
  snprintf(tagname, sizeof(tagname), "darktable|mode|hdr");
  dt_tag_new(tagname, &tagid);
  dt_tag_attach(tagid, img->id, FALSE, FALSE);
  img->flags |= DT_IMAGE_HDR;
  img->flags &= ~DT_IMAGE_LDR;
}

// =================================================
//   combined reading
// =================================================

dt_imageio_retval_t dt_imageio_open(dt_image_t *img,               // non-const * means you hold a write lock!
                                    const char *filename,          // full path
                                    dt_mipmap_buffer_t *buf)
{
  /* first of all, check if file exists, don't bother to test loading if not exists */
  if(!g_file_test(filename, G_FILE_TEST_IS_REGULAR)) return !DT_IMAGEIO_OK;
  const int32_t was_hdr = (img->flags & DT_IMAGE_HDR);
  const int32_t was_bw = dt_image_monochrome_flags(img);

  dt_imageio_retval_t ret = DT_IMAGEIO_FILE_CORRUPTED;
  img->loader = LOADER_UNKNOWN;

  /* check if file is ldr using magic's */
  if(dt_imageio_is_ldr(filename)) ret = dt_imageio_open_ldr(img, filename, buf);

  /* silly check using file extensions: */
  if(ret != DT_IMAGEIO_OK && ret != DT_IMAGEIO_CACHE_FULL && dt_imageio_is_hdr(filename))
    ret = dt_imageio_open_hdr(img, filename, buf);

  /* use rawspeed to load the raw */
  if(ret != DT_IMAGEIO_OK && ret != DT_IMAGEIO_CACHE_FULL)
  {
    ret = dt_imageio_open_rawspeed(img, filename, buf);
    if(ret == DT_IMAGEIO_OK)
    {
      img->buf_dsc.cst = iop_cs_RAW;
      img->loader = LOADER_RAWSPEED;
    }
  }

  /* fallback that tries to open file via GraphicsMagick */
  if(ret != DT_IMAGEIO_OK && ret != DT_IMAGEIO_CACHE_FULL)
    ret = dt_imageio_open_exotic(img, filename, buf);

  if((ret == DT_IMAGEIO_OK) && !was_hdr && (img->flags & DT_IMAGE_HDR))
    dt_imageio_set_hdr_tag(img);

  if((ret == DT_IMAGEIO_OK) && (was_bw != dt_image_monochrome_flags(img)))
    dt_imageio_update_monochrome_workflow_tag(img->id, dt_image_monochrome_flags(img));

  img->p_width = img->width - img->crop_x - img->crop_width;
  img->p_height = img->height - img->crop_y - img->crop_height;

  return ret;
}

// modelines: These editor modelines have been set for all relevant files by tools/update_modelines.sh
// vim: shiftwidth=2 expandtab tabstop=2 cindent
// kate: tab-indents: off; indent-width 2; replace-tabs on; indent-mode cstyle; remove-trailing-spaces modified;<|MERGE_RESOLUTION|>--- conflicted
+++ resolved
@@ -841,31 +841,18 @@
     scale = fmin(width >  0 ? fmin((double)width / (double)pipe.processed_width, max_scale) : max_scale,
                  height > 0 ? fmin((double)height / (double)pipe.processed_height, max_scale) : max_scale);
 
-<<<<<<< HEAD
-    if (strcmp(dt_conf_get_string("plugins/lighttable/export/resizing"),"scaling") == 0)
-    { // scaling
-=======
     if (strcmp(dt_conf_get_string("plugins/lighttable/export/resizing"), "scaling") == 0)
     {
       // scaling
->>>>>>> f2e8fd9f
       double scale_factor = 1;
       double _num, _denum;
       dt_imageio_resizing_factor_get_and_parsing(&_num, &_denum);
 
-<<<<<<< HEAD
-      scale_factor = _num/_denum;
-
-      if (!thumbnail_export)
-      {
-          scale = scale_factor;
-=======
       scale_factor = _num / _denum;
 
       if (!thumbnail_export)
       {
         scale = fmin(scale_factor, max_scale);
->>>>>>> f2e8fd9f
       }
     }
 
