--- conflicted
+++ resolved
@@ -461,21 +461,12 @@
   dt_imageio_module_format_t *format,
   dt_imageio_module_data_t   *format_params)
 {
-<<<<<<< HEAD
-	if (strcmp(format->mime(format_params),"x-copy")==0)
-		/* This is a just a copy, skip process and just export */
-		return format->write_image(format_params, filename, NULL, NULL, 0, imgid);    
-	else
-		return dt_imageio_export_with_flags(imgid, filename, format, format_params,
-				0, 0, dt_conf_get_bool("plugins/lighttable/export/high_quality_processing"), 0);
-=======
   if (strcmp(format->mime(format_params),"x-copy")==0)
     /* This is a just a copy, skip process and just export */
     return format->write_image(format_params, filename, NULL, NULL, 0, imgid);
   else
     return dt_imageio_export_with_flags(imgid, filename, format, format_params,
                                         0, 0, dt_conf_get_bool("plugins/lighttable/export/high_quality_processing"), 0);
->>>>>>> b568c886
 }
 
 // internal function: to avoid exif blob reading + 8-bit byteorder flag + high-quality override
