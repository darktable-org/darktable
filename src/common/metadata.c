--- conflicted
+++ resolved
@@ -42,22 +42,13 @@
   uint32_t display_order;
 } dt_metadata_def[] = {
   // clang-format off
-<<<<<<< HEAD
-  {"Xmp.dc.creator", N_("creator"), 2},
-  {"Xmp.dc.publisher", N_("publisher"), 3},
-  {"Xmp.dc.title", N_("title"), 0},
-  {"Xmp.dc.description", N_("description"), 1},
-  {"Xmp.dc.rights", N_("rights"), 4},
-  {"Xmp.acdsee.notes", N_("notes"), 5},
-  {"Xmp.darktable.version_name", N_("version name"), 6}
-=======
   {"Xmp.dc.creator", N_("creator"), DT_METADATA_TYPE_USER, 2},
   {"Xmp.dc.publisher", N_("publisher"), DT_METADATA_TYPE_USER, 3},
   {"Xmp.dc.title", N_("title"), DT_METADATA_TYPE_USER, 0},
   {"Xmp.dc.description", N_("description"), DT_METADATA_TYPE_USER, 1},
   {"Xmp.dc.rights", N_("rights"), DT_METADATA_TYPE_USER, 4},
-  {"Xmp.acdsee.notes", N_("notes"), DT_METADATA_TYPE_USER, 5}
->>>>>>> 8e4d2217
+  {"Xmp.acdsee.notes", N_("notes"), DT_METADATA_TYPE_USER, 5},
+  {"Xmp.darktable.version_name", N_("version name"), DT_METADATA_TYPE_INTERNAL, 6}
   // clang-format on
 };
 
