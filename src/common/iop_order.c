--- conflicted
+++ resolved
@@ -922,13 +922,8 @@
         else
         {
           // calculate new iop_order
-<<<<<<< HEAD
           const double new_iop_order = mod1->iop_order + (mod2->iop_order - mod1->iop_order) / 2.0;
           if (DT_IOP_ORDER_INFO) fprintf(stderr, "[dt_ioppr_get_iop_order_before_iop] calculated new iop_order=%f for %s(%f) between %s(%f) and %s(%f)\n",
-=======
-          const double new_iop_order = mod1->iop_order + (mod2->iop_order - mod1->iop_order) / 8.0;
-          if (DT_IOP_ORDER_INFO) fprintf(stderr, "[dt_ioppr_get_iop_order_before_iop] 8-calculated new iop_order=%f for %s(%f) between %s(%f) and %s(%f)\n",
->>>>>>> 97c7556e
                  new_iop_order, module->op, module->iop_order, mod1->op, mod1->iop_order, mod2->op, mod2->iop_order);
           iop_order = new_iop_order;
         }
@@ -1025,13 +1020,8 @@
         else
         {
           // calculate new iop_order
-<<<<<<< HEAD
           const double new_iop_order = mod1->iop_order + (mod2->iop_order - mod1->iop_order) / 2.0;
           if (DT_IOP_ORDER_INFO) fprintf(stderr, "[dt_ioppr_get_iop_order_before_iop] calculated new iop_order=%f for %s(%f) between %s(%f) and %s(%f)\n",
-=======
-          const double new_iop_order = mod1->iop_order + (mod2->iop_order - mod1->iop_order) / 8.0;
-          if (DT_IOP_ORDER_INFO) fprintf(stderr, "[dt_ioppr_get_iop_order_before_iop] 8-calculated new iop_order=%f for %s(%f) between %s(%f) and %s(%f)\n",
->>>>>>> 97c7556e
                  new_iop_order, module->op, module->iop_order, mod1->op, mod1->iop_order, mod2->op, mod2->iop_order);
           iop_order = new_iop_order;
         }
