/*
    This file is part of darktable,
    copyright (c) 2009--2011 johannes hanika.

    darktable is free software: you can redistribute it and/or modify
    it under the terms of the GNU General Public License as published by
    the Free Software Foundation, either version 3 of the License, or
    (at your option) any later version.

    darktable is distributed in the hope that it will be useful,
    but WITHOUT ANY WARRANTY; without even the implied warranty of
    MERCHANTABILITY or FITNESS FOR A PARTICULAR PURPOSE.  See the
    GNU General Public License for more details.

    You should have received a copy of the GNU General Public License
    along with darktable.  If not, see <http://www.gnu.org/licenses/>.
*/

#ifdef HAVE_OPENCL

#include <string.h>
#include <stdio.h>
#include <assert.h>

#include "common/darktable.h"
#include "common/opencl.h"
#include "common/dlopencl.h"
#include "control/conf.h"

void dt_opencl_init(dt_opencl_t *cl, const int argc, char *argv[])
{
  dt_pthread_mutex_init(&cl->lock, NULL);
  cl->inited = 0;
  cl->enabled = 0;
  cl->dlocl = NULL;
  int exclude_opencl = 0;

  // preliminary disable opencl in prefs. We will re-set it to previous state later if possible
  // Will remain disabled if initialization fails.
  const int prefs = dt_conf_get_bool("opencl");
  dt_conf_set_bool("opencl", FALSE);

  for(int k=0; k<argc; k++) if(!strcmp(argv[k], "--disable-opencl"))
    {
      dt_print(DT_DEBUG_OPENCL, "[opencl_init] do not try to find and use an opencl runtime library due to explicit user request\n");
      exclude_opencl = 1;
    }

  if(exclude_opencl) return;


  // look for explicit definition of opencl_runtime library in preferences
  const char *library = dt_conf_get_string("opencl_runtime");
  dt_print(DT_DEBUG_OPENCL, "[opencl_init] trying to load opencl library: '%s'\n", library && strlen(library) != 0 ? library : "<system default>");

  // dynamically load opencl runtime
  if(!dt_dlopencl_init(library, &cl->dlocl))
    {
      dt_print(DT_DEBUG_OPENCL, "[opencl_init] no working opencl library found. Continue with opencl disabled\n");
      return;
    }
    else
    {
      dt_print(DT_DEBUG_OPENCL, "[opencl_init] opencl library '%s' found on your system and loaded\n", cl->dlocl->library);
    }

  cl_int err;
  cl_platform_id all_platforms[5];
  cl_platform_id platform = NULL;
  cl_uint num_platforms = 5;
  err = (cl->dlocl->symbols->dt_clGetPlatformIDs) (5, all_platforms, &num_platforms);
  if(err != CL_SUCCESS)
  {
    dt_print(DT_DEBUG_OPENCL, "[opencl_init] could not get platforms: %d\n", err);
    return;
  }
  platform = all_platforms[0];

  // get the number of GPU devices available to the platform
  // the other common option is CL_DEVICE_TYPE_GPU/CPU (but the latter doesn't work with the nvidia drivers)
  cl_uint num_devices = 0;
  err = (cl->dlocl->symbols->dt_clGetDeviceIDs)(platform, CL_DEVICE_TYPE_ALL, 0, NULL, &num_devices);
  if(err != CL_SUCCESS)
  {
    dt_print(DT_DEBUG_OPENCL, "[opencl_init] could not get device id size: %d\n", err);
    return;
  }

  // create the device list
  cl->dev = (dt_opencl_device_t *)malloc(sizeof(dt_opencl_device_t)*num_devices);
  cl_device_id *devices = (cl_device_id *)malloc(sizeof(cl_device_id)*num_devices);
  err = (cl->dlocl->symbols->dt_clGetDeviceIDs)(platform, CL_DEVICE_TYPE_ALL, num_devices, devices, NULL);
  if(err != CL_SUCCESS)
  {
    dt_print(DT_DEBUG_OPENCL, "[opencl_init] could not get devices list: %d\n", err);
    return;
  }
  dt_print(DT_DEBUG_OPENCL, "[opencl_init] found %d devices\n", num_devices);
  int dev = 0;
  for(int k=0; k<num_devices; k++)
  {
    memset(cl->dev[dev].program_used, 0x0, sizeof(int)*DT_OPENCL_MAX_PROGRAMS);
    memset(cl->dev[dev].kernel_used,  0x0, sizeof(int)*DT_OPENCL_MAX_KERNELS);
    cl->dev[dev].eventlist = NULL;
    cl->dev[dev].eventtags = NULL;
    cl->dev[dev].numevents = 0;
    cl->dev[dev].eventsconsolidated = 0;
    cl->dev[dev].maxevents = 0;
    cl->dev[dev].summary=CL_COMPLETE;
    cl->dev[dev].used_global_mem = 0;
    cl_device_id devid = cl->dev[dev].devid = devices[k];

    char infostr[1024];
    size_t infoint;
    size_t infointtab[1024];
    cl_bool image_support = 0;

    // test 1GB mem and image support:
    (cl->dlocl->symbols->dt_clGetDeviceInfo)(devid, CL_DEVICE_NAME, sizeof(infostr), &infostr, NULL);
    (cl->dlocl->symbols->dt_clGetDeviceInfo)(devid, CL_DEVICE_IMAGE_SUPPORT, sizeof(cl_bool), &image_support, NULL);
    (cl->dlocl->symbols->dt_clGetDeviceInfo)(devid, CL_DEVICE_IMAGE2D_MAX_HEIGHT, sizeof(size_t), &(cl->dev[dev].max_image_height), NULL);
    (cl->dlocl->symbols->dt_clGetDeviceInfo)(devid, CL_DEVICE_IMAGE2D_MAX_WIDTH,  sizeof(size_t), &(cl->dev[dev].max_image_width),  NULL);
    (cl->dlocl->symbols->dt_clGetDeviceInfo)(devid, CL_DEVICE_MAX_MEM_ALLOC_SIZE,  sizeof(cl_ulong), &(cl->dev[dev].max_mem_alloc),  NULL);
    if(!image_support)
    {
      dt_print(DT_DEBUG_OPENCL, "[opencl_init] discarding device %d `%s' due to missing image support.\n", k, infostr);
      continue;
    }

    (cl->dlocl->symbols->dt_clGetDeviceInfo)(devid, CL_DEVICE_GLOBAL_MEM_SIZE, sizeof(cl_ulong), &(cl->dev[dev].max_global_mem), NULL);
    if(cl->dev[dev].max_global_mem < 256*1024*1024)
    {
      dt_print(DT_DEBUG_OPENCL, "[opencl_init] discarding device %d `%s' due to insufficient global memory (%luMB).\n", k, infostr, cl->dev[dev].max_global_mem/1024/1024);
      continue;
    }

    dt_print(DT_DEBUG_OPENCL, "[opencl_init] device %d `%s' supports image sizes of %zd x %zd\n", k, infostr, cl->dev[dev].max_image_width, cl->dev[dev].max_image_height);
    dt_print(DT_DEBUG_OPENCL, "[opencl_init] device %d `%s' allows GPU memory allocations of up to %luMB\n", k, infostr, cl->dev[dev].max_mem_alloc/1024/1024);

    if(darktable.unmuted & DT_DEBUG_OPENCL)
    {
      printf("[opencl_init] device %d: %s \n", k, infostr);
      (cl->dlocl->symbols->dt_clGetDeviceInfo)(devid, CL_DEVICE_MAX_WORK_GROUP_SIZE, sizeof(infoint), &infoint, NULL);
      printf("     MAX_WORK_GROUP_SIZE:      %zd\n", infoint);
      (cl->dlocl->symbols->dt_clGetDeviceInfo)(devid, CL_DEVICE_MAX_WORK_ITEM_DIMENSIONS, sizeof(infoint), &infoint, NULL);
      printf("     MAX_WORK_ITEM_DIMENSIONS: %zd\n", infoint);
      printf("     MAX_WORK_ITEM_SIZES:      [ ");
      (cl->dlocl->symbols->dt_clGetDeviceInfo)(devid, CL_DEVICE_MAX_WORK_ITEM_SIZES, sizeof(infointtab), infointtab, NULL);
      for (int i=0; i<infoint; i++) printf("%zd ", infointtab[i]);
      printf("]\n");
    }
    dt_pthread_mutex_init(&cl->dev[dev].lock, NULL);

    cl->dev[dev].context = (cl->dlocl->symbols->dt_clCreateContext)(0, 1, &devid, NULL, NULL, &err);
    if(err != CL_SUCCESS)
    {
      dt_print(DT_DEBUG_OPENCL, "[opencl_init] could not create context for device %d: %d\n", k, err);
      return;
    }
    // create a command queue for first device the context reported
    cl->dev[dev].cmd_queue = (cl->dlocl->symbols->dt_clCreateCommandQueue)(cl->dev[dev].context, devid, (darktable.unmuted & DT_DEBUG_PERF) ? CL_QUEUE_PROFILING_ENABLE : 0, &err);
    if(err != CL_SUCCESS)
    {
      dt_print(DT_DEBUG_OPENCL, "[opencl_init] could not create command queue for device %d: %d\n", k, err);
      return;
    }
    char dtpath[1024], filename[1024], programname[1024];
    dt_get_datadir(dtpath, 1024);
    snprintf(filename, 1024, "%s/kernels/programs.conf", dtpath);
    // now load all darktable cl kernels.
    // TODO: compile as a job?
    FILE *f = fopen(filename, "rb");
    if(f)
    {
      while(!feof(f))
      {
        int rd = fscanf(f, "%[^\n]\n", programname);
        if(rd != 1) continue;
        // remove comments:
        for(int k=0; k<strlen(programname); k++) if(programname[k] == '#')
          {
            programname[k] = '\0';
            while(programname[--k] == ' ') programname[k] = '\0';
            break;
          }
        if(programname[0] == '\0') continue;
        snprintf(filename, 1024, "%s/kernels/%s", dtpath, programname);
        dt_print(DT_DEBUG_OPENCL, "[opencl_init] compiling program `%s' ..\n", programname);
        const int prog = dt_opencl_load_program(k, filename);
        if(dt_opencl_build_program(k, prog))
        {
          dt_print(DT_DEBUG_OPENCL, "[opencl_init] failed to compile program `%s'!\n", programname);
          return;
        }
      }
      fclose(f);
    }
    else
    {
      dt_print(DT_DEBUG_OPENCL, "[opencl_init] could not open `%s'!\n", filename);
      return;
    }
    ++dev;
  }
  free(devices);
  if(dev > 0)
  {
    dt_print(DT_DEBUG_OPENCL, "[opencl_init] successfully initialized.\n");
    dt_print(DT_DEBUG_OPENCL, "[opencl_init] initial status of opencl enabled flag is %s.\n", prefs ? "ON" : "OFF");
    cl->num_devs = dev;
    cl->inited = 1;
    cl->enabled = prefs;
    // set preferences to saved state
    dt_conf_set_bool("opencl", prefs);
  }
  else
  {
    dt_print(DT_DEBUG_OPENCL, "[opencl_init] no suitable devices found.\n");
  }
  return;
}

void dt_opencl_cleanup(dt_opencl_t *cl)
{
  if(cl->inited) for(int i=0; i<cl->num_devs; i++)
    {
      dt_pthread_mutex_destroy(&cl->dev[i].lock);
      for(int k=0; k<DT_OPENCL_MAX_KERNELS; k++) if(cl->dev[i].kernel_used [k]) (cl->dlocl->symbols->dt_clReleaseKernel) (cl->dev[i].kernel [k]);
      for(int k=0; k<DT_OPENCL_MAX_PROGRAMS; k++) if(cl->dev[i].program_used[k]) (cl->dlocl->symbols->dt_clReleaseProgram)(cl->dev[i].program[k]);
      (cl->dlocl->symbols->dt_clReleaseCommandQueue)(cl->dev[i].cmd_queue);
      (cl->dlocl->symbols->dt_clReleaseContext)(cl->dev[i].context);
      dt_opencl_events_reset(i);
      if(cl->dev[i].eventlist) free(cl->dev[i].eventlist);
      if(cl->dev[i].eventtags) free(cl->dev[i].eventtags);
    }

  if(cl->dlocl) {
    free(cl->dlocl->symbols);
    free(cl->dlocl);
  }

  dt_pthread_mutex_destroy(&cl->lock);
}

int dt_opencl_finish(const int devid)
{
  dt_opencl_t *cl = darktable.opencl;
<<<<<<< HEAD
  if(!cl->inited || devid < 0) return -1;
  return (cl->dlocl->symbols->dt_clFinish)(cl->dev[devid].cmd_queue);
=======
  if(!cl->inited) return -1;

  cl_int err = (cl->dlocl->symbols->dt_clFinish)(cl->dev[devid].cmd_queue);

  // take the opportunity to release some event handles, but without
  // sumary statistics
  dt_opencl_events_flush(devid, 0);

  return err;
>>>>>>> bc5a9b33
}

int dt_opencl_enqueue_barrier(const int devid)
{
  dt_opencl_t *cl = darktable.opencl;
  if(!cl->inited || devid < 0) return -1;
  return (cl->dlocl->symbols->dt_clEnqueueBarrier)(cl->dev[devid].cmd_queue);
}

int dt_opencl_lock_device(const int _dev)
{
  dt_opencl_t *cl = darktable.opencl;
  if(!cl->inited) return -1;
  int dev = _dev;
  if(dev < 0 || dev >= cl->num_devs) dev = 0;
  for(int i=0; i<cl->num_devs; i++)
  {
    // start at argument and get first currently unused processor
    const int try_dev = (dev + i) % cl->num_devs;
    if(!dt_pthread_mutex_trylock(&cl->dev[try_dev].lock)) return try_dev;
  }
  // no free GPU :(
  // use CPU processing, if no free device:
  if(!dt_pthread_mutex_trylock(&cl->dev[dev].lock)) return dev;
  return -1;
}

void dt_opencl_unlock_device(const int dev)
{
  dt_opencl_t *cl = darktable.opencl;
  if(!cl->inited) return;
  if(dev < 0 || dev >= cl->num_devs) return;
  dt_pthread_mutex_unlock(&cl->dev[dev].lock);
}

int dt_opencl_load_program(const int dev, const char *filename)
{
  cl_int err;
  dt_opencl_t *cl = darktable.opencl;
  FILE *f = fopen(filename, "rb");
  if(!f)
  {
    dt_print(DT_DEBUG_OPENCL, "[opencl_load_program] could not open file `%s'!\n", filename);
    return -1;
  }
  fseek(f, 0, SEEK_END);
  size_t filesize = ftell(f);
  fseek(f, 0, SEEK_SET);
  char file[filesize+1];
  int rd = fread(file, sizeof(char), filesize, f);
  fclose(f);
  if(rd != filesize)
  {
    dt_print(DT_DEBUG_OPENCL, "[opencl_load_program] could not read all of file `%s'!\n", filename);
    return -1;
  }
  if(file[filesize-1] != '\n')
  {
    dt_print(DT_DEBUG_OPENCL, "[opencl_load_program] no newline at end of file `%s'!\n", filename);
    file[filesize] = '\n';
  }
  int lines = 0;
  for(int k=0; k<filesize; k++) if(file[k] == '\n') lines++;
  const char *sptr[lines+1];
  size_t lengths[lines];
  int curr = 0;
  sptr[curr++] = file;
  for(int k=0; k<filesize; k++)
    if(file[k] == '\n')
    {
      sptr[curr] = file + k + 1;
      lengths[curr-1] = sptr[curr] - sptr[curr-1];
      curr++;
    }
  lengths[lines-1] = file + filesize - sptr[lines-1];
  sptr[lines] = NULL;
  int k = 0;
  for(; k<DT_OPENCL_MAX_PROGRAMS; k++) if(!cl->dev[dev].program_used[k])
    {
      cl->dev[dev].program_used[k] = 1;
      cl->dev[dev].program[k] = (cl->dlocl->symbols->dt_clCreateProgramWithSource)(cl->dev[dev].context, lines, sptr, lengths, &err);
      if(err != CL_SUCCESS)
      {
        dt_print(DT_DEBUG_OPENCL, "[opencl_load_program] could not create program from file `%s'! (%d)\n", filename, err);
        cl->dev[dev].program_used[k] = 0;
        return -1;
      }
      else break;
    }
  if(k < DT_OPENCL_MAX_PROGRAMS)
  {
    dt_print(DT_DEBUG_OPENCL, "[opencl_load_program] successfully loaded program from `%s'\n", filename);
    return k;
  }
  else
  {
    dt_print(DT_DEBUG_OPENCL, "[opencl_load_program] too many programs! can't load `%s'\n", filename);
    return -1;
  }
}

int dt_opencl_build_program(const int dev, const int prog)
{
  if(prog < 0 || prog >= DT_OPENCL_MAX_PROGRAMS) return -1;
  dt_opencl_t *cl = darktable.opencl;
  cl_program program = cl->dev[dev].program[prog];
  cl_int err;
  err = (cl->dlocl->symbols->dt_clBuildProgram)(program, 1, &cl->dev[dev].devid, "-cl-fast-relaxed-math -cl-strict-aliasing", 0, 0);
  if(err != CL_SUCCESS)
  {
    dt_print(DT_DEBUG_OPENCL, "[opencl_build_program] could not build program: %d\n", err);
    cl_build_status build_status;
    (cl->dlocl->symbols->dt_clGetProgramBuildInfo)(program, cl->dev[dev].devid, CL_PROGRAM_BUILD_STATUS, sizeof(cl_build_status), &build_status, NULL);
    if (build_status != CL_SUCCESS)
    {
      char *build_log;
      size_t ret_val_size;
      (cl->dlocl->symbols->dt_clGetProgramBuildInfo)(program, cl->dev[dev].devid, CL_PROGRAM_BUILD_LOG, 0, NULL, &ret_val_size);
      build_log = (char *)malloc(sizeof(char)*(ret_val_size+1));
      (cl->dlocl->symbols->dt_clGetProgramBuildInfo)(program, cl->dev[dev].devid, CL_PROGRAM_BUILD_LOG, ret_val_size, build_log, NULL);

      build_log[ret_val_size] = '\0';

      dt_print(DT_DEBUG_OPENCL, "BUILD LOG:\n");
      dt_print(DT_DEBUG_OPENCL, "%s\n", build_log);

      free(build_log);
    }
  }
  else
  {
    dt_print(DT_DEBUG_OPENCL, "[opencl_build_program] successfully built program\n");
  }
  return err;
}

int dt_opencl_create_kernel(const int prog, const char *name)
{
  dt_opencl_t *cl = darktable.opencl;
  if(!cl->inited) return -1;
  if(prog < 0 || prog >= DT_OPENCL_MAX_PROGRAMS) return -1;
  dt_pthread_mutex_lock(&cl->lock);
  int k = 0;
  for(int dev=0; dev<cl->num_devs; dev++)
  {
    cl_int err;
    for(; k<DT_OPENCL_MAX_KERNELS; k++) if(!cl->dev[dev].kernel_used[k])
      {
        cl->dev[dev].kernel_used[k] = 1;
        cl->dev[dev].kernel[k] = (cl->dlocl->symbols->dt_clCreateKernel)(cl->dev[dev].program[prog], name, &err);
        if(err != CL_SUCCESS)
        {
          dt_print(DT_DEBUG_OPENCL, "[opencl_create_kernel] could not create kernel `%s'! (%d)\n", name, err);
          cl->dev[dev].kernel_used[k] = 0;
          goto error;
        }
        else break;
      }
    if(k < DT_OPENCL_MAX_KERNELS)
    {
      dt_print(DT_DEBUG_OPENCL, "[opencl_create_kernel] successfully loaded kernel `%s' (%d) for device %d\n", name, k, dev);
    }
    else
    {
      dt_print(DT_DEBUG_OPENCL, "[opencl_create_kernel] too many kernels! can't create kernel `%s'\n", name);
      goto error;
    }
  }
  dt_pthread_mutex_unlock(&cl->lock);
  return k;
error:
  dt_pthread_mutex_unlock(&cl->lock);
  return -1;
}

void dt_opencl_free_kernel(const int kernel)
{
  dt_opencl_t *cl = darktable.opencl;
  if(!cl->inited) return;
  if(kernel < 0 || kernel >= DT_OPENCL_MAX_KERNELS) return;
  dt_pthread_mutex_lock(&cl->lock);
  for(int dev=0; dev<cl->num_devs; dev++)
  {
    cl->dev[dev].kernel_used [kernel] = 0;
    (cl->dlocl->symbols->dt_clReleaseKernel) (cl->dev[dev].kernel [kernel]);
  }
  dt_pthread_mutex_unlock(&cl->lock);
}

int dt_opencl_get_max_work_item_sizes(const int dev, size_t *sizes)
{
  dt_opencl_t *cl = darktable.opencl;
  if(!cl->inited || dev < 0) return -1;
  return (cl->dlocl->symbols->dt_clGetDeviceInfo)(cl->dev[dev].devid, CL_DEVICE_MAX_WORK_ITEM_SIZES, sizeof(size_t)*3, sizes, NULL);
}

int dt_opencl_set_kernel_arg(const int dev, const int kernel, const int num, const size_t size, const void *arg)
{
  dt_opencl_t *cl = darktable.opencl;
  if(!cl->inited || dev < 0) return -1;
  if(kernel < 0 || kernel >= DT_OPENCL_MAX_KERNELS) return -1;
  return (cl->dlocl->symbols->dt_clSetKernelArg)(cl->dev[dev].kernel[kernel], num, size, arg);
}

int dt_opencl_enqueue_kernel_2d(const int dev, const int kernel, const size_t *sizes)
{
  dt_opencl_t *cl = darktable.opencl;
  if(!cl->inited || dev < 0) return -1;
  if(kernel < 0 || kernel >= DT_OPENCL_MAX_KERNELS) return -1;
  int err;
  char buf[256];
  buf[0]='\0';
  (cl->dlocl->symbols->dt_clGetKernelInfo)(cl->dev[dev].kernel[kernel], CL_KERNEL_FUNCTION_NAME, 256, buf, NULL);
  cl_event *eventp = dt_opencl_events_get_slot(dev, buf);
  // const size_t local[2] = {16, 16};
  // let the driver choose:
  const size_t *local = NULL;
  err = (cl->dlocl->symbols->dt_clEnqueueNDRangeKernel)(cl->dev[dev].cmd_queue, cl->dev[dev].kernel[kernel], 2, NULL, sizes, local, 0, NULL, eventp);
  // if (err == CL_SUCCESS) err = dt_opencl_finish(dev);
  return err;
}


int dt_opencl_copy_device_to_host(const int devid, void *host, void *device, const int width, const int height, const int bpp)
{
  return dt_opencl_read_host_from_device(devid, host, device, width, height, bpp);
}

int dt_opencl_read_host_from_device(const int devid, void *host, void *device, const int width, const int height, const int bpp)
{
<<<<<<< HEAD
  if(!darktable.opencl->inited || devid < 0) return -1;
  size_t origin[] = {0, 0, 0};
  size_t region[] = {width, height, 1};
  cl_event *eventp = dt_opencl_events_get_slot(devid, "[Read Image (from device to host)]");
=======
  return dt_opencl_read_host_from_device_rowpitch(devid, host, device, width, height, bpp*width);
}

int dt_opencl_read_host_from_device_rowpitch(const int devid, void *host, void *device, const int width, const int height, const int rowpitch)
{
  if(!darktable.opencl->inited) return -1;
  const size_t origin[] = {0, 0, 0};
  const size_t region[] = {width, height, 1};
>>>>>>> bc5a9b33
  // blocking.
  return dt_opencl_read_host_from_device_raw(devid, host, device, origin, region, rowpitch, CL_TRUE);
}

int dt_opencl_read_host_from_device_raw(const int devid, void *host, void *device, const size_t *origin, const size_t *region, const int rowpitch, const int blocking)
{
  if(!darktable.opencl->inited) return -1;

  cl_event *eventp = dt_opencl_events_get_slot(devid, "[Read Image (from device to host)]");

  return (darktable.opencl->dlocl->symbols->dt_clEnqueueReadImage)(darktable.opencl->dev[devid].cmd_queue, device, blocking, origin, region, rowpitch, 0, host, 0, NULL, eventp);
}

int dt_opencl_write_host_to_device(const int devid, void *host, void *device, const int width, const int height, const int bpp)
{
<<<<<<< HEAD
  if(!darktable.opencl->inited || devid < 0) return -1;
  size_t origin[] = {0, 0, 0};
  size_t region[] = {width, height, 1};
  cl_event *eventp = dt_opencl_events_get_slot(devid, "[Write Image (from host to device)]");
=======
  return dt_opencl_write_host_to_device_rowpitch(devid, host, device, width, height, width*bpp);
}

int dt_opencl_write_host_to_device_rowpitch(const int devid, void *host, void *device, const int width, const int height, const int rowpitch)
{
  if(!darktable.opencl->inited) return -1;
  const size_t origin[] = {0, 0, 0};
  const size_t region[] = {width, height, 1};
>>>>>>> bc5a9b33
  // blocking.
  return dt_opencl_write_host_to_device_raw(devid, host, device, origin, region, rowpitch, CL_TRUE);
}

int dt_opencl_write_host_to_device_raw(const int devid, void *host, void *device, const size_t *origin, const size_t *region, const int rowpitch, const int blocking)
{
  if(!darktable.opencl->inited) return -1;

  cl_event *eventp = dt_opencl_events_get_slot(devid, "[Write Image (from host to device)]");

  return (darktable.opencl->dlocl->symbols->dt_clEnqueueWriteImage)(darktable.opencl->dev[devid].cmd_queue, device, blocking, origin, region, rowpitch, 0, host, 0, NULL, eventp);
}

int dt_opencl_enqueue_copy_image(const int devid, cl_mem src, cl_mem dst, size_t *orig_src, size_t *orig_dst, size_t *region)
{
  if(!darktable.opencl->inited || devid < 0) return -1;
  cl_int err;
  cl_event *eventp = dt_opencl_events_get_slot(devid, "[Copy Image (on device)]");
  err = (darktable.opencl->dlocl->symbols->dt_clEnqueueCopyImage)(darktable.opencl->dev[devid].cmd_queue, src, dst, orig_src, orig_dst, region, 0, NULL, eventp);
  if(err != CL_SUCCESS) dt_print(DT_DEBUG_OPENCL, "[opencl copy_image] could not copy image: %d\n", err);
  return err;
}

int dt_opencl_enqueue_copy_image_to_buffer(const int devid, cl_mem src_image, cl_mem dst_buffer, size_t *origin, size_t *region, size_t offset)
{
  if(!darktable.opencl->inited) return -1;
  cl_int err;
  cl_event *eventp = dt_opencl_events_get_slot(devid, "[Copy Image (on device)]");
  err = (darktable.opencl->dlocl->symbols->dt_clEnqueueCopyImageToBuffer)(darktable.opencl->dev[devid].cmd_queue, src_image, dst_buffer, origin, region, offset, 0, NULL, eventp);
  if(err != CL_SUCCESS) dt_print(DT_DEBUG_OPENCL, "[opencl copy_image_to_buffer] could not copy image: %d\n", err);
  return err;
}

int dt_opencl_enqueue_copy_buffer_to_image(const int devid, cl_mem src_buffer, cl_mem dst_image, size_t offset, size_t *origin, size_t *region)
{
  if(!darktable.opencl->inited) return -1;
  cl_int err;
  cl_event *eventp = dt_opencl_events_get_slot(devid, "[Copy Image (on device)]");
  err = (darktable.opencl->dlocl->symbols->dt_clEnqueueCopyBufferToImage)(darktable.opencl->dev[devid].cmd_queue, src_buffer, dst_image, offset, origin, region, 0, NULL, eventp);
  if(err != CL_SUCCESS) dt_print(DT_DEBUG_OPENCL, "[opencl copy_buffer_to_image] could not copy buffer: %d\n", err);
  return err;
}

void* dt_opencl_copy_host_to_device_constant(const int devid, const int size, void *host)
{
  if(!darktable.opencl->inited || devid < 0) return NULL;
  cl_int err;
  cl_mem dev = (darktable.opencl->dlocl->symbols->dt_clCreateBuffer) (darktable.opencl->dev[devid].context,
                               CL_MEM_READ_ONLY|CL_MEM_COPY_HOST_PTR,
                               size,
                               host, &err);
  if(err != CL_SUCCESS) dt_print(DT_DEBUG_OPENCL, "[opencl copy_host_to_device_constant] could not alloc buffer on device %d: %d\n", devid, err);
  return dev;
}

void* dt_opencl_copy_host_to_device(const int devid, void *host, const int width, const int height, const int bpp)
{
<<<<<<< HEAD
  if(!darktable.opencl->inited || devid < 0) return NULL;
=======
  return dt_opencl_copy_host_to_device_rowpitch(devid, host, width, height, bpp, 0);
}

void* dt_opencl_copy_host_to_device_rowpitch(const int devid, void *host, const int width, const int height, const int bpp, const int rowpitch)
{
  if(!darktable.opencl->inited) return NULL;
>>>>>>> bc5a9b33
  cl_int err;
  cl_image_format fmt;
  // guess pixel format from bytes per pixel
  if(bpp == 4*sizeof(float))
    fmt = (cl_image_format)
  {
    CL_RGBA, CL_FLOAT
  };
  else if(bpp == sizeof(float))
    fmt = (cl_image_format)
  {
    CL_R, CL_FLOAT
  };
  else if(bpp == sizeof(uint16_t))
    fmt = (cl_image_format)
  {
    CL_R, CL_UNSIGNED_INT16
  };
  else return NULL;

  // TODO: if fmt = uint16_t, blow up to 4xuint16_t and copy manually!
  cl_mem dev = (darktable.opencl->dlocl->symbols->dt_clCreateImage2D) (darktable.opencl->dev[devid].context,
                                CL_MEM_READ_WRITE | CL_MEM_COPY_HOST_PTR,
                                &fmt,
                                width, height, rowpitch,
                                host, &err);
  if(err != CL_SUCCESS) dt_print(DT_DEBUG_OPENCL, "[opencl copy_host_to_device] could not alloc/copy img buffer on device %d: %d\n", devid, err);
  return dev;
}


void dt_opencl_release_mem_object(void *mem)
{
  if (!darktable.opencl->inited) return;
  (darktable.opencl->dlocl->symbols->dt_clReleaseMemObject)(mem);
}


void* dt_opencl_alloc_device(const int devid, const int width, const int height, const int bpp)
{
  if(!darktable.opencl->inited || devid < 0) return NULL;
  cl_int err;
  cl_image_format fmt;
  // guess pixel format from bytes per pixel
  if(bpp == 4*sizeof(float))
    fmt = (cl_image_format)
  {
    CL_RGBA, CL_FLOAT
  };
  else if(bpp == sizeof(float))
    fmt = (cl_image_format)
  {
    CL_R, CL_FLOAT
  };
  else if(bpp == sizeof(uint16_t))
    fmt = (cl_image_format)
  {
    CL_R, CL_UNSIGNED_INT16
  };
  else return NULL;

  cl_mem dev = (darktable.opencl->dlocl->symbols->dt_clCreateImage2D) (darktable.opencl->dev[devid].context,
                                CL_MEM_READ_WRITE,
                                &fmt,
                                width, height, 0,
                                NULL, &err);
  if(err != CL_SUCCESS) dt_print(DT_DEBUG_OPENCL, "[opencl alloc_device] could not alloc img buffer on device %d: %d\n", devid, err);
  return dev;
}


void* dt_opencl_alloc_device_use_host_pointer(const int devid, const int width, const int height, const int bpp, const int rowpitch, void *host)
{
  if(!darktable.opencl->inited || devid < 0) return NULL;
  cl_int err;
  cl_image_format fmt;
  // guess pixel format from bytes per pixel
  if(bpp == 4*sizeof(float))
    fmt = (cl_image_format)
  {
    CL_RGBA, CL_FLOAT
  };
  else if(bpp == sizeof(float))
    fmt = (cl_image_format)
  {
    CL_R, CL_FLOAT
  };
  else if(bpp == sizeof(uint16_t))
    fmt = (cl_image_format)
  {
    CL_R, CL_UNSIGNED_INT16
  };
  else return NULL;

  cl_mem dev = (darktable.opencl->dlocl->symbols->dt_clCreateImage2D) (darktable.opencl->dev[devid].context,
                                CL_MEM_READ_WRITE | ((host == NULL) ? CL_MEM_ALLOC_HOST_PTR : CL_MEM_USE_HOST_PTR),
                                &fmt,
                                width, height, rowpitch,
                                host, &err);
  if(err != CL_SUCCESS) dt_print(DT_DEBUG_OPENCL, "[opencl alloc_device_use_host_pointer] could not alloc img buffer on device %d: %d\n", devid, err);
  return dev;
}


void* dt_opencl_alloc_device_buffer(const int devid, const int size)
{
  if(!darktable.opencl->inited) return NULL;
  cl_int err;

  cl_mem buf = (darktable.opencl->dlocl->symbols->dt_clCreateBuffer) (darktable.opencl->dev[devid].context,
                               CL_MEM_READ_WRITE,
                               size,
                               NULL, &err);
  if(err != CL_SUCCESS) dt_print(DT_DEBUG_OPENCL, "[opencl alloc_device_buffer] could not alloc buffer on device %d: %d\n", devid, err);
  return buf;
}


/** check if image size fit into limits given by OpenCL runtime */
int dt_opencl_image_fits_device(const int devid, const size_t width, const size_t height, const size_t bytes)
{
  if(!darktable.opencl->inited || devid < 0) return FALSE;

  if(darktable.opencl->dev[devid].max_image_width < width || darktable.opencl->dev[devid].max_image_height < height) return FALSE;

  return darktable.opencl->dev[devid].max_global_mem >= bytes + DT_OPENCL_MEMORY_HEADROOM;
}


/** check if opencl is inited */
int dt_opencl_is_inited(void)
{
  return darktable.opencl->inited;
}


/** check if opencl is enabled */
int dt_opencl_is_enabled(void)
{
  if(!darktable.opencl->inited) return FALSE;
  return darktable.opencl->enabled;
}


/** disable opencl */
void dt_opencl_disable(void)
{
  if(!darktable.opencl->inited) return;
  darktable.opencl->enabled = FALSE;
  dt_conf_set_bool("opencl", FALSE);
}


/** update enabled flag with value from preferences */
int dt_opencl_update_enabled(void)
{
  if(!darktable.opencl->inited) return FALSE;
  const int prefs = dt_conf_get_bool("opencl");

  //printf("[opencl_update_enabled] preferences is set to %d\n", prefs);

  if (darktable.opencl->enabled != prefs)
  {
    darktable.opencl->enabled = prefs;
    dt_print(DT_DEBUG_OPENCL, "[opencl_update_enabled] enabled flag set to %s\n", prefs ? "ON" : "OFF");    
  }
  return darktable.opencl->enabled;
}

/** get global memory of device */
cl_ulong dt_opencl_get_max_global_mem(const int devid)
{
  if(!darktable.opencl->inited || devid < 0) return 0;
  return darktable.opencl->dev[devid].max_global_mem;
}


/** the following eventlist functions assume that affected structures are locked upstream */

/** get next free slot in eventlist (and manage size of eventlist) */
cl_event *dt_opencl_events_get_slot(const int devid, const char *tag)
{
  dt_opencl_t *cl = darktable.opencl;
  if(!cl->inited || devid < 0) return NULL;

  static const cl_event zeroevent[1];   // implicitly initialized to zero
  cl_event **eventlist = &(cl->dev[devid].eventlist);
  dt_opencl_eventtag_t **eventtags = &(cl->dev[devid].eventtags);
  int *numevents = &(cl->dev[devid].numevents);
  int *maxevents = &(cl->dev[devid].maxevents);

  // if first time called: allocate initial buffers
  if (*eventlist == NULL)
  {
    int newevents = DT_OPENCL_EVENTLISTSIZE;
    *eventlist = malloc(newevents*sizeof(cl_event));
    *eventtags = malloc(newevents*sizeof(dt_opencl_eventtag_t));
    if (!*eventlist || !*eventtags)
    {
      free(*eventlist);
      free(*eventtags);
      *eventlist=NULL;
      *eventtags=NULL;
      return NULL;
    }
    memset(*eventtags, 0, newevents*sizeof(dt_opencl_eventtag_t));
    *maxevents = newevents;
  }

  // check if currently highest event slot was actually consumed. If not use it again
  if (*numevents > 0 && !memcmp((*eventlist)+*numevents-1, zeroevent, sizeof(cl_event)))
  {
    if (tag != NULL)
    {
      strncpy((*eventtags)[*numevents-1].tag, tag, DT_OPENCL_EVENTNAMELENGTH);
    }
    else
    {
      (*eventtags)[*numevents-1].tag[0]='\0';
    }
    return (*eventlist)+*numevents-1;
  }

  // if no more space left in eventlist: grow buffer		
  if (*numevents == *maxevents)
  {
    int newevents = *maxevents + DT_OPENCL_EVENTLISTSIZE;
    cl_event *neweventlist = malloc(newevents*sizeof(cl_event));
    dt_opencl_eventtag_t *neweventtags = malloc(newevents*sizeof(dt_opencl_eventtag_t));
    if (!neweventlist || !neweventtags)
    {
      free(neweventlist);
      free(neweventtags);
      return NULL;
    }
    memset(neweventtags, 0, newevents*sizeof(dt_opencl_eventtag_t));
    memcpy(neweventlist, *eventlist, *maxevents*sizeof(cl_event));
    memcpy(neweventtags, *eventtags, *maxevents*sizeof(dt_opencl_eventtag_t));	
    free(*eventlist);
    free(*eventtags);
    *eventlist = neweventlist;
    *eventtags = neweventtags;
    *maxevents = newevents;
  }

  // init next event slot and return it
  (*numevents)++;
  memcpy((*eventlist)+*numevents-1, zeroevent, sizeof(cl_event));
  if (tag != NULL)
  {
    strncpy((*eventtags)[*numevents-1].tag, tag, DT_OPENCL_EVENTNAMELENGTH);
  }
  else
  {
    (*eventtags)[*numevents-1].tag[0]='\0';
  }
  return (*eventlist)+*numevents-1;
}


/** reset eventlist to empty state */
void dt_opencl_events_reset(const int devid)
{
  dt_opencl_t *cl = darktable.opencl;
  if(!cl->inited || devid < 0) return;

  cl_event **eventlist = &(cl->dev[devid].eventlist);
  dt_opencl_eventtag_t **eventtags = &(cl->dev[devid].eventtags);
  int *numevents = &(cl->dev[devid].numevents);
  int *maxevents = &(cl->dev[devid].maxevents);
  int *eventsconsolidated = &(cl->dev[devid].eventsconsolidated);
  cl_int *summary = &(cl->dev[devid].summary);

  if (*eventlist == NULL || *numevents == 0) return; // nothing to do

  // release all remaining events in eventlist, not to waste resources
  for (int k = *eventsconsolidated; k < *numevents; k++)
  {
    (cl->dlocl->symbols->dt_clReleaseEvent)((*eventlist)[k]);
  }

  memset(*eventtags, 0, *maxevents*sizeof(dt_opencl_eventtag_t));
  *numevents=0;
  *eventsconsolidated=0;
  *summary=CL_COMPLETE;
  return;
}


/** Wait for events in eventlist to terminate -> this is a blocking synchronization point!
    Does not flush eventlist. Side effect: might adjust numevents. */
void dt_opencl_events_wait_for(const int devid)
{
  dt_opencl_t *cl = darktable.opencl;
  if(!cl->inited || devid < 0) return;

  static const cl_event zeroevent[1];   // implicitly initialized to zero
  cl_event **eventlist = &(cl->dev[devid].eventlist);
  int *numevents = &(cl->dev[devid].numevents);
  int *eventsconsolidated = &(cl->dev[devid].eventsconsolidated);

  if (*eventlist==NULL || *numevents==0) return; // nothing to do

  // check if last event slot was acutally used and correct numevents if needed	
  if (!memcmp((*eventlist)+*numevents-1, zeroevent, sizeof(cl_event))) (*numevents)--;

  if (*numevents == *eventsconsolidated) return; // nothing to do

  assert(*numevents > *eventsconsolidated);

  // now wait for all remaining events to terminate
  // Risk: might never return in case of OpenCL blocks or endless loops
  // TODO: run clWaitForEvents in separate thread and implement watchdog timer
  (cl->dlocl->symbols->dt_clWaitForEvents)(*numevents - *eventsconsolidated, (*eventlist)+*eventsconsolidated);

  return;
}


/** Wait for events in eventlist to terminate, check for return status and profiling
info of events.
If "reset" is TRUE report summary info (would be CL_COMPLETE or last error code) and
print profiling info if needed.
If "reset" is FALSE just store info (success value, profiling) from terminated events
and release events for re-use by OpenCL driver. */
cl_int dt_opencl_events_flush(const int devid, const int reset)
{
  dt_opencl_t *cl = darktable.opencl;
  if(!cl->inited || devid < 0) return FALSE;

  cl_event **eventlist = &(cl->dev[devid].eventlist);
  dt_opencl_eventtag_t **eventtags = &(cl->dev[devid].eventtags);
  int *numevents = &(cl->dev[devid].numevents);
  int *eventsconsolidated = &(cl->dev[devid].eventsconsolidated);
  cl_int *summary = &(cl->dev[devid].summary);

  if (*eventlist==NULL || *numevents==0) return CL_COMPLETE; // nothing to do, no news is good news

  // Wait for command queue to terminate (side effect: might adjust *numevents)
  dt_opencl_events_wait_for(devid);

  // now check return status and profiling data of all newly terminated events	
  for (int k = *eventsconsolidated; k < *numevents; k++)
  {
    cl_int err;
    char *tag = (*eventtags)[k].tag;
    cl_int *retval = &((*eventtags)[k].retval);

    // get return value of event
    err = (cl->dlocl->symbols->dt_clGetEventInfo)((*eventlist)[k], CL_EVENT_COMMAND_EXECUTION_STATUS, sizeof(cl_int), retval, NULL);
    if (err != CL_SUCCESS)
    {
      dt_print(DT_DEBUG_OPENCL, "[opencl_events_flush] could not get event info for '%s': %d\n", tag[0] == '\0' ? "<?>" : tag, err);
    }
    else if (*retval != CL_COMPLETE)
    {
      dt_print(DT_DEBUG_OPENCL, "[opencl_events_flush] execution of '%s' %s: %d\n", tag[0] == '\0' ? "<?>" : tag, *retval == CL_COMPLETE ? "was successful" : "failed", *retval);
      *summary=*retval;
    }

    // get profiling info of event
    cl_ulong start;
    cl_ulong end;
    cl_int errs = (cl->dlocl->symbols->dt_clGetEventProfilingInfo)((*eventlist)[k], CL_PROFILING_COMMAND_START, sizeof(cl_ulong), &start, NULL);
    cl_int erre = (cl->dlocl->symbols->dt_clGetEventProfilingInfo)((*eventlist)[k], CL_PROFILING_COMMAND_END, sizeof(cl_ulong), &end, NULL);
    if (errs == CL_SUCCESS && erre == CL_SUCCESS) (*eventtags)[k].timelapsed = end - start;

    // finally release event to be re-used by driver
    (cl->dlocl->symbols->dt_clReleaseEvent)((*eventlist)[k]);
    (*eventsconsolidated)++;
  }

  cl_int result = *summary;

  // do we want to get rid of all stored info?
  if(reset)
  {
    // output profiling info if wanted
    if (darktable.unmuted & DT_DEBUG_PERF)
        dt_opencl_events_profiling(devid, 1);

    // reset eventlist structures to empty state
    dt_opencl_events_reset(devid);
  }

  return result;
}


/** display OpenCL profiling information. If "aggregated" is TRUE, try to generate summarized info for each kernel */
void dt_opencl_events_profiling(const int devid, const int aggregated)
{
  dt_opencl_t *cl = darktable.opencl;
  if(!cl->inited || devid < 0) return;

  cl_event **eventlist = &(cl->dev[devid].eventlist);
  dt_opencl_eventtag_t **eventtags = &(cl->dev[devid].eventtags);
  int *numevents = &(cl->dev[devid].numevents);
  int *eventsconsolidated = &(cl->dev[devid].eventsconsolidated);

  if (*eventlist == NULL || *numevents == 0 ||
      *eventtags == NULL || *eventsconsolidated == 0) return; // nothing to do

  char *tags[*eventsconsolidated+1];
  float timings[*eventsconsolidated+1];
  int items = 1;
  tags[0] = "";
  timings[0] = 0.0f;

  // get profiling info and arrange it
  for (int k = 0; k < *eventsconsolidated; k++)
  {
    // if aggregated is TRUE, try to sum up timings for multiple runs of each kernel
    if (aggregated)
    {
      // linear search: this is not efficient at all but acceptable given the limited
      // number of events (ca. 10 - 20)
      int tagfound = -1;
      for (int i=0; i<items; i++)
      {
        if (!strncmp(tags[i], (*eventtags)[k].tag, DT_OPENCL_EVENTNAMELENGTH))
        {
          tagfound=i;
          break;
        }
      }

      if (tagfound >= 0) // tag was already detected before
      {
        // sum up timings
        timings[tagfound] += (*eventtags)[k].timelapsed * 1e-9;
      }
      else // tag is new
      {
        // make new entry
	items++;
        tags[items-1] = (*eventtags)[k].tag;
        timings[items-1] = (*eventtags)[k].timelapsed * 1e-9;
      }
    }

    else // no aggregated info wanted -> arrange event by event
    {
      items++;
      tags[items-1] = (*eventtags)[k].tag;
      timings[items-1] = (*eventtags)[k].timelapsed * 1e-9;
    }
  }

  // now display profiling info
  float total = 0.0f;
  for (int i=1; i<items; i++)
  {
    dt_print(DT_DEBUG_OPENCL, "[opencl_profiling] spent %7.4f seconds in %s\n", (double)timings[i], tags[i][0] == '\0' ? "<?>" : tags[i]);
    total += timings[i];
  }
  // aggregated timing info for items without tag (if any)
  if (timings[0] != 0.0f)
  {		
    dt_print(DT_DEBUG_OPENCL, "[opencl_profiling] spent %7.4f seconds (unallocated)\n", (double)timings[0]);
    total += timings[0];
  }

  if (total != 0.0f);
  {
    dt_print(DT_DEBUG_OPENCL, "[opencl_profiling] spent %7.4f seconds totally in command queue\n", (double)total);
  }
  return;
}

#endif
<|MERGE_RESOLUTION|>--- conflicted
+++ resolved
@@ -245,11 +245,7 @@
 int dt_opencl_finish(const int devid)
 {
   dt_opencl_t *cl = darktable.opencl;
-<<<<<<< HEAD
   if(!cl->inited || devid < 0) return -1;
-  return (cl->dlocl->symbols->dt_clFinish)(cl->dev[devid].cmd_queue);
-=======
-  if(!cl->inited) return -1;
 
   cl_int err = (cl->dlocl->symbols->dt_clFinish)(cl->dev[devid].cmd_queue);
 
@@ -258,7 +254,6 @@
   dt_opencl_events_flush(devid, 0);
 
   return err;
->>>>>>> bc5a9b33
 }
 
 int dt_opencl_enqueue_barrier(const int devid)
@@ -489,21 +484,14 @@
 
 int dt_opencl_read_host_from_device(const int devid, void *host, void *device, const int width, const int height, const int bpp)
 {
-<<<<<<< HEAD
+  return dt_opencl_read_host_from_device_rowpitch(devid, host, device, width, height, bpp*width);
+}
+
+int dt_opencl_read_host_from_device_rowpitch(const int devid, void *host, void *device, const int width, const int height, const int rowpitch)
+{
   if(!darktable.opencl->inited || devid < 0) return -1;
-  size_t origin[] = {0, 0, 0};
-  size_t region[] = {width, height, 1};
-  cl_event *eventp = dt_opencl_events_get_slot(devid, "[Read Image (from device to host)]");
-=======
-  return dt_opencl_read_host_from_device_rowpitch(devid, host, device, width, height, bpp*width);
-}
-
-int dt_opencl_read_host_from_device_rowpitch(const int devid, void *host, void *device, const int width, const int height, const int rowpitch)
-{
-  if(!darktable.opencl->inited) return -1;
   const size_t origin[] = {0, 0, 0};
   const size_t region[] = {width, height, 1};
->>>>>>> bc5a9b33
   // blocking.
   return dt_opencl_read_host_from_device_raw(devid, host, device, origin, region, rowpitch, CL_TRUE);
 }
@@ -519,21 +507,14 @@
 
 int dt_opencl_write_host_to_device(const int devid, void *host, void *device, const int width, const int height, const int bpp)
 {
-<<<<<<< HEAD
+  return dt_opencl_write_host_to_device_rowpitch(devid, host, device, width, height, width*bpp);
+}
+
+int dt_opencl_write_host_to_device_rowpitch(const int devid, void *host, void *device, const int width, const int height, const int rowpitch)
+{
   if(!darktable.opencl->inited || devid < 0) return -1;
-  size_t origin[] = {0, 0, 0};
-  size_t region[] = {width, height, 1};
-  cl_event *eventp = dt_opencl_events_get_slot(devid, "[Write Image (from host to device)]");
-=======
-  return dt_opencl_write_host_to_device_rowpitch(devid, host, device, width, height, width*bpp);
-}
-
-int dt_opencl_write_host_to_device_rowpitch(const int devid, void *host, void *device, const int width, const int height, const int rowpitch)
-{
-  if(!darktable.opencl->inited) return -1;
   const size_t origin[] = {0, 0, 0};
   const size_t region[] = {width, height, 1};
->>>>>>> bc5a9b33
   // blocking.
   return dt_opencl_write_host_to_device_raw(devid, host, device, origin, region, rowpitch, CL_TRUE);
 }
@@ -591,16 +572,12 @@
 
 void* dt_opencl_copy_host_to_device(const int devid, void *host, const int width, const int height, const int bpp)
 {
-<<<<<<< HEAD
+  return dt_opencl_copy_host_to_device_rowpitch(devid, host, width, height, bpp, 0);
+}
+
+void* dt_opencl_copy_host_to_device_rowpitch(const int devid, void *host, const int width, const int height, const int bpp, const int rowpitch)
+{
   if(!darktable.opencl->inited || devid < 0) return NULL;
-=======
-  return dt_opencl_copy_host_to_device_rowpitch(devid, host, width, height, bpp, 0);
-}
-
-void* dt_opencl_copy_host_to_device_rowpitch(const int devid, void *host, const int width, const int height, const int bpp, const int rowpitch)
-{
-  if(!darktable.opencl->inited) return NULL;
->>>>>>> bc5a9b33
   cl_int err;
   cl_image_format fmt;
   // guess pixel format from bytes per pixel
