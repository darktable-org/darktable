/*
   This file is part of darktable,
   copyright (c) 2010-2012 Henrik Andersson.
   copyright (c) 2012 Tobias Ellinghaus.

   darktable is free software: you can redistribute it and/or modify
   it under the terms of the GNU General Public License as published by
   the Free Software Foundation, either version 3 of the License, or
   (at your option) any later version.

   darktable is distributed in the hope that it will be useful,
   but WITHOUT ANY WARRANTY; without even the implied warranty of
   MERCHANTABILITY or FITNESS FOR A PARTICULAR PURPOSE.  See the
   GNU General Public License for more details.

   You should have received a copy of the GNU General Public License
   along with darktable.  If not, see <http://www.gnu.org/licenses/>.
*/
#ifdef HAVE_CONFIG_H
#include "config.h"
#endif
#include "common/camera_control.h"
#include "common/exif.h"
#include "control/control.h"
#include <gphoto2/gphoto2-file.h>

#include <fcntl.h>
#include <stdlib.h>
#include <unistd.h>
#include <errno.h>

/***/
typedef enum _camctl_camera_job_type_t
{
  /** Start a scan of devices and announce new and removed. */
  _JOB_TYPE_DETECT_DEVICES,
  /** Remotly executes a capture. */
  _JOB_TYPE_EXECUTE_CAPTURE,
  /** Fetch a preview for live view. */
  _JOB_TYPE_EXECUTE_LIVE_VIEW,
  /** Read a copy of remote camera config into cache. */
  _JOB_TYPE_READ_CONFIG,
  /** Writes changed properties in cache to camera */
  _JOB_TYPE_WRITE_CONFIG,
  /** Set's a property in config cache. \todo This shouldn't be a job in jobqueue !? */
  _JOB_TYPE_SET_PROPERTY_STRING,
  _JOB_TYPE_SET_PROPERTY_CHOICE,
  /** For some reason stopping live view needs to pass an int, not a string. */
  _JOB_TYPE_SET_PROPERTY_INT,
  /** gets a property from config cache. \todo This shouldn't be a job in jobqueue !?  */
  _JOB_TYPE_GET_PROPERTY
} _camctl_camera_job_type_t;

typedef struct _camctl_camera_job_t
{
  _camctl_camera_job_type_t type;
} _camctl_camera_job_t;

typedef struct _camctl_camera_set_property_string_job_t
{
  _camctl_camera_job_type_t type;
  char *name;
  char *value;
} _camctl_camera_set_property_string_job_t;

typedef struct _camctl_camera_set_property_choice_job_t
{
  _camctl_camera_job_type_t type;
  char *name;
  int value;
} _camctl_camera_set_property_choice_job_t;

typedef struct _camctl_camera_set_property_int_job_t
{
  _camctl_camera_job_type_t type;
  char *name;
  int value;
} _camctl_camera_set_property_int_job_t;

/** Initializes camera */
static gboolean _camera_initialize(const dt_camctl_t *c, dt_camera_t *cam);

/** Poll camera events, this one is called from the thread handling the camera. */
static void _camera_poll_events(const dt_camctl_t *c, const dt_camera_t *cam);

/** Lock camera control and notify listener. \note Locks mutex and signals CAMERA_CONTROL_BUSY. \remarks all
 * interface functions available to host application should lock/unlock its operation. */
static void _camctl_lock(const dt_camctl_t *c, const dt_camera_t *cam);
/** Lock camera control and notify listener. \note Locks mutex and signals CAMERA_CONTROL_AVAILABLE. \see
 * _camctl_lock() */
static void _camctl_unlock(const dt_camctl_t *c);

/** Updates the cached configuration with a copy of camera configuration */
static void _camera_configuration_update(const dt_camctl_t *c, const dt_camera_t *camera);
/** Commit the changes in cached configuration to the camera configuration */
static void _camera_configuration_commit(const dt_camctl_t *c, const dt_camera_t *camera);
/** Compares new_config with old_config and notifies listeners of the changes. */
static void _camera_configuration_notify_change(const dt_camctl_t *c, const dt_camera_t *camera,
                                                CameraWidget *new_config, CameraWidget *old_config);
/** Put a job on the queue */
static void _camera_add_job(const dt_camctl_t *c, const dt_camera_t *camera, gpointer job);
/** Get a job from the queue */
static gpointer _camera_get_job(const dt_camctl_t *c, const dt_camera_t *camera);
static void _camera_process_job(const dt_camctl_t *c, const dt_camera_t *camera, gpointer job);

/** Dispatch functions for listener interfaces */
static const char *_dispatch_request_image_path(const dt_camctl_t *c, time_t *exif_time, const dt_camera_t *camera);
static const char *_dispatch_request_image_filename(const dt_camctl_t *c, const char *filename,
                                                    time_t *exif_time, const dt_camera_t *camera);
static void _dispatch_camera_image_downloaded(const dt_camctl_t *c, const dt_camera_t *camera, const char *filename);
static void _dispatch_camera_connected(const dt_camctl_t *c, const dt_camera_t *camera);
static void _dispatch_camera_disconnected(const dt_camctl_t *c, const dt_camera_t *camera);
static void _dispatch_control_status(const dt_camctl_t *c, dt_camctl_status_t status);
static void _dispatch_camera_error(const dt_camctl_t *c, const dt_camera_t *camera, dt_camera_error_t error);
static int _dispatch_camera_storage_image_filename(const dt_camctl_t *c, const dt_camera_t *camera,
                                                   const char *filename, CameraFile *preview, CameraFile *exif);
static void _dispatch_camera_property_value_changed(const dt_camctl_t *c, const dt_camera_t *camera,
                                                    const char *name, const char *value);
// static void _dispatch_camera_property_accessibility_changed(const dt_camctl_t *c, const dt_camera_t *camera,
//                                                             const char *name, gboolean read_only);

/** Helper function to destroy a dt_camera_t object */
static void dt_camctl_camera_destroy(dt_camera_t *cam);

/** Wrapper to asynchronously look for cameras */
static int _detect_cameras_callback(dt_job_t *job);


static int logid = 0;

static void _gphoto_log25(GPLogLevel level, const char *domain, const char *log, void *data)
{
  dt_print(DT_DEBUG_CAMCTL, "[camera_control] %s %s\n", domain, log);
}

#ifndef HAVE_GPHOTO_25_OR_NEWER
static void _gphoto_log(GPLogLevel level, const char *domain, const char *format, va_list args, void *data)
{
  char log[4096] = { 0 };
  vsnprintf(log, sizeof(log), format, args);
  _gphoto_log25(level, domain, log, data);
}
#endif

static void _enable_debug() __attribute__((unused));
static void _disable_debug() __attribute__((unused));

static void _enable_debug()
{
#ifdef HAVE_GPHOTO_25_OR_NEWER
  logid = gp_log_add_func(GP_LOG_DATA, (GPLogFunc)_gphoto_log25, NULL);
#else
  logid = gp_log_add_func(GP_LOG_DATA, (GPLogFunc)_gphoto_log, NULL);
#endif
}

static void _disable_debug()
{
  gp_log_remove_func(logid);
}

static void _error_func_dispatch25(GPContext *context, const char *text, void *data)
{
  dt_camctl_t *camctl = (dt_camctl_t *)data;

  dt_print(DT_DEBUG_CAMCTL, "[camera_control] gphoto2 error: %s\n", text);

  if(strstr(text, "PTP"))
  {

    /* remove camera for camctl camera list */
    GList *ci = g_list_find(camctl->cameras, camctl->active_camera);
    if(ci) camctl->cameras = g_list_remove(camctl->cameras, ci);

    /* notify client of camera connection broken */
    _dispatch_camera_error(camctl, camctl->active_camera, CAMERA_CONNECTION_BROKEN);

    /* notify client of camera disconnection */
    _dispatch_camera_disconnected(camctl, camctl->active_camera);
  }
}

static void _status_func_dispatch25(GPContext *context, const char *text, void *data)
{
  dt_print(DT_DEBUG_CAMCTL, "[camera_control] gphoto2 status: %s\n", text);
}

static void _message_func_dispatch25(GPContext *context, const char *text, void *data)
{
  dt_print(DT_DEBUG_CAMCTL, "[camera_control] gphoto2 message: %s\n", text);
}

#ifndef HAVE_GPHOTO_25_OR_NEWER
static void _status_func_dispatch(GPContext *context, const char *format, va_list args, void *data)
{
  char buffer[4096];
  vsnprintf(buffer, sizeof(buffer), format, args);

  _status_func_dispatch25(context, buffer, data);
}

static void _error_func_dispatch(GPContext *context, const char *format, va_list args, void *data)
{
  char buffer[4096];
  vsnprintf(buffer, sizeof(buffer), format, args);

  _error_func_dispatch25(context, buffer, data);
}

static void _message_func_dispatch(GPContext *context, const char *format, va_list args, void *data)
{
  char buffer[4096];
  vsnprintf(buffer, sizeof(buffer), format, args);
  _message_func_dispatch25(context, buffer, data);
}
#endif

static gboolean _camera_timeout_job(gpointer data)
{
  dt_camera_t *cam = (dt_camera_t *)data;
  dt_print(DT_DEBUG_CAMCTL, "[camera_control] Calling timeout func for camera %p.\n", cam);
  cam->timeout(cam->gpcam, cam->gpcontext);
  return TRUE;
}

static int _camera_start_timeout_func(Camera *c, unsigned int timeout, CameraTimeoutFunc func, void *data)
{
  dt_print(DT_DEBUG_CAMCTL,
           "[camera_control] start timeout %d seconds for camera %p requested by driver.\n", timeout, data);
  dt_camera_t *cam = (dt_camera_t *)data;
  cam->timeout = func;
  return g_timeout_add_seconds(timeout, _camera_timeout_job, cam);
}

static void _camera_stop_timeout_func(Camera *c, int id, void *data)
{
  dt_camera_t *cam = (dt_camera_t *)data;
  dt_print(DT_DEBUG_CAMCTL, "[camera_control] Removing timeout %d for camera %p.\n", id, cam);
  g_source_remove(id);
  cam->timeout = NULL;
}


static void _camera_add_job(const dt_camctl_t *c, const dt_camera_t *camera, gpointer job)
{
  dt_camera_t *cam = (dt_camera_t *)camera;
  dt_pthread_mutex_lock(&cam->jobqueue_lock);
  cam->jobqueue = g_list_append(cam->jobqueue, job);
  dt_pthread_mutex_unlock(&cam->jobqueue_lock);
}

static gpointer _camera_get_job(const dt_camctl_t *c, const dt_camera_t *camera)
{
  dt_camera_t *cam = (dt_camera_t *)camera;
  dt_pthread_mutex_lock(&cam->jobqueue_lock);
  gpointer job = NULL;
  if(g_list_length(cam->jobqueue) > 0)
  {
    job = g_list_nth_data(cam->jobqueue, 0);
    cam->jobqueue = g_list_remove(cam->jobqueue, job);
  }
  dt_pthread_mutex_unlock(&cam->jobqueue_lock);
  return job;
}


static void _camera_process_job(const dt_camctl_t *c, const dt_camera_t *camera, gpointer job)
{
  dt_camera_t *cam = (dt_camera_t *)camera;
  _camctl_camera_job_t *j = (_camctl_camera_job_t *)job;
  switch(j->type)
  {

    case _JOB_TYPE_EXECUTE_CAPTURE:
    {
      dt_print(DT_DEBUG_CAMCTL, "[camera_control] executing remote camera capture job\n");
      CameraFilePath fp;
      int res = GP_OK;
      if((res = gp_camera_capture(camera->gpcam, GP_CAPTURE_IMAGE, &fp, c->gpcontext)) == GP_OK)
      {
        CameraFile *destination;
        const char *output_path = _dispatch_request_image_path(c, NULL, camera);
        if(!output_path) output_path = "/tmp";

        const char *fname = _dispatch_request_image_filename(c, fp.name, NULL, cam);
        if(!fname) break;

        char *output = g_build_filename(output_path, fname, (char *)NULL);

        int handle = g_open(output, O_CREAT | O_WRONLY, 0666);
        if(handle != -1)
        {
          gp_file_new_from_fd(&destination, handle);
          if(gp_camera_file_get(camera->gpcam, fp.folder, fp.name, GP_FILE_TYPE_NORMAL, destination,
                                c->gpcontext) == GP_OK)
          {
            // Notify listeners of captured image
            _dispatch_camera_image_downloaded(c, camera, output);
          }
          else
            dt_print(DT_DEBUG_CAMCTL, "[camera_control] failed to download file %s\n", output);
          close(handle);
        }
        else
          dt_print(DT_DEBUG_CAMCTL, "[camera_control] failed to download file %s\n", output);
        g_free(output);
      }
      else
        dt_print(DT_DEBUG_CAMCTL, "[camera_control] capture job failed to capture image: %s\n",
                 gp_result_as_string(res));
    }
    break;

    case _JOB_TYPE_EXECUTE_LIVE_VIEW:
    {
      CameraFile *fp = NULL;
      int res = GP_OK;
      const gchar *data = NULL;
      unsigned long int data_size = 0;

      gp_file_new(&fp);

      if((res = gp_camera_capture_preview(cam->gpcam, fp, c->gpcontext)) != GP_OK)
      {
        dt_print(DT_DEBUG_CAMCTL, "[camera_control] live view failed to capture preview: %s\n",
                 gp_result_as_string(res));
      }
      else if((res = gp_file_get_data_and_size(fp, &data, &data_size)) != GP_OK)
      {
        dt_print(DT_DEBUG_CAMCTL, "[camera_control] live view failed to get preview data: %s\n",
                 gp_result_as_string(res));
      }
      else
      {
        // everything worked
        GError *error = NULL;
        GdkPixbufLoader *loader = gdk_pixbuf_loader_new_with_mime_type(
            "image/jpeg", &error); // there were cases where GDKPixbufLoader failed to recognize the JPEG
        if(error)
        {
          dt_print(DT_DEBUG_CAMCTL, "[camera_control] live view failed to create jpeg image loader: %s\n",
                   error->message);
          g_error_free(error);
        }
        else
        {
          if(gdk_pixbuf_loader_write(loader, (guchar *)data, data_size, NULL) == TRUE)
          {
            dt_pthread_mutex_lock(&cam->live_view_pixbuf_mutex);
            if(cam->live_view_pixbuf != NULL) g_object_unref(cam->live_view_pixbuf);
            // Calling gdk_pixbuf_loader_close forces the data to be parsed by the
            // loader.  We must do this before calling gdk_pixbuf_loader_get_pixbuf.
            gdk_pixbuf_loader_close(loader, &error);
            if(error)
            {
              dt_print(DT_DEBUG_CAMCTL, "[camera_control] live view failed to close image loader: %s\n",
                       error->message);
              g_error_free(error);
            }
            cam->live_view_pixbuf = gdk_pixbuf_loader_get_pixbuf(loader);
            dt_pthread_mutex_unlock(&cam->live_view_pixbuf_mutex);
          }
        }
        gdk_pixbuf_loader_close(loader, NULL);
      }
      if(fp) gp_file_free(fp);
      dt_pthread_mutex_BAD_unlock(&cam->live_view_synch);
      dt_control_queue_redraw_center();
    }
    break;

    case _JOB_TYPE_SET_PROPERTY_STRING:
    {
      _camctl_camera_set_property_string_job_t *spj = (_camctl_camera_set_property_string_job_t *)job;
      dt_print(DT_DEBUG_CAMCTL, "[camera_control] executing set camera config job %s=%s\n", spj->name,
               spj->value);

      CameraWidget *config; // Copy of camera configuration
      CameraWidget *widget;
      gp_camera_get_config(cam->gpcam, &config, c->gpcontext);
      if(gp_widget_get_child_by_name(config, spj->name, &widget) == GP_OK)
      {
        gp_widget_set_value(widget, spj->value);
        gp_camera_set_config(cam->gpcam, config, c->gpcontext);
      }
      /* dt_pthread_mutex_lock( &cam->config_lock );
       CameraWidget *widget;
       if(  gp_widget_get_child_by_name ( camera->configuration, spj->name, &widget) == GP_OK) {
         gp_widget_set_value ( widget , spj->value);
         //gp_widget_set_changed( widget, 1 );
         cam->config_changed=TRUE;
       }

       dt_pthread_mutex_unlock( &cam->config_lock);*/
      g_free(spj->name);
      g_free(spj->value);
      gp_widget_free(config);
    }
    break;

    case _JOB_TYPE_SET_PROPERTY_CHOICE:
    {
      _camctl_camera_set_property_choice_job_t *spj = (_camctl_camera_set_property_choice_job_t *)job;
      dt_print(DT_DEBUG_CAMCTL, "[camera_control] executing set camera config job %s=%d", spj->name, spj->value);

      CameraWidget *config; // Copy of camera configuration
      CameraWidget *widget;
      gp_camera_get_config(cam->gpcam, &config, c->gpcontext);
      if(gp_widget_get_child_by_name(config, spj->name, &widget) == GP_OK)
      {
        if(spj->value >= 0 && spj->value < gp_widget_count_choices(widget))
        {
          const char *choice;
          gp_widget_get_choice(widget, spj->value, &choice);
          dt_print(DT_DEBUG_CAMCTL, " (%s)", choice);

          gp_widget_set_value(widget, choice);
          gp_camera_set_config(cam->gpcam, config, c->gpcontext);
        }
      }
      /* dt_pthread_mutex_lock( &cam->config_lock );
       CameraWidget *widget;
       if(  gp_widget_get_child_by_name ( camera->configuration, spj->name, &widget) == GP_OK) {
         gp_widget_set_value ( widget , spj->value);
         //gp_widget_set_changed( widget, 1 );
         cam->config_changed=TRUE;
       }

       dt_pthread_mutex_unlock( &cam->config_lock);*/
      dt_print(DT_DEBUG_CAMCTL, "\n");
      g_free(spj->name);
      gp_widget_free(config);
    }
    break;

    case _JOB_TYPE_SET_PROPERTY_INT:
    {
      _camctl_camera_set_property_int_job_t *spj = (_camctl_camera_set_property_int_job_t *)job;
      dt_print(DT_DEBUG_CAMCTL, "[camera_control] executing set camera config job %s=%d\n", spj->name,
               spj->value);

      CameraWidget *config; // Copy of camera configuration
      CameraWidget *widget;
      gp_camera_get_config(cam->gpcam, &config, c->gpcontext);
      if(gp_widget_get_child_by_name(config, spj->name, &widget) == GP_OK)
      {
        int value = spj->value;
        gp_widget_set_value(widget, &value);
        gp_camera_set_config(cam->gpcam, config, c->gpcontext);
      }
      /* dt_pthread_mutex_lock( &cam->config_lock );
       CameraWidget *widget;
       if(  gp_widget_get_child_by_name ( camera->configuration, spj->name, &widget) == GP_OK) {
         gp_widget_set_value ( widget , spj->value);
         //gp_widget_set_changed( widget, 1 );
         cam->config_changed=TRUE;
       }

       dt_pthread_mutex_unlock( &cam->config_lock);*/
      g_free(spj->name);
      gp_widget_free(config);
    }
    break;

    default:
      dt_print(DT_DEBUG_CAMCTL, "[camera_control] process of unknown job type 0x%x\n", j->type);
      break;
  }

  g_free(j);
}

/*************/
/* LIVE VIEW */
/*************/
static void *dt_camctl_camera_get_live_view(void *data)
{
  dt_camctl_t *camctl = (dt_camctl_t *)data;
  dt_camera_t *cam = (dt_camera_t *)camctl->active_camera;

  dt_pthread_setname("live view");

  dt_print(DT_DEBUG_CAMCTL, "[camera_control] live view thread started\n");

  int frames = 0;
  double capture_time = dt_get_wtime();

  while(cam->is_live_viewing == TRUE)
  {
    dt_pthread_mutex_BAD_lock(&cam->live_view_synch);

    // calculate FPS
    double current_time = dt_get_wtime();
    if(current_time - capture_time >= 1.0)
    {
      // a second has passed
      dt_print(DT_DEBUG_CAMCTL, "%d fps\n", frames + 1);
      frames = 0;
      capture_time = current_time;
    }
    else
    {
      // just increase the frame counter
      frames++;
    }

    _camctl_camera_job_t *job = g_malloc(sizeof(_camctl_camera_job_t));
    job->type = _JOB_TYPE_EXECUTE_LIVE_VIEW;
    _camera_add_job(camctl, cam, job);

    g_usleep((1.0 / 15) * G_USEC_PER_SEC); // never update faster than 15 FPS. going too fast will result in
                                           // too many redraws without a real benefit
  }
  dt_print(DT_DEBUG_CAMCTL, "[camera_control] live view thread stopped\n");
  return NULL;
}

gboolean dt_camctl_camera_start_live_view(const dt_camctl_t *c)
{
  dt_camctl_t *camctl = (dt_camctl_t *)c;
  dt_camera_t *cam = (dt_camera_t *)camctl->active_camera;
  if(cam == NULL)
  {
    dt_print(DT_DEBUG_CAMCTL, "[camera_control] Failed to start live view, camera==NULL\n");
    return FALSE;
  }
  else
    dt_print(DT_DEBUG_CAMCTL, "[camera_control] Starting live view\n");

  if(cam->can_live_view == FALSE)
  {
    dt_print(DT_DEBUG_CAMCTL, "[camera_control] Camera does not support live view\n");
    return FALSE;
  }
  cam->is_live_viewing = TRUE;
  dt_camctl_camera_set_property_int(camctl, NULL, "eosviewfinder", 1);

  dt_pthread_create(&cam->live_view_thread, &dt_camctl_camera_get_live_view, (void *)camctl);

  return TRUE;
}

void dt_camctl_camera_stop_live_view(const dt_camctl_t *c)
{
  dt_camctl_t *camctl = (dt_camctl_t *)c;
  dt_camera_t *cam = (dt_camera_t *)camctl->active_camera;
  if(cam->is_live_viewing == FALSE)
  {
    dt_print(DT_DEBUG_CAMCTL, "[camera_control] Not in live view mode, nothing to stop\n");
    return;
  }
  dt_print(DT_DEBUG_CAMCTL, "[camera_control] Stopping live view\n");
  cam->is_live_viewing = FALSE;
  pthread_join(cam->live_view_thread, NULL);
  // tell camera to get back to normal state (close mirror)
  dt_camctl_camera_set_property_int(camctl, NULL, "eosviewfinder", 0);
}

static void _camctl_lock(const dt_camctl_t *c, const dt_camera_t *cam)
{
  dt_camctl_t *camctl = (dt_camctl_t *)c;
  dt_pthread_mutex_BAD_lock(&camctl->lock);
  dt_print(DT_DEBUG_CAMCTL, "[camera_control] camera control locked for camera %p\n", cam);
  camctl->active_camera = cam;
  _dispatch_control_status(c, CAMERA_CONTROL_BUSY);
}

static void _camctl_unlock(const dt_camctl_t *c)
{
  dt_camctl_t *camctl = (dt_camctl_t *)c;
  const dt_camera_t *cam = camctl->active_camera;
  camctl->active_camera = NULL;
  dt_pthread_mutex_BAD_unlock(&camctl->lock);
  dt_print(DT_DEBUG_CAMCTL, "[camera_control] camera control un-locked for camera %p\n", cam);
  _dispatch_control_status(c, CAMERA_CONTROL_AVAILABLE);
}


dt_camctl_t *dt_camctl_new()
{
  dt_camctl_t *camctl = g_malloc0(sizeof(dt_camctl_t));
  dt_print(DT_DEBUG_CAMCTL, "[camera_control] creating new context %p\n", camctl);

  // Initialize gphoto2 context and setup dispatch callbacks
  camctl->gpcontext = gp_context_new();

#ifdef HAVE_GPHOTO_25_OR_NEWER
  gp_context_set_status_func(camctl->gpcontext, (GPContextStatusFunc)_status_func_dispatch25, camctl);
  gp_context_set_error_func(camctl->gpcontext, (GPContextErrorFunc)_error_func_dispatch25, camctl);
  gp_context_set_message_func(camctl->gpcontext, (GPContextMessageFunc)_message_func_dispatch25, camctl);
#else
  gp_context_set_status_func(camctl->gpcontext, (GPContextStatusFunc)_status_func_dispatch, camctl);
  gp_context_set_error_func(camctl->gpcontext, (GPContextErrorFunc)_error_func_dispatch, camctl);
  gp_context_set_message_func(camctl->gpcontext, (GPContextMessageFunc)_message_func_dispatch, camctl);
#endif

  // Load all camera drivers we know...
  gp_abilities_list_new(&camctl->gpcams);
  gp_abilities_list_load(camctl->gpcams, camctl->gpcontext);
  dt_print(DT_DEBUG_CAMCTL, "[camera_control] loaded %d camera drivers.\n",
           gp_abilities_list_count(camctl->gpcams));

  dt_pthread_mutex_init(&camctl->lock, NULL);
  dt_pthread_mutex_init(&camctl->listeners_lock, NULL);

  // asynchronously call dt_camctl_detect_cameras(camctl); to fill in camctl
  dt_job_t *job = dt_control_job_create(&_detect_cameras_callback, "detect connected cameras");
  if(job)
  {
    dt_control_job_set_params(job, camctl, NULL);
    dt_control_add_job(darktable.control, DT_JOB_QUEUE_SYSTEM_BG, job);
  }

  return camctl;
}

static void dt_camctl_camera_destroy(dt_camera_t *cam)
{
  if(!cam) return;
  gp_camera_exit(cam->gpcam, cam->gpcontext);
  gp_camera_unref(cam->gpcam);
  gp_widget_unref(cam->configuration);
  if(cam->live_view_pixbuf != NULL)
  {
    g_object_unref(cam->live_view_pixbuf);
    cam->live_view_pixbuf = NULL; // just in case someone else is using this
  }
  g_free(cam->model);
  g_free(cam->port);
  dt_pthread_mutex_destroy(&cam->config_lock);
  dt_pthread_mutex_destroy(&cam->live_view_pixbuf_mutex);
  dt_pthread_mutex_destroy(&cam->live_view_synch);
  // TODO: cam->jobqueue
  g_free(cam);
}

void dt_camctl_destroy(dt_camctl_t *camctl)
{
  if(!camctl) return;
  // Go thru all c->cameras and release them..
  for(GList *it = g_list_first(camctl->cameras); it != NULL; it = g_list_delete_link(it, it))
  {
    dt_camctl_camera_destroy((dt_camera_t *)it->data);
  }
  gp_context_unref(camctl->gpcontext);
  gp_abilities_list_free(camctl->gpcams);
  gp_port_info_list_free(camctl->gpports);
  dt_pthread_mutex_destroy(&camctl->lock);
  dt_pthread_mutex_destroy(&camctl->listeners_lock);
  g_free(camctl);
}


int dt_camctl_have_cameras(const dt_camctl_t *c)
{
  return (g_list_length(c->cameras) > 0) ? 1 : 0;
}

void dt_camctl_register_listener(const dt_camctl_t *c, dt_camctl_listener_t *listener)
{
  dt_camctl_t *camctl = (dt_camctl_t *)c;
  // Just locking mutex and prevent signalling CAMERA_CONTROL_BUSY
  dt_pthread_mutex_lock(&camctl->listeners_lock);
  if(g_list_find(camctl->listeners, listener) == NULL)
  {
    camctl->listeners = g_list_append(camctl->listeners, listener);
    dt_print(DT_DEBUG_CAMCTL, "[camera_control] registering listener %p\n", listener);
  }
  else
    dt_print(DT_DEBUG_CAMCTL, "[camera_control] registering already registered listener %p\n", listener);
  dt_pthread_mutex_unlock(&camctl->listeners_lock);
}

void dt_camctl_unregister_listener(const dt_camctl_t *c, dt_camctl_listener_t *listener)
{
  dt_camctl_t *camctl = (dt_camctl_t *)c;
  // Just locking mutex and prevent signalling CAMERA_CONTROL_BUSY
  dt_pthread_mutex_lock(&camctl->listeners_lock);
  dt_print(DT_DEBUG_CAMCTL, "[camera_control] unregistering listener %p\n", listener);
  camctl->listeners = g_list_remove(camctl->listeners, listener);
  dt_pthread_mutex_unlock(&camctl->listeners_lock);
}

static gint _compare_camera_by_port(gconstpointer a, gconstpointer b)
{
  dt_camera_t *ca = (dt_camera_t *)a;
  dt_camera_t *cb = (dt_camera_t *)b;
  return g_strcmp0(ca->port, cb->port);
}

void dt_camctl_detect_cameras(const dt_camctl_t *c)
{
  dt_camctl_t *camctl = (dt_camctl_t *)c;
  dt_pthread_mutex_lock(&camctl->lock);

  /* reload portdrivers */
  if(camctl->gpports) gp_port_info_list_free(camctl->gpports);

  gp_port_info_list_new(&camctl->gpports);
  gp_port_info_list_load(camctl->gpports);
  dt_print(DT_DEBUG_CAMCTL, "[camera_control] loaded %d port drivers.\n",
           gp_port_info_list_count(camctl->gpports));



  CameraList *available_cameras = NULL;
  gp_list_new(&available_cameras);
  gp_abilities_list_detect(c->gpcams, c->gpports, available_cameras, c->gpcontext);
  dt_print(DT_DEBUG_CAMCTL, "[camera_control] %d cameras connected\n",
           gp_list_count(available_cameras) > 0 ? gp_list_count(available_cameras) : 0);


  for(int i = 0; i < gp_list_count(available_cameras); i++)
  {
    dt_camera_t *camera = g_malloc0(sizeof(dt_camera_t));
    const gchar *s;
    gp_list_get_name(available_cameras, i, &s);
    camera->model = g_strdup(s);
    gp_list_get_value(available_cameras, i, &s);
    camera->port = g_strdup(s);
    dt_pthread_mutex_init(&camera->config_lock, NULL);
    dt_pthread_mutex_init(&camera->live_view_pixbuf_mutex, NULL);
    dt_pthread_mutex_init(&camera->live_view_synch, NULL);

    // if(g_strcmp0(camera->port,"usb:")==0) { g_free(camera); continue; }
    GList *citem;
    if((citem = g_list_find_custom(c->cameras, camera, _compare_camera_by_port)) == NULL
       || g_strcmp0(((dt_camera_t *)citem->data)->model, camera->model) != 0)
    {
      if(citem == NULL)
      {
        // Newly connected camera
        if(_camera_initialize(c, camera) == FALSE)
        {
          dt_print(DT_DEBUG_CAMCTL, "[camera_control] failed to initialize device %s on port %s, probably "
                                    "causes are: locked by another application, no access to udev etc.\n",
                   camera->model, camera->port);
          dt_camctl_camera_destroy(camera);
          continue;
        }

        // Check if camera has capabilities for being presented to darktable
        if(camera->can_import == FALSE && camera->can_tether == FALSE)
        {
          dt_print(
              DT_DEBUG_CAMCTL,
              "[camera_control] device %s on port %s doesn't support import or tether, skipping device.\n",
              camera->model, camera->port);
          dt_camctl_camera_destroy(camera);
          continue;
        }

        // Fetch some summary of camera
        if(gp_camera_get_summary(camera->gpcam, &camera->summary, c->gpcontext) == GP_OK)
        {
          // Remove device property summary:
          char *eos = strstr(camera->summary.text, "Device Property Summary:\n");
          if(eos) eos[0] = '\0';
        }

        // Add to camera list
        camctl->cameras = g_list_append(camctl->cameras, camera);

        // Notify listeners of connected camera
        _dispatch_camera_connected(camctl, camera);
      }
    }
    else
      dt_camctl_camera_destroy(camera);
  }

  /* check c->cameras in available_cameras */
  if(c->cameras && g_list_length(c->cameras) > 0)
  {
    GList *citem = c->cameras;
    do
    {
      int index = 0;
      dt_camera_t *cam = (dt_camera_t *)citem->data;
      if(gp_list_find_by_name(available_cameras, &index, cam->model) != GP_OK)
      {
        /* remove camera from cached list.. */
        dt_camera_t *oldcam = (dt_camera_t *)citem->data;
        camctl->cameras = citem = g_list_delete_link(c->cameras, citem);
        dt_camctl_camera_destroy(oldcam);
      }
    } while(citem && (citem = g_list_next(citem)) != NULL);
  }

  gp_list_unref(available_cameras);

  dt_pthread_mutex_unlock(&camctl->lock);

  // tell the world that we are done. this assumes that there is just one global camctl.
  // if there would ever be more it would be easy to pass c with the signal.
  // TODO: only raise it when the connected cameras changed?
  dt_control_signal_raise(darktable.signals, DT_SIGNAL_CAMERA_DETECTED);
}

static int _detect_cameras_callback(dt_job_t *job)
{
  dt_camctl_t *c = dt_control_job_get_params(job);
  dt_camctl_detect_cameras(c);
  return 0;
}

static void *_camera_event_thread(void *data)
{
  dt_camctl_t *camctl = (dt_camctl_t *)data;

  dt_pthread_setname("tethering");

  const dt_camera_t *camera = camctl->active_camera;

  dt_print(DT_DEBUG_CAMCTL, "[camera_control] starting camera event thread of context %p\n", data);

  while(camera->is_tethering == TRUE)
  {
    // Poll event from camera
    _camera_poll_events(camctl, camera);

    // Let's check if there are jobs in queue to process
    gpointer job;
    while((job = _camera_get_job(camctl, camera)) != NULL) _camera_process_job(camctl, camera, job);

    // Check it jobs did change the configuration
    if(camera->config_changed == TRUE) _camera_configuration_commit(camctl, camera);
  }

  dt_print(DT_DEBUG_CAMCTL, "[camera_control] exiting camera thread.\n");

  return NULL;
}

static gboolean _camera_initialize(const dt_camctl_t *c, dt_camera_t *cam)
{
  dt_camctl_t *camctl = (dt_camctl_t *)c;
  CameraAbilities a;
  GPPortInfo pi;
  if(cam->gpcam == NULL)
  {
    gp_camera_new(&cam->gpcam);
    int m = gp_abilities_list_lookup_model(c->gpcams, cam->model);
    gp_abilities_list_get_abilities(c->gpcams, m, &a);
    gp_camera_set_abilities(cam->gpcam, a);

    int p = gp_port_info_list_lookup_path(c->gpports, cam->port);
    gp_port_info_list_get_info(c->gpports, p, &pi);
    gp_camera_set_port_info(cam->gpcam, pi);

    // Check for abilities
    if((a.operations & GP_OPERATION_CAPTURE_IMAGE)) cam->can_tether = TRUE;
    if((a.operations & GP_OPERATION_CAPTURE_PREVIEW)) cam->can_live_view = TRUE;
    if(cam->can_tether && (a.operations & GP_OPERATION_CONFIG)) cam->can_config = TRUE;
    if(!(a.file_operations & GP_FILE_OPERATION_NONE)) cam->can_import = TRUE;

    if(gp_camera_init(cam->gpcam, camctl->gpcontext) != GP_OK)
    {
      dt_print(DT_DEBUG_CAMCTL, "[camera_control] failed to initialize camera %s on port %s\n", cam->model,
               cam->port);
      return FALSE;
    }

    // read a full copy of config to configuration cache
    gp_camera_get_config(cam->gpcam, &cam->configuration, c->gpcontext);

    // TODO: find a more robust way for this, once we find out how to do it with non-EOS cameras
    cam->can_live_view_advanced = cam->can_live_view &&
                                  dt_camctl_camera_property_exists(camctl, cam, "eoszoomposition");

    // initialize timeout callbacks eg. keep alive, some cameras needs it.
    cam->gpcontext = camctl->gpcontext;
    gp_camera_set_timeout_funcs(cam->gpcam, (CameraTimeoutStartFunc)_camera_start_timeout_func,
                                (CameraTimeoutStopFunc)_camera_stop_timeout_func, cam);


    dt_pthread_mutex_init(&cam->jobqueue_lock, NULL);

    dt_print(DT_DEBUG_CAMCTL, "[camera_control] device %s on port %s initialized\n", cam->model, cam->port);
  }
  else
    dt_print(DT_DEBUG_CAMCTL, "[camera_control] device %s on port %s already initialized\n", cam->model,
             cam->port);

  return TRUE;
}

void dt_camctl_import(const dt_camctl_t *c, const dt_camera_t *cam, GList *images)
{
  // dt_camctl_t *camctl=(dt_camctl_t *)c;
  _camctl_lock(c, cam);

  GList *ifile = g_list_first(images);

  if(ifile) do
    {
      // Split file into folder and filename
      char *eos;
      char folder[PATH_MAX] = { 0 };
      char filename[PATH_MAX] = { 0 };
      char *file = (char *)ifile->data;
      eos = file + strlen(file);
      while(--eos > file && *eos != '/')
        ;
      char *_file = g_strndup(file, eos - file);
      g_strlcat(folder, _file, sizeof(folder));
      g_strlcat(filename, eos + 1, sizeof(filename));
      g_free(_file);

      CameraFile* camfile;
      int res = GP_OK;
      const uint8_t* data = NULL;
      unsigned long int size;

      gp_file_new(&camfile);
      if ((res = gp_camera_file_get(cam->gpcam, folder, filename, GP_FILE_TYPE_NORMAL, camfile, NULL)) < GP_OK) {
        dt_print(DT_DEBUG_CAMCTL, "[camera_control] import failed: %s\n", gp_result_as_string(res));
        gp_file_free(camfile);
        continue;
      }
      if ((res = gp_file_get_data_and_size(camfile, (const char**)&data, &size)) < GP_OK) {
        dt_print(DT_DEBUG_CAMCTL, "[camera_control] import failed: %s\n", gp_result_as_string(res));
        gp_file_free(camfile);
        continue;
      }

      time_t exif_time;
      gboolean have_exif_time = dt_exif_get_datetime_taken(data, size, &exif_time);

      const char *output_path = _dispatch_request_image_path(c, have_exif_time ? &exif_time : NULL, cam);
      const char *fname = _dispatch_request_image_filename(c, filename, have_exif_time ? &exif_time : NULL, cam);
      if(!fname) continue;

      char *output = g_build_filename(output_path, fname, (char *)NULL);

      int handle = g_open(output, O_CREAT | O_WRONLY, 0666);
      if(handle > 0)
      {
        size_t written = 0;

        while(written < size)
        {
          ssize_t ret = write(handle, data + written, size - written);

          if(ret < 0)
          {
            if(errno == EINTR)
            {
              continue;
            }
            else
            {
              break;
            }
          }

          written += ret;
        }

        close(handle);

        if(written < size)
        {
          // If the file was not copied successfully we remove it.
          g_unlink(output);
          dt_print(DT_DEBUG_CAMCTL, "[camera_control] failed to download file %s\n", output);
        }
        else
        {
          _dispatch_camera_image_downloaded(c, cam, output);
        }
      }
      else
      {
        dt_print(DT_DEBUG_CAMCTL, "[camera_control] failed to download file %s\n", output);
      }
      gp_file_free(camfile);
      g_free(output);
    } while((ifile = g_list_next(ifile)));

  _dispatch_control_status(c, CAMERA_CONTROL_AVAILABLE);
  _camctl_unlock(c);
}


static int _camctl_recursive_get_previews(const dt_camctl_t *c, dt_camera_preview_flags_t flags, char *path)
{
  CameraList *files;
  CameraList *folders;
  const char *filename;
  const char *foldername;

  gp_list_new(&files);
  gp_list_new(&folders);

  // Process files in current folder...
  if(gp_camera_folder_list_files(c->active_camera->gpcam, path, files, c->gpcontext) == GP_OK)
  {
    for(int i = 0; i < gp_list_count(files); i++)
    {
      gp_list_get_name(files, i, &filename);

      // Lets check the type of file...
      CameraFileInfo cfi;
      if(!(gp_camera_file_get_info(c->active_camera->gpcam, path, filename, &cfi, c->gpcontext) == GP_OK))
      {
        dt_print(DT_DEBUG_CAMCTL,
          "[camera_control] failed to get file information of %s in folder %s on device\n", filename, path);
      }
      else
      {
        CameraFile *preview = NULL;
        CameraFile *exif = NULL;
        char *file = g_build_filename(path, filename, NULL);
<<<<<<< HEAD
        gboolean gotit = FALSE;

=======
        gboolean freefile = FALSE; // is TRUE for generated thumbs
>>>>>>> 0b2d0860
        /*
         * Fetch image preview if flagged...
         */
        if(flags & CAMCTL_IMAGE_PREVIEW_DATA)
        {
          gp_file_new(&preview);

<<<<<<< HEAD
          if (cfi.preview.size > 0)   // we have valid preview data for this file
=======
          if(gp_camera_file_get(c->active_camera->gpcam, path, filename, GP_FILE_TYPE_PREVIEW, preview,
                                c->gpcontext) < GP_OK)
>>>>>>> 0b2d0860
          {
            long unsigned int chunksize = cfi.preview.size;
            char *chunk = malloc(chunksize);
            if (chunk)
            {
              if (gp_camera_file_read(c->active_camera->gpcam, path, filename, GP_FILE_TYPE_PREVIEW, 0, chunk,
                    &chunksize, c->gpcontext) == GP_OK)
              {
<<<<<<< HEAD
                gp_file_set_data_and_size(preview, (char *)chunk, chunksize);
                gotit = TRUE;
=======
                gp_file_free(preview);
                preview = NULL;
                dt_print(DT_DEBUG_CAMCTL, "[camera_control] failed to retrieve preview of file %s\n",
                         filename);
>>>>>>> 0b2d0860
              }
            }
          }

          // If there has been no preview we try to take a small file
          if (!gotit && (cfi.file.size > 0 && cfi.file.size < 512000))
          {
            long unsigned int chunksize = cfi.file.size;
            char *chunk = malloc(chunksize);
            if (chunk)
            {
              if (gp_camera_file_read(c->active_camera->gpcam, path, filename, GP_FILE_TYPE_NORMAL, 0, chunk,
                    &chunksize, c->gpcontext) == GP_OK)
              {
                gp_file_set_data_and_size(preview, (char *)chunk, chunksize);
                gotit = TRUE;
              }
            }
          }

<<<<<<< HEAD
          // Still no preview? get it via the thumbnail generator
          if (!gotit && (!strncmp(c->active_camera->port, "disk:", 5)))
          {
            char fullpath[PATH_MAX] = { 0 };
            snprintf(fullpath, sizeof(fullpath), "%s/%s/%s", c->active_camera->port + 5, path, filename);
            uint8_t *buf = NULL; // gphoto takes care of freeing it eventually
            size_t bufsize;
            char *mime_type = NULL;

            if(!dt_exif_get_thumbnail(fullpath, &buf, &bufsize, &mime_type))
            {
              gp_file_set_data_and_size(preview, (char *)buf, bufsize);
              gotit = TRUE;
=======
              if(!dt_exif_get_thumbnail(fullpath, &buf, &bufsize, &mime_type))
              {
                gp_file_set_data_and_size(preview, (char *)buf, bufsize);
                freefile = TRUE;
              }
              else
              {
                gp_file_free(preview);
                preview = NULL;
              }
              free(mime_type);
>>>>>>> 0b2d0860
            }
            else
            {
              gp_file_free(preview);
              preview = NULL;
            }
          }

          // If we couldn't get preview data we clean up
          if(!gotit)
          {
            gp_file_free(preview);
            preview = NULL;
            dt_print(DT_DEBUG_CAMCTL,
              "[camera_control] failed to get a preview of %s in folder %s on device\n", filename, path);
          }
        }

        if(flags & CAMCTL_IMAGE_EXIF_DATA)
        {
          gp_file_new(&exif);

          long unsigned int chunksize = 0x200000;
          char *chunk = calloc(chunksize,sizeof(char));
          if (chunk)
          {
<<<<<<< HEAD
            if (gp_camera_file_read(c->active_camera->gpcam, path, filename, GP_FILE_TYPE_EXIF, 0, chunk,
                  &chunksize, c->gpcontext) == GP_OK)
            {
              gp_file_set_data_and_size(exif, (char *)chunk, chunksize);
            }
            else
            {
              gp_file_free(exif);
              exif = NULL;
            }
          }
          if (!exif)
          {
            free(chunk);
=======
            gp_file_free(exif);
            exif = NULL;
>>>>>>> 0b2d0860
            dt_print(DT_DEBUG_CAMCTL, "[camera_control] failed to retrieve exif of file %s\n", filename);
          }
        }

        // let's dispatch to host app.. return if we should stop...
        int res = _dispatch_camera_storage_image_filename(c, c->active_camera, file, preview, exif);

        g_free(file);
<<<<<<< HEAD
        if (preview) gp_file_free(preview);
        if (exif) gp_file_free(exif); 

        if(!res) return 0;
      }
=======
        // we can only gp_file_free the CameraFile safely if the data buffers has been allocated
        // by dt_exif_get_thumbnail
        if (freefile && preview) gp_file_free(preview);
        // gp_file_free(exif); 

        if(!res) return 0;
      }
      else
        dt_print(DT_DEBUG_CAMCTL,
                 "[camera_control] failed to get file information of %s in folder %s on device\n", filename,
                 path);
>>>>>>> 0b2d0860
    }
  }

  // Recurse into folders in current folder...
  if(gp_camera_folder_list_folders(c->active_camera->gpcam, path, folders, c->gpcontext) == GP_OK)
  {
    for(int i = 0; i < gp_list_count(folders); i++)
    {
      char buffer[PATH_MAX] = { 0 };
      g_strlcat(buffer, path, sizeof(buffer));
      if(path[1] != '\0') g_strlcat(buffer, "/", sizeof(buffer));
      gp_list_get_name(folders, i, &foldername);
      g_strlcat(buffer, foldername, sizeof(buffer));
      if(!_camctl_recursive_get_previews(c, flags, buffer)) return 0;
    }
  }
  gp_list_free(files);
  gp_list_free(folders);
  return 1;
}

void dt_camctl_select_camera(const dt_camctl_t *c, const dt_camera_t *cam)
{
  _camctl_lock(c, cam);
  dt_camctl_t *camctl = (dt_camctl_t *)c;
  camctl->wanted_camera = cam;
  _camctl_unlock(c);
}


void dt_camctl_get_previews(const dt_camctl_t *c, dt_camera_preview_flags_t flags, const dt_camera_t *cam)
{
  _camctl_lock(c, cam);
  _camctl_recursive_get_previews(c, flags, "/");
  _camctl_unlock(c);
}

int dt_camctl_can_enter_tether_mode(const dt_camctl_t *c, const dt_camera_t *cam)
{
  /* first check if camera is provided else use wanted cam */
  if(cam == NULL) cam = c->wanted_camera;

  /* check if wanted cam is available else use active camera */
  if(cam == NULL) cam = c->active_camera;

  /* check if active cam is available else use first detected one */
  if(cam == NULL && c->cameras) cam = g_list_nth_data(c->cameras, 0);

  if(cam && cam->can_tether)
  {
    dt_camctl_t *camctl = (dt_camctl_t *)c;
    camctl->wanted_camera = cam;
    return 1;
  }

  return 0;
}

void dt_camctl_tether_mode(const dt_camctl_t *c, const dt_camera_t *cam, gboolean enable)
{
  /* first check if camera is provided else use wanted cam */
  if(cam == NULL) cam = c->wanted_camera;

  /* check if wanted cam is available else use active camera */
  if(cam == NULL) cam = c->active_camera;

  /* check if active cam is available else use first detected one */
  if(cam == NULL && c->cameras) cam = g_list_nth_data(c->cameras, 0);

  if(cam && cam->can_tether)
  {
    dt_camctl_t *camctl = (dt_camctl_t *)c;
    dt_camera_t *camera = (dt_camera_t *)cam;

    if(enable == TRUE && camera->is_tethering != TRUE)
    {
      _camctl_lock(c, cam);
      // Start up camera event polling thread
      dt_print(DT_DEBUG_CAMCTL, "[camera_control] enabling tether mode\n");
      camctl->active_camera = camera;
      camera->is_tethering = TRUE;
      dt_pthread_create(&camctl->camera_event_thread, &_camera_event_thread, (void *)c);
    }
    else
    {
      camera->is_live_viewing = FALSE;
      camera->is_tethering = FALSE;
      dt_print(DT_DEBUG_CAMCTL, "[camera_control] disabling tether mode\n");
      _camctl_unlock(c);
      // Wait for tether thread with join??
    }
  }
  else
    dt_print(DT_DEBUG_CAMCTL, "[camera_control] failed to set tether mode with reason: %s\n",
             cam ? "device does not support tethered capture" : "no active camera");
}

const char *dt_camctl_camera_get_model(const dt_camctl_t *c, const dt_camera_t *cam)
{
  dt_camctl_t *camctl = (dt_camctl_t *)c;
  if(!cam && (cam = camctl->active_camera) == NULL && (cam = camctl->wanted_camera) == NULL)
  {
    dt_print(DT_DEBUG_CAMCTL, "[camera_control] failed to get model of camera, camera==NULL\n");
    return NULL;
  }
  return cam->model;
}


static void _camera_build_property_menu(CameraWidget *widget, GtkMenu *menu, GCallback item_activate,
                                        gpointer user_data)
{
  int num_children = 0;
  const char *sk;
  CameraWidgetType type;

  /* if widget has children lets add menutitem and recurse into container */
  if((num_children = gp_widget_count_children(widget)) > 0)
  {
    CameraWidget *child = NULL;
    for(int i = 0; i < num_children; i++)
    {
      gp_widget_get_child(widget, i, &child);
      gp_widget_get_name(child, &sk);

      /* Check if widget is submenu */
      if(gp_widget_count_children(child) > 0)
      {
        /* create submenu item */
        GtkMenuItem *item = GTK_MENU_ITEM(gtk_menu_item_new_with_label(sk));
        gtk_menu_item_set_submenu(item, gtk_menu_new());

        /* recurse into submenu */
        _camera_build_property_menu(child, GTK_MENU(gtk_menu_item_get_submenu(item)), item_activate,
                                    user_data);

        /* add submenu item to menu if not empty*/
        GList *children = gtk_container_get_children(GTK_CONTAINER(gtk_menu_item_get_submenu(item)));
        if(children)
        {
          gtk_menu_shell_append(GTK_MENU_SHELL(menu), GTK_WIDGET(item));
          g_list_free(children);
        }
      }
      else
      {
        /* check widget type */
        gp_widget_get_type(child, &type);
        if(type == GP_WIDGET_MENU || type == GP_WIDGET_TEXT || type == GP_WIDGET_RADIO)
        {
          /* construct menu item for property */
          gp_widget_get_name(child, &sk);
          GtkMenuItem *item = GTK_MENU_ITEM(gtk_menu_item_new_with_label(sk));
          g_signal_connect(G_OBJECT(item), "activate", item_activate, user_data);
          /* add submenu item to menu */
          gtk_menu_shell_append(GTK_MENU_SHELL(menu), GTK_WIDGET(item));
        }
      }
    }
  }
}

void dt_camctl_camera_build_property_menu(const dt_camctl_t *c, const dt_camera_t *cam, GtkMenu **menu,
                                          GCallback item_activate, gpointer user_data)
{
  /* get active camera */
  dt_camctl_t *camctl = (dt_camctl_t *)c;
  if(!cam && (cam = camctl->active_camera) == NULL && (cam = camctl->wanted_camera) == NULL)
  {
    dt_print(DT_DEBUG_CAMCTL, "[camera_control] failed to build property menu from camera, camera==NULL\n");
    return;
  }

  dt_print(DT_DEBUG_CAMCTL, "[camera_control] building property menu from camera configuration\n");

  /* lock camera config mutex while recursive building property menu */
  dt_camera_t *camera = (dt_camera_t *)cam;
  dt_pthread_mutex_lock(&camera->config_lock);
  *menu = GTK_MENU(gtk_menu_new());
  _camera_build_property_menu(camera->configuration, *menu, item_activate, user_data);
  gtk_widget_show_all(GTK_WIDGET(*menu));
  dt_pthread_mutex_unlock(&camera->config_lock);
}



void dt_camctl_camera_set_property_string(const dt_camctl_t *c, const dt_camera_t *cam,
                                          const char *property_name, const char *value)
{
  dt_camctl_t *camctl = (dt_camctl_t *)c;
  if(!cam && (cam = camctl->active_camera) == NULL && (cam = camctl->wanted_camera) == NULL)
  {
    dt_print(DT_DEBUG_CAMCTL, "[camera_control] failed to set property from camera, camera==NULL\n");
    return;
  }
  dt_camera_t *camera = (dt_camera_t *)cam;

  _camctl_camera_set_property_string_job_t *job = g_malloc(sizeof(_camctl_camera_set_property_string_job_t));
  job->type = _JOB_TYPE_SET_PROPERTY_STRING;
  job->name = g_strdup(property_name);
  job->value = g_strdup(value);

  // Push the job on the jobqueue
  _camera_add_job(camctl, camera, job);
}

void dt_camctl_camera_set_property_choice(const dt_camctl_t *c, const dt_camera_t *cam,
                                          const char *property_name, const int value)
{
  dt_camctl_t *camctl = (dt_camctl_t *)c;
  if(!cam && (cam = camctl->active_camera) == NULL && (cam = camctl->wanted_camera) == NULL)
  {
    dt_print(DT_DEBUG_CAMCTL, "[camera_control] failed to set property from camera, camera==NULL\n");
    return;
  }
  dt_camera_t *camera = (dt_camera_t *)cam;

  _camctl_camera_set_property_choice_job_t *job = g_malloc(sizeof(_camctl_camera_set_property_choice_job_t));
  job->type = _JOB_TYPE_SET_PROPERTY_CHOICE;
  job->name = g_strdup(property_name);
  job->value = value;

  // Push the job on the jobqueue
  _camera_add_job(camctl, camera, job);
}

void dt_camctl_camera_set_property_int(const dt_camctl_t *c, const dt_camera_t *cam,
                                       const char *property_name, const int value)
{
  dt_camctl_t *camctl = (dt_camctl_t *)c;
  if(!cam && (cam = camctl->active_camera) == NULL && (cam = camctl->wanted_camera) == NULL)
  {
    dt_print(DT_DEBUG_CAMCTL, "[camera_control] failed to set property from camera, camera==NULL\n");
    return;
  }
  dt_camera_t *camera = (dt_camera_t *)cam;

  _camctl_camera_set_property_int_job_t *job = g_malloc(sizeof(_camctl_camera_set_property_int_job_t));
  job->type = _JOB_TYPE_SET_PROPERTY_INT;
  job->name = g_strdup(property_name);
  job->value = value;

  // Push the job on the jobqueue
  _camera_add_job(camctl, camera, job);
}

const char *dt_camctl_camera_get_property(const dt_camctl_t *c, const dt_camera_t *cam,
                                          const char *property_name)
{
  dt_camctl_t *camctl = (dt_camctl_t *)c;
  if(!cam && (cam = camctl->active_camera) == NULL && (cam = camctl->wanted_camera) == NULL)
  {
    dt_print(DT_DEBUG_CAMCTL, "[camera_control] failed to get property from camera, camera==NULL\n");
    return NULL;
  }
  dt_camera_t *camera = (dt_camera_t *)cam;
  dt_pthread_mutex_lock(&camera->config_lock);
  const char *value = NULL;
  CameraWidget *widget;
  if(gp_widget_get_child_by_name(camera->configuration, property_name, &widget) == GP_OK)
  {
    gp_widget_get_value(widget, &value);
  }
  dt_pthread_mutex_unlock(&camera->config_lock);
  return value;
}

int dt_camctl_camera_property_exists(const dt_camctl_t *c, const dt_camera_t *cam, const char *property_name)
{
  int exists = 0;
  dt_camctl_t *camctl = (dt_camctl_t *)c;
  if(!cam && ((cam = camctl->active_camera) == NULL && (cam = camctl->wanted_camera) == NULL))
  {
    dt_print(DT_DEBUG_CAMCTL,
             "[camera_control] failed to check if property exists in camera configuration, camera==NULL\n");
    return 0;
  }

  dt_camera_t *camera = (dt_camera_t *)cam;
  dt_pthread_mutex_lock(&camera->config_lock);

  CameraWidget *widget;
  if(gp_widget_get_child_by_name(camera->configuration, property_name, &widget) == GP_OK) exists = 1;

  dt_pthread_mutex_unlock(&camera->config_lock);

  return exists;
}

const char *dt_camctl_camera_property_get_first_choice(const dt_camctl_t *c, const dt_camera_t *cam,
                                                       const char *property_name)
{
  const char *value = NULL;
  dt_camctl_t *camctl = (dt_camctl_t *)c;
  if(!cam && ((cam = camctl->active_camera) == NULL && (cam = camctl->wanted_camera) == NULL))
  {
    dt_print(DT_DEBUG_CAMCTL,
             "[camera_control] failed to get first choice of property from camera, camera==NULL\n");
    return NULL;
  }
  dt_camera_t *camera = (dt_camera_t *)cam;
  dt_pthread_mutex_lock(&camera->config_lock);
  if(gp_widget_get_child_by_name(camera->configuration, property_name, &camera->current_choice.widget)
     == GP_OK)
  {
    camera->current_choice.index = 0;
    gp_widget_get_choice(camera->current_choice.widget, camera->current_choice.index, &value);
  }
  else
    dt_print(DT_DEBUG_CAMCTL, "[camera_control] property name '%s' not found in camera configuration.\n",
             property_name);

  dt_pthread_mutex_unlock(&camera->config_lock);

  return value;
}

const char *dt_camctl_camera_property_get_next_choice(const dt_camctl_t *c, const dt_camera_t *cam,
                                                      const char *property_name)
{
  const char *value = NULL;
  dt_camctl_t *camctl = (dt_camctl_t *)c;
  if(!cam && ((cam = camctl->active_camera) == NULL && (cam = camctl->wanted_camera) == NULL))
  {
    dt_print(DT_DEBUG_CAMCTL,
             "[camera_control] Failed to get next choice of property from camera, camera==NULL\n");
    return NULL;
  }
  dt_camera_t *camera = (dt_camera_t *)cam;
  dt_pthread_mutex_lock(&camera->config_lock);
  if(camera->current_choice.widget != NULL)
  {

    if(++camera->current_choice.index < gp_widget_count_choices(camera->current_choice.widget))
    {
      // get the choice value...
      gp_widget_get_choice(camera->current_choice.widget, camera->current_choice.index, &value);
    }
    else
    {
      // No more choices, reset current_choices for further use
      camera->current_choice.index = 0;
      camera->current_choice.widget = NULL;
    }
  }

  dt_pthread_mutex_unlock(&camera->config_lock);
  return value;
}

void dt_camctl_camera_capture(const dt_camctl_t *c, const dt_camera_t *cam)
{
  dt_camctl_t *camctl = (dt_camctl_t *)c;
  if(!cam && (cam = camctl->active_camera) == NULL)
  {
    dt_print(DT_DEBUG_CAMCTL, "[camera_control] Failed to capture from camera, camera==NULL\n");
    return;
  }
  dt_camera_t *camera = (dt_camera_t *)cam;

  _camctl_camera_job_t *job = g_malloc(sizeof(_camctl_camera_job_t));
  job->type = _JOB_TYPE_EXECUTE_CAPTURE;
  _camera_add_job(camctl, camera, job);
}

static void _camera_poll_events(const dt_camctl_t *c, const dt_camera_t *cam)
{
  CameraEventType event;
  gpointer data;
  if(gp_camera_wait_for_event(cam->gpcam, 30, &event, &data, c->gpcontext) == GP_OK)
  {
    if(event == GP_EVENT_UNKNOWN)
    {
      /* this is really some undefined behavior, seems like it's
      camera driver dependent... very ugly! */
      if(strstr((char *)data, "4006") || // Nikon PTP driver
         (strstr((char *)data, "PTP Property")
          && strstr((char *)data, "changed")) // Some Canon driver maybe all ??
         )
      {
        // Property change event occurred on camera
        // let's update cache and signalling
        dt_print(DT_DEBUG_CAMCTL, "[camera_control] Camera configuration change event, lets update internal "
                                  "configuration cache.\n");
        _camera_configuration_update(c, cam);
      }
    }
    else if(event == GP_EVENT_FILE_ADDED)
    {
      if(cam->is_tethering)
      {
        dt_print(DT_DEBUG_CAMCTL, "[camera_control] Camera file added event\n");
        CameraFilePath *fp = (CameraFilePath *)data;
        CameraFile *destination;
        const char *output_path = _dispatch_request_image_path(c, NULL, cam);
        if(!output_path) output_path = "/tmp";
        const char *fname = _dispatch_request_image_filename(c, fp->name, NULL, cam);
        if(!fname) fname = fp->name;

        char *output = g_build_filename(output_path, fname, (char *)NULL);

        int handle = g_open(output, O_CREAT | O_WRONLY, 0666);
        if(handle != -1)
        {
          gp_file_new_from_fd(&destination, handle);
          if(gp_camera_file_get(cam->gpcam, fp->folder, fp->name, GP_FILE_TYPE_NORMAL, destination,
                                c->gpcontext) == GP_OK)
          {
            // Notify listeners of captured image
            _dispatch_camera_image_downloaded(c, cam, output);
          }
          else
            dt_print(DT_DEBUG_CAMCTL, "[camera_control] failed to download file %s\n", output);
          close(handle);
        }
        else
          dt_print(DT_DEBUG_CAMCTL, "[camera_control] failed to download file %s\n", output);
        g_free(output);
      }
    }
  }
}


static void _camera_configuration_notify_change(const dt_camctl_t *c, const dt_camera_t *camera,
                                                CameraWidget *new_config, CameraWidget *old_config)
{
  const char *new_config_name = NULL;
  if(gp_widget_get_name(new_config, &new_config_name) != GP_OK) return;

  // If new_config widget has children let's recurse into each children
  int children = gp_widget_count_children(new_config);
  if(children > 0)
  {
    CameraWidget *child = NULL;
    for(int i = 0; i < children; i++)
    {
      if(gp_widget_get_child(new_config, i, &child) == GP_OK)
        _camera_configuration_notify_change(c, camera, child, old_config);
    }
  }
  else
  {
    CameraWidget *old_config_child = NULL;
    if(gp_widget_get_child_by_name(old_config, new_config_name, &old_config_child) != GP_OK) return;

    CameraWidgetType new_config_type, old_config_type;
    if(gp_widget_get_type(new_config, &new_config_type) != GP_OK) return;
    if(gp_widget_get_type(old_config_child, &old_config_type) != GP_OK) return;


    //
    // First of all check if widget has change accessibility
    //
    /// TODO: Resolve this 2.4.8 libgphoto2 dependency
    /*
    int sa,da;
    gp_widget_get_readonly( new_config, &sa );
    gp_widget_get_readonly( old_config_child, &da );

    if(  notify_all || ( sa != da ) ) {
      // update old_config widget to new accessibility if differ then notify of the change
      if( ( sa != da )  )
        gp_widget_set_readonly( old_config_child, sa );

      _dispatch_camera_property_accessibility_changed(c, camera,new_config_name, ( sa == 1 ) ? TRUE: FALSE) ;
    }
    */

    //
    // Lets compare values and notify on change or by notifyAll flag
    //
    if(new_config_type == GP_WIDGET_MENU || new_config_type == GP_WIDGET_TEXT || new_config_type == GP_WIDGET_RADIO ||
       old_config_type == GP_WIDGET_MENU || old_config_type == GP_WIDGET_TEXT || old_config_type == GP_WIDGET_RADIO)
    {
      char *new_config_value = NULL;
      char *old_config_value = NULL;

      // gphoto2 has a "feature" that turns RANGE with a small value range and step size of 1 into a MENU.
      // that can for example happen when detaching the lens. the focus range suddenly shrinks to 0 .. 0 and becomes
      // a MENU. See https://redmine.darktable.org/issues/12004 for the crash resulting from that.

      // Get new_config and old_config value to be compared
      if(new_config_type == GP_WIDGET_RANGE)
      {
        float value;
        if(gp_widget_get_value(new_config, &value) != GP_OK) goto end;
        new_config_value = g_strdup_printf("%.0f", value);
      }
      else
        if(gp_widget_get_value(new_config, &new_config_value) != GP_OK) goto end;

      if(old_config_type == GP_WIDGET_RANGE)
      {
        float value;
        if(gp_widget_get_value(old_config_child, &value) != GP_OK) goto end;
        old_config_value = g_strdup_printf("%.0f", value);
      }
      else
        if(gp_widget_get_value(old_config_child, &old_config_value) != GP_OK) goto end;

      if(g_strcmp0(new_config_value, old_config_value) != 0)
        _dispatch_camera_property_value_changed(c, camera, new_config_name, new_config_value);

end:
      if(new_config_type == GP_WIDGET_RANGE) g_free(new_config_value);
      if(old_config_type == GP_WIDGET_RANGE) g_free(old_config_value);
    }
  }
}

static void _camera_configuration_commit(const dt_camctl_t *c, const dt_camera_t *camera)
{
  g_assert(camera != NULL);

  dt_camera_t *cam = (dt_camera_t *)camera;

  dt_pthread_mutex_lock(&cam->config_lock);
  if(gp_camera_set_config(camera->gpcam, camera->configuration, c->gpcontext) != GP_OK)
    dt_print(DT_DEBUG_CAMCTL, "[camera_control] Failed to commit configuration changes to camera\n");

  cam->config_changed = FALSE;
  dt_pthread_mutex_unlock(&cam->config_lock);
}

static void _camera_configuration_update(const dt_camctl_t *c, const dt_camera_t *camera)
{
  dt_camera_t *cam = (dt_camera_t *)camera;
  dt_pthread_mutex_lock(&cam->config_lock);
  CameraWidget *remote; // Copy of remote configuration
  gp_camera_get_config(camera->gpcam, &remote, c->gpcontext);
  // merge remote copy with cache and notify on changed properties to host application
  _camera_configuration_notify_change(c, camera, remote, camera->configuration);
  gp_widget_free(cam->configuration);
  cam->configuration = remote;
  dt_pthread_mutex_unlock(&cam->config_lock);
}

static const char *_dispatch_request_image_filename(const dt_camctl_t *c, const char *filename,
                                                    time_t *exif_time, const dt_camera_t *camera)
{
  dt_camctl_t *camctl = (dt_camctl_t *)c;
  GList *listener;
  const char *path = NULL;
  dt_pthread_mutex_lock(&camctl->listeners_lock);
  if((listener = g_list_first(camctl->listeners)) != NULL) do
    {
      if(((dt_camctl_listener_t *)listener->data)->request_image_filename != NULL)
        path = ((dt_camctl_listener_t *)listener->data)
                   ->request_image_filename(camera, filename, exif_time,
                                            ((dt_camctl_listener_t *)listener->data)->data);
    } while((listener = g_list_next(listener)) != NULL);
  dt_pthread_mutex_unlock(&camctl->listeners_lock);
  return path;
}

static const char *_dispatch_request_image_path(const dt_camctl_t *c, time_t *exif_time, const dt_camera_t *camera)
{
  dt_camctl_t *camctl = (dt_camctl_t *)c;
  GList *listener;
  const char *path = NULL;
  dt_pthread_mutex_lock(&camctl->listeners_lock);
  if((listener = g_list_first(camctl->listeners)) != NULL) do
    {
      if(((dt_camctl_listener_t *)listener->data)->request_image_path != NULL)
        path = ((dt_camctl_listener_t *)listener->data)
                   ->request_image_path(camera, exif_time, ((dt_camctl_listener_t *)listener->data)->data);
    } while((listener = g_list_next(listener)) != NULL);
  dt_pthread_mutex_unlock(&camctl->listeners_lock);
  return path;
}

static void _dispatch_camera_connected(const dt_camctl_t *c, const dt_camera_t *camera)
{
  dt_camctl_t *camctl = (dt_camctl_t *)c;
  GList *listener;
  dt_pthread_mutex_lock(&camctl->listeners_lock);
  if((listener = g_list_first(camctl->listeners)) != NULL) do
    {
      if(((dt_camctl_listener_t *)listener->data)->camera_connected != NULL)
        ((dt_camctl_listener_t *)listener->data)
            ->camera_connected(camera, ((dt_camctl_listener_t *)listener->data)->data);
    } while((listener = g_list_next(listener)) != NULL);
  dt_pthread_mutex_unlock(&camctl->listeners_lock);
}

static void _dispatch_camera_disconnected(const dt_camctl_t *c, const dt_camera_t *camera)
{
  dt_camctl_t *camctl = (dt_camctl_t *)c;
  GList *listener;
  dt_pthread_mutex_lock(&camctl->listeners_lock);
  if((listener = g_list_first(camctl->listeners)) != NULL) do
    {
      if(((dt_camctl_listener_t *)listener->data)->camera_disconnected != NULL)
        ((dt_camctl_listener_t *)listener->data)
            ->camera_disconnected(camera, ((dt_camctl_listener_t *)listener->data)->data);
    } while((listener = g_list_next(listener)) != NULL);
  dt_pthread_mutex_unlock(&camctl->listeners_lock);
}

static void _dispatch_camera_image_downloaded(const dt_camctl_t *c, const dt_camera_t *camera, const char *filename)
{
  dt_camctl_t *camctl = (dt_camctl_t *)c;
  GList *listener;
  dt_pthread_mutex_lock(&camctl->listeners_lock);
  if((listener = g_list_first(camctl->listeners)) != NULL) do
    {
      if(((dt_camctl_listener_t *)listener->data)->image_downloaded != NULL)
        ((dt_camctl_listener_t *)listener->data)
            ->image_downloaded(camera, filename, ((dt_camctl_listener_t *)listener->data)->data);
    } while((listener = g_list_next(listener)) != NULL);
  dt_pthread_mutex_unlock(&camctl->listeners_lock);
}

static int _dispatch_camera_storage_image_filename(const dt_camctl_t *c, const dt_camera_t *camera,
                                                   const char *filename, CameraFile *preview, CameraFile *exif)
{
  int res = 0;
  dt_camctl_t *camctl = (dt_camctl_t *)c;
  GList *listener;
  dt_pthread_mutex_lock(&camctl->listeners_lock);
  if((listener = g_list_first(camctl->listeners)) != NULL) do
    {
      if(((dt_camctl_listener_t *)listener->data)->camera_storage_image_filename != NULL)
        res = ((dt_camctl_listener_t *)listener->data)
                  ->camera_storage_image_filename(camera, filename, preview, exif,
                                                  ((dt_camctl_listener_t *)listener->data)->data);
    } while((listener = g_list_next(listener)) != NULL);
  dt_pthread_mutex_unlock(&camctl->listeners_lock);
  return res;
}

static void _dispatch_control_status(const dt_camctl_t *c, dt_camctl_status_t status)
{
  dt_camctl_t *camctl = (dt_camctl_t *)c;
  GList *listener;
  dt_pthread_mutex_lock(&camctl->listeners_lock);
  if((listener = g_list_first(camctl->listeners)) != NULL) do
    {
      if(((dt_camctl_listener_t *)listener->data)->control_status != NULL)
        ((dt_camctl_listener_t *)listener->data)
            ->control_status(status, ((dt_camctl_listener_t *)listener->data)->data);
    } while((listener = g_list_next(listener)) != NULL);
  dt_pthread_mutex_unlock(&camctl->listeners_lock);
}

static void _dispatch_camera_property_value_changed(const dt_camctl_t *c, const dt_camera_t *camera,
                                                    const char *name, const char *value)
{
  dt_camctl_t *camctl = (dt_camctl_t *)c;
  GList *listener;
  dt_pthread_mutex_lock(&camctl->listeners_lock);
  if((listener = g_list_first(camctl->listeners)) != NULL) do
    {
      if(((dt_camctl_listener_t *)listener->data)->camera_property_value_changed != NULL)
        ((dt_camctl_listener_t *)listener->data)
            ->camera_property_value_changed(camera, name, value,
                                            ((dt_camctl_listener_t *)listener->data)->data);
    } while((listener = g_list_next(listener)) != NULL);
  dt_pthread_mutex_unlock(&camctl->listeners_lock);
}

/*
static void _dispatch_camera_property_accessibility_changed(const dt_camctl_t *c, const dt_camera_t *camera,
                                                            const char *name, gboolean read_only)
{
  dt_camctl_t *camctl = (dt_camctl_t *)c;
  GList *listener;
  dt_pthread_mutex_lock(&camctl->listeners_lock);
  if((listener = g_list_first(camctl->listeners)) != NULL) do
    {
      if(((dt_camctl_listener_t *)listener->data)->camera_property_accessibility_changed != NULL)
        ((dt_camctl_listener_t *)listener->data)
            ->camera_property_accessibility_changed(camera, name, read_only,
                                                    ((dt_camctl_listener_t *)listener->data)->data);
    } while((listener = g_list_next(listener)) != NULL);
  dt_pthread_mutex_unlock(&camctl->listeners_lock);
}
*/

static void _dispatch_camera_error(const dt_camctl_t *c, const dt_camera_t *camera, dt_camera_error_t error)
{
  dt_camctl_t *camctl = (dt_camctl_t *)c;
  GList *listener;
  dt_pthread_mutex_lock(&camctl->listeners_lock);
  if((listener = g_list_first(camctl->listeners)) != NULL) do
    {
      if(((dt_camctl_listener_t *)listener->data)->camera_error != NULL)
        ((dt_camctl_listener_t *)listener->data)
            ->camera_error(camera, error, ((dt_camctl_listener_t *)listener->data)->data);
    } while((listener = g_list_next(listener)) != NULL);
  dt_pthread_mutex_unlock(&camctl->listeners_lock);
}

// modelines: These editor modelines have been set for all relevant files by tools/update_modelines.sh
// vim: shiftwidth=2 expandtab tabstop=2 cindent
// kate: tab-indents: off; indent-width 2; replace-tabs on; indent-mode cstyle; remove-trailing-spaces modified;<|MERGE_RESOLUTION|>--- conflicted
+++ resolved
@@ -1012,12 +1012,8 @@
         CameraFile *preview = NULL;
         CameraFile *exif = NULL;
         char *file = g_build_filename(path, filename, NULL);
-<<<<<<< HEAD
         gboolean gotit = FALSE;
 
-=======
-        gboolean freefile = FALSE; // is TRUE for generated thumbs
->>>>>>> 0b2d0860
         /*
          * Fetch image preview if flagged...
          */
@@ -1025,12 +1021,8 @@
         {
           gp_file_new(&preview);
 
-<<<<<<< HEAD
+
           if (cfi.preview.size > 0)   // we have valid preview data for this file
-=======
-          if(gp_camera_file_get(c->active_camera->gpcam, path, filename, GP_FILE_TYPE_PREVIEW, preview,
-                                c->gpcontext) < GP_OK)
->>>>>>> 0b2d0860
           {
             long unsigned int chunksize = cfi.preview.size;
             char *chunk = malloc(chunksize);
@@ -1039,15 +1031,8 @@
               if (gp_camera_file_read(c->active_camera->gpcam, path, filename, GP_FILE_TYPE_PREVIEW, 0, chunk,
                     &chunksize, c->gpcontext) == GP_OK)
               {
-<<<<<<< HEAD
                 gp_file_set_data_and_size(preview, (char *)chunk, chunksize);
                 gotit = TRUE;
-=======
-                gp_file_free(preview);
-                preview = NULL;
-                dt_print(DT_DEBUG_CAMCTL, "[camera_control] failed to retrieve preview of file %s\n",
-                         filename);
->>>>>>> 0b2d0860
               }
             }
           }
@@ -1068,7 +1053,6 @@
             }
           }
 
-<<<<<<< HEAD
           // Still no preview? get it via the thumbnail generator
           if (!gotit && (!strncmp(c->active_camera->port, "disk:", 5)))
           {
@@ -1082,25 +1066,8 @@
             {
               gp_file_set_data_and_size(preview, (char *)buf, bufsize);
               gotit = TRUE;
-=======
-              if(!dt_exif_get_thumbnail(fullpath, &buf, &bufsize, &mime_type))
-              {
-                gp_file_set_data_and_size(preview, (char *)buf, bufsize);
-                freefile = TRUE;
-              }
-              else
-              {
-                gp_file_free(preview);
-                preview = NULL;
-              }
-              free(mime_type);
->>>>>>> 0b2d0860
             }
-            else
-            {
-              gp_file_free(preview);
-              preview = NULL;
-            }
+            free(mime_type);
           }
 
           // If we couldn't get preview data we clean up
@@ -1121,7 +1088,6 @@
           char *chunk = calloc(chunksize,sizeof(char));
           if (chunk)
           {
-<<<<<<< HEAD
             if (gp_camera_file_read(c->active_camera->gpcam, path, filename, GP_FILE_TYPE_EXIF, 0, chunk,
                   &chunksize, c->gpcontext) == GP_OK)
             {
@@ -1136,10 +1102,6 @@
           if (!exif)
           {
             free(chunk);
-=======
-            gp_file_free(exif);
-            exif = NULL;
->>>>>>> 0b2d0860
             dt_print(DT_DEBUG_CAMCTL, "[camera_control] failed to retrieve exif of file %s\n", filename);
           }
         }
@@ -1148,25 +1110,11 @@
         int res = _dispatch_camera_storage_image_filename(c, c->active_camera, file, preview, exif);
 
         g_free(file);
-<<<<<<< HEAD
         if (preview) gp_file_free(preview);
         if (exif) gp_file_free(exif); 
 
         if(!res) return 0;
       }
-=======
-        // we can only gp_file_free the CameraFile safely if the data buffers has been allocated
-        // by dt_exif_get_thumbnail
-        if (freefile && preview) gp_file_free(preview);
-        // gp_file_free(exif); 
-
-        if(!res) return 0;
-      }
-      else
-        dt_print(DT_DEBUG_CAMCTL,
-                 "[camera_control] failed to get file information of %s in folder %s on device\n", filename,
-                 path);
->>>>>>> 0b2d0860
     }
   }
 
