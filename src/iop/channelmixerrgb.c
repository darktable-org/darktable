/*
  This file is part of darktable,
  Copyright (C) 2010-2020 darktable developers.

  darktable is free software: you can redistribute it and/or modify
  it under the terms of the GNU General Public License as published by
  the Free Software Foundation, either version 3 of the License, or
  (at your option) any later version.

  darktable is distributed in the hope that it will be useful,
  but WITHOUT ANY WARRANTY; without even the implied warranty of
  MERCHANTABILITY or FITNESS FOR A PARTICULAR PURPOSE.  See the
  GNU General Public License for more details.

  You should have received a copy of the GNU General Public License
  along with darktable.  If not, see <http://www.gnu.org/licenses/>.
*/

#ifdef HAVE_CONFIG_H
#include "config.h"
#endif
#include "bauhaus/bauhaus.h"
#include "develop/imageop_gui.h"
#include "dtgtk/drawingarea.h"
#include "common/chromatic_adaptation.h"
#include "common/colorspaces_inline_conversions.h"
#include "common/opencl.h"
#include "common/illuminants.h"
#include "common/iop_profile.h"
#include "develop/imageop_math.h"
#include "gui/accelerators.h"
#include "gui/color_picker_proxy.h"
#include "gui/gtk.h"
#include "gui/presets.h"
#include "iop/iop_api.h"

#include <assert.h>
#include <gtk/gtk.h>
#include <inttypes.h>
#include <math.h>
#include <stdlib.h>
#include <string.h>
#include <time.h>

DT_MODULE_INTROSPECTION(2, dt_iop_channelmixer_rgb_params_t)

/** Note :
 * we use finite-math-only and fast-math because divisions by zero are manually avoided in the code
 * fp-contract=fast enables hardware-accelerated Fused Multiply-Add
 * the rest is loop reorganization and vectorization optimization
 **/
#if defined(__GNUC__)
#pragma GCC optimize ("unroll-loops", "tree-loop-if-convert", \
                      "tree-loop-distribution", "no-strict-aliasing", \
                      "loop-interchange", "loop-nest-optimize", "tree-loop-im", \
                      "unswitch-loops", "tree-loop-ivcanon", "ira-loop-pressure", \
                      "split-ivs-in-unroller", "variable-expansion-in-unroller", \
                      "split-loops", "ivopts", "predictive-commoning",\
                      "tree-loop-linear", "loop-block", "loop-strip-mine", \
                      "finite-math-only", "fp-contract=fast", "fast-math", \
                      "tree-vectorize", "no-math-errno")
#endif


#define CHANNEL_SIZE 4

typedef struct dt_iop_channelmixer_rgb_params_t
{
  float red[CHANNEL_SIZE];         // $MIN: -2.0 $MAX: 2.0
  float green[CHANNEL_SIZE];       // $MIN: -2.0 $MAX: 2.0
  float blue[CHANNEL_SIZE];        // $MIN: -2.0 $MAX: 2.0
  float saturation[CHANNEL_SIZE];  // $MIN: -1.0 $MAX: 1.0
  float lightness[CHANNEL_SIZE];   // $MIN: -2.0 $MAX: 2.0
  float grey[CHANNEL_SIZE];        // $MIN: -1.0 $MAX: 1.0
  gboolean normalize_R, normalize_G, normalize_B, normalize_sat, normalize_light, normalize_grey; // $DESCRIPTION: "normalize channels"
  dt_illuminant_t illuminant;      // $DEFAULT: DT_ILLUMINANT_D
  dt_illuminant_fluo_t illum_fluo; // $DEFAULT: DT_ILLUMINANT_FLUO_F3 $DESCRIPTION: "F source"
  dt_illuminant_led_t illum_led;   // $DEFAULT: DT_ILLUMINANT_LED_B5 $DESCRIPTION: "LED source"
  dt_adaptation_t adaptation;      // $DEFAULT: DT_ADAPTATION_LINEAR_BRADFORD
  float x, y;                      // $DEFAULT: 0.333
  float temperature;               // $MIN: 1667. $MAX: 25000. $DEFAULT: 5003.
  float gamut;                     // $MIN: 0.0 $MAX: 4.0 $DEFAULT: 1.0 $DESCRIPTION: "gamut compression"
  gboolean clip;                   // $DEFAULT: TRUE $DESCRIPTION: "clip negative RGB from gamut"
} dt_iop_channelmixer_rgb_params_t;

typedef enum dt_ai_wb_model_t
{
  DT_AI_SURFACES = 0,
  DT_AI_EDGES = 1
} dt_ai_wb_model_t;

typedef struct dt_iop_channelmixer_rgb_gui_data_t
{
  GtkNotebook *notebook;
  GtkWidget *illuminant, *temperature, *adaptation, *gamut, *clip;
  GtkWidget *illum_fluo, *illum_led, *illum_x, *illum_y, *approx_cct, *illum_color;
  GtkWidget *scale_red_R, *scale_red_G, *scale_red_B;
  GtkWidget *scale_green_R, *scale_green_G, *scale_green_B;
  GtkWidget *scale_blue_R, *scale_blue_G, *scale_blue_B;
  GtkWidget *scale_saturation_R, *scale_saturation_G, *scale_saturation_B;
  GtkWidget *scale_lightness_R, *scale_lightness_G, *scale_lightness_B;
  GtkWidget *scale_grey_R, *scale_grey_G, *scale_grey_B;
  GtkWidget *normalize_R, *normalize_G, *normalize_B, *normalize_sat, *normalize_light, *normalize_grey;
  GtkWidget *color_picker;
  GtkWidget *warning_label;
  float xy[2];
  dt_ai_wb_model_t wb_model;
  float XYZ[4];
  dt_pthread_mutex_t lock;
} dt_iop_channelmixer_rgb_gui_data_t;

typedef struct dt_iop_channelmixer_rbg_data_t
{
  float DT_ALIGNED_ARRAY MIX[3][4];
  float DT_ALIGNED_PIXEL saturation[CHANNEL_SIZE];
  float DT_ALIGNED_PIXEL lightness[CHANNEL_SIZE];
  float DT_ALIGNED_PIXEL grey[CHANNEL_SIZE];
  float DT_ALIGNED_PIXEL illuminant[4]; // XYZ coordinates of illuminant
  float p, gamut;
  int apply_grey;
  int clip;
  gboolean run_detection;
  dt_adaptation_t adaptation;
} dt_iop_channelmixer_rbg_data_t;


const char *name()
{
  return _("color calibration");
}

int flags()
{
  return IOP_FLAGS_INCLUDE_IN_STYLES | IOP_FLAGS_SUPPORTS_BLENDING | IOP_FLAGS_ALLOW_TILING;
}

int default_group()
{
  return IOP_GROUP_COLOR;
}

int default_colorspace(dt_iop_module_t *self, dt_dev_pixelpipe_t *pipe, dt_dev_pixelpipe_iop_t *piece)
{
  return iop_cs_rgb;
}

int legacy_params(dt_iop_module_t *self, const void *const old_params, const int old_version, void *new_params,
                  const int new_version)
{
  if(old_version == 1 && new_version == 2)
  {
    // V1 and V2 use the same param structure but the normalize_grey param had no effect since commit_params
    // forced normalization no matter what. So we re-import the params and force the param to TRUE to keep edits.
    memcpy(new_params, old_params, sizeof(dt_iop_channelmixer_rgb_params_t));
    dt_iop_channelmixer_rgb_params_t *n = (dt_iop_channelmixer_rgb_params_t *)new_params;
    n->normalize_grey = TRUE;
    return 0;
  }
  return 1;
}

void init_presets(dt_iop_module_so_t *self)
{
  dt_iop_channelmixer_rgb_params_t p;
  memset(&p, 0, sizeof(p));

  // bypass adaptation
  p.illuminant = DT_ILLUMINANT_PIPE;
  p.adaptation = DT_ADAPTATION_XYZ;

  // set everything to no-op
  p.gamut = 0.f;
  p.clip = FALSE;
  p.illum_fluo = DT_ILLUMINANT_FLUO_F3;
  p.illum_led = DT_ILLUMINANT_LED_B5;
  p.temperature = 5003.f;
  illuminant_to_xy(DT_ILLUMINANT_PIPE, NULL, &p.x, &p.y, p.temperature, DT_ILLUMINANT_FLUO_LAST, DT_ILLUMINANT_LED_LAST);

  p.red[0] = 1.f;
  p.red[1] = 0.f;
  p.red[2] = 0.f;
  p.green[0] = 0.f;
  p.green[1] = 1.f;
  p.green[2] = 0.f;
  p.blue[0] = 0.f;
  p.blue[1] = 0.f;
  p.blue[2] = 1.f;

  p.saturation[0] = 0.f;
  p.saturation[1] = 0.f;
  p.saturation[2] = 0.f;
  p.lightness[0] = 0.f;
  p.lightness[1] = 0.f;
  p.lightness[2] = 0.f;
  p.grey[0] = 0.f;
  p.grey[1] = 0.f;
  p.grey[2] = 0.f;

  p.normalize_R = FALSE;
  p.normalize_G = FALSE;
  p.normalize_B = FALSE;
  p.normalize_sat = FALSE;
  p.normalize_light = FALSE;
  p.normalize_grey = TRUE;

  // Create B&W presets
  p.grey[0] = 0.f;
  p.grey[1] = 1.f;
  p.grey[2] = 0.f;

  dt_gui_presets_add_generic(_("B&W : luminance-based"), self->op,
                             self->version(), &p, sizeof(p), 1, DEVELOP_BLEND_CS_RGB_DISPLAY);

  // film emulations

  /* These emulations are built using spectral sensitivies provided by film manufacturers for tungsten light,
  * corrected in spectral domain for D50 illuminant, and integrated in spectral space against CIE 2° 1931 XYZ
  * color matching functions in the Python lib Colour, with the following code :
  *
    import colour
    import numpy as np

    XYZ = np.zeros((3))

    for l in range(360, 830):
        XYZ += film_CMF[l] * colour.colorimetry.STANDARD_OBSERVERS_CMFS['CIE 1931 2 Degree Standard Observer'][l] / colour.ILLUMINANTS_SDS['A'][l] * colour.ILLUMINANTS_SDS['D50'][l]

    XYZ / np.sum(XYZ)
  *
  * The film CMF is visually approximated from the graph. It is still more accurate than bullshit factors
  * in legacy channel mixer that don't even say in which RGB space they are supposed to be applied.
  */

  // Ilford HP5 +
  // https://www.ilfordphoto.com/amfile/file/download/file/1903/product/695/
  p.grey[0] = 0.25304098f;
  p.grey[1] = 0.25958747f;
  p.grey[2] = 0.48737156f;

  dt_gui_presets_add_generic(_("B&W : Ilford HP5+"), self->op,
                             self->version(), &p, sizeof(p), 1, DEVELOP_BLEND_CS_RGB_DISPLAY);

  // Ilford Delta 100
  // https://www.ilfordphoto.com/amfile/file/download/file/3/product/681/
  p.grey[0] = 0.24552374f;
  p.grey[1] = 0.25366007f;
  p.grey[2] = 0.50081619f;

  dt_gui_presets_add_generic(_("B&W : Ilford Delta 100"), self->op,
                             self->version(), &p, sizeof(p), 1, DEVELOP_BLEND_CS_RGB_DISPLAY);

  // Ilford Delta 400 and 3200 - they have the same curve
  // https://www.ilfordphoto.com/amfile/file/download/file/1915/product/685/
  // https://www.ilfordphoto.com/amfile/file/download/file/1913/product/683/
  p.grey[0] = 0.24376712f;
  p.grey[1] = 0.23613559f;
  p.grey[2] = 0.52009729f;

  dt_gui_presets_add_generic(_("B&W : Ilford Delta 400 - 3200"), self->op,
                             self->version(), &p, sizeof(p), 1, DEVELOP_BLEND_CS_RGB_DISPLAY);

  // Ilford FP 2
  // https://www.ilfordphoto.com/amfile/file/download/file/1919/product/690/
  p.grey[0] = 0.24149085f;
  p.grey[1] = 0.22149272f;
  p.grey[2] = 0.53701643f;

  dt_gui_presets_add_generic(_("B&W : Ilford FP2"), self->op,
                             self->version(), &p, sizeof(p), 1, DEVELOP_BLEND_CS_RGB_DISPLAY);

  // Fuji Acros 100
  // https://dacnard.wordpress.com/2013/02/15/the-real-shades-of-gray-bw-film-is-a-matter-of-heart-pt-1/
  p.grey[0] = 0.333f;
  p.grey[1] = 0.313f;
  p.grey[2] = 0.353f;

  dt_gui_presets_add_generic(_("B&W : Fuji Acros 100"), self->op,
                             self->version(), &p, sizeof(p), 1, DEVELOP_BLEND_CS_RGB_DISPLAY);

  // Kodak ?
  // can't find spectral sensivity curves and the illuminant under wich they are produced,
  // so ¯\_(ツ)_/¯

  // basic channel-mixer
  p.adaptation = DT_ADAPTATION_RGB; // bypass adaptation
  p.grey[0] = 0.f;
  p.grey[1] = 0.f;
  p.grey[2] = 0.f;
  p.normalize_R = TRUE;
  p.normalize_G = TRUE;
  p.normalize_B = TRUE;
  p.normalize_grey = FALSE;
  dt_gui_presets_add_generic(_("basic channel mixer"), self->op,
                             self->version(), &p, sizeof(p), 1, DEVELOP_BLEND_CS_RGB_DISPLAY);
}


#ifdef _OPENMP
#pragma omp declare simd uniform(v_2) aligned(v_1, v_2:16)
#endif
static inline float scalar_product(const float v_1[4], const float v_2[4])
{
  // specialized 3×1 dot products 2 4×1 RGB-alpha pixels.
  // v_2 needs to be uniform along loop increments, e.g. independent from current pixel values
  // we force an order of computation similar to SSE4 _mm_dp_ps() hoping the compiler will get the clue
  float DT_ALIGNED_PIXEL premul[4] = { 0.f };
  for(size_t c = 0; c < 3; c++) premul[c] = v_1[c] * v_2[c];
  return premul[0] + premul[1] + premul[2];
}


#ifdef _OPENMP
#pragma omp declare simd
#endif
static inline float sqf(const float x)
{
  return x * x;
}


#ifdef _OPENMP
#pragma omp declare simd
#endif
static inline float clamp_simd(const float x)
{
  return fminf(fmaxf(x, 0.0f), 1.0f);
}


#ifdef _OPENMP
#pragma omp declare simd aligned(vector:16)
#endif
static inline float euclidean_norm(const float vector[4])
{
  return sqrtf(fmaxf(sqf(vector[0]) + sqf(vector[1]) + sqf(vector[2]), 1e-6f));
}


#ifdef _OPENMP
#pragma omp declare simd aligned(vector:16)
#endif
static inline void downscale_vector(float vector[4], const float scaling)
{
  // check zero or NaN
  static const float eps = 1e-6f;
  const int valid = (scaling < eps) && !isnan(scaling);

  for(size_t c = 0; c < 3; c++) vector[c] = (valid) ? vector[c] / (scaling + eps) : vector[c] / eps;
}


#ifdef _OPENMP
#pragma omp declare simd aligned(vector:16)
#endif
static inline void upscale_vector(float vector[4], const float scaling)
{
  static const float eps = 1e-6f;
  const int valid = (scaling < eps) && !isnan(scaling);

  for(size_t c = 0; c < 3; c++) vector[c] = (valid) ? vector[c] * (scaling + eps) : vector[c] * eps;
}


#ifdef _OPENMP
#pragma omp declare simd aligned(input, output:16) uniform(compression, clip)
#endif
static inline void gamut_mapping(const float input[4], const float compression, const int clip, float output[4])
{
  // Get the sum XYZ
  float sum = 0.f;
  for(size_t c = 0; c < 3; c++) sum += fabsf(input[c]);

  // Convert to xyY
  const float Y = fmaxf(input[1] + 1e-6f, 1e-6f);
  float xyY[4] DT_ALIGNED_PIXEL = { input[0] / sum, input[1] / sum , input[1], 0.0f };

  // Convert to uvY
  float uvY[4] DT_ALIGNED_PIXEL;
  dt_xyY_to_uvY(xyY, uvY);

  // Get the chromaticity difference with white point uv
  static const float D50[2] DT_ALIGNED_PIXEL = { 0.20915914598542354f, 0.488075320769787f };
  const float delta[2] DT_ALIGNED_PIXEL = { D50[0] - uvY[0], D50[1] - uvY[1] };
  const float DT_ALIGNED_PIXEL LOG_XYZ[4] = { logf(input[0] + Y), logf(input[1] + Y), logf(input[2] + Y), 0.f };
  const float Delta = Y * hypotf(delta[0], delta[1]) / (Y + hypotf((LOG_XYZ[0] - LOG_XYZ[1]), (LOG_XYZ[0] + LOG_XYZ[1] - 2.f * LOG_XYZ[2])));
  // the log part comes from the saturation in https://infoscience.epfl.ch/record/34026

  // Compress chromaticity (move toward white point)
  const float correction = (compression == 0.0f) ? 0.f : powf(Delta, compression);
  for(size_t c = 0; c < 2; c++)
  {
    // Ensure the correction does not bring our uyY vector the other side of D50
    // that would switch to the opposite color, so we clip at D50
    const float tmp = DT_FMA(correction, delta[c], uvY[c]); // correction * delta[c] + uvY[c]
    uvY[c] = (uvY[c] > D50[c]) ? fmaxf(tmp, D50[c])
                               : fminf(tmp, D50[c]);
  }

  // Convert back to xyY
  dt_uvY_to_xyY(uvY, xyY);

  // Clip upon request
  if(clip) for(size_t c = 0; c < 2; c++) xyY[c] = fmaxf(xyY[c], 0.0f);

  // Check sanity of x and y :
  // since Z = Y (1 - x - y) / y, if x + y >= 1, Z will be negative
  const float scale = xyY[0] + xyY[1] + 1e-6f;
  const int sanitize = (scale > 1.f);
  for(size_t c = 0; c < 2; c++) xyY[c] = (sanitize) ? xyY[c] / scale : xyY[c];

  // Convert back to XYZ
  output[0] = xyY[2] * xyY[0] / xyY[1];
  output[1] = xyY[2];
  output[2] = xyY[2] * (1.f - xyY[0] - xyY[1]) / xyY[1];
}


#ifdef _OPENMP
#pragma omp declare simd aligned(input, output, saturation, lightness:16) uniform(saturation, lightness)
#endif
static inline void luma_chroma(const float input[4], const float saturation[4], const float lightness[4],
                               float output[4])
{
  // Compute euclidean norm and flat lightness adjustment
  const float avg = (input[0] + input[1] + input[2]) / 3.0f;
  const float mix = scalar_product(input, lightness);
  float norm = euclidean_norm(input);

  // Ratios
  for(size_t c = 0; c < 3; c++) output[c] = input[c] / norm;

  // Compute ratios and a flat colorfulness adjustment for the whole pixel
  float coeff_ratio = 0.f;
  for(size_t c = 0; c < 3; c++)
    coeff_ratio += sqf(1.0f - output[c]) * saturation[c];
  coeff_ratio /= 3.f;

  // Adjust the RGB ratios with the pixel correction
  for(size_t c = 0; c < 3; c++)
  {
    // if the ratio was already invalid (negative), we accept the result to be invalid too
    // otherwise bright saturated blues end up solid black
    const float min_ratio = (output[c] < 0.0f) ? output[c] : 0.0f;
    const float output_inverse = 1.0f - output[c];
    output[c] = fmaxf(DT_FMA(output_inverse, coeff_ratio, output[c]), min_ratio); // output_inverse  * coeff_ratio + output
  }

  // Apply colorfulness adjustment channel-wise and repack with lightness to get LMS back
  norm *= fmaxf(1.f + mix / avg, 0.f);
  for(size_t c = 0; c < 3; c++) output[c] *= norm;
}


static inline void loop_switch(const float *const restrict in, float *const restrict out,
                               const size_t width, const size_t height, const size_t ch,
                               const float XYZ_to_RGB[3][4], const float RGB_to_XYZ[3][4], const float MIX[3][4],
                               const float illuminant[4], const float saturation[4], const float lightness[4], const float grey[4],
                               const float p, const float gamut, const int clip, const int apply_grey, const dt_adaptation_t kind)
{
#ifdef _OPENMP
#pragma omp parallel for simd default(none) \
  dt_omp_firstprivate(width, height, ch, in, out, XYZ_to_RGB, RGB_to_XYZ, MIX, illuminant, saturation, lightness, grey, p, gamut, clip, apply_grey, kind) \
  aligned(in, out, XYZ_to_RGB, RGB_to_XYZ, MIX:64) aligned(illuminant, saturation, lightness, grey:16)\
  schedule(simd:static)
#endif
  for(size_t k = 0; k < height * width * ch; k += ch)
  {
    // intermediate temp buffers
    float DT_ALIGNED_PIXEL temp_one[4];
    float DT_ALIGNED_PIXEL temp_two[4];

    for(size_t c = 0; c < 3; c++)
      temp_two[c] = (clip) ? fmaxf(in[k + c], 0.0f) : in[k + c];
    float Y = 1.f;

    switch(kind)
    {
      case DT_ADAPTATION_FULL_BRADFORD:
      {
        // Convert from RGB to XYZ
        dot_product(temp_two, RGB_to_XYZ, temp_one);

        // Normalize by Y
        Y = temp_one[1];
        downscale_vector(temp_one, Y);

        // Convert from XYZ to LMS
        convert_XYZ_to_bradford_LMS(temp_one, temp_two);

        // Do white balance in LMS
        bradford_adapt_D50(temp_two, illuminant, p, TRUE, temp_one);

        // Compute the 3D mix in LMS - this is a rotation + homothety of the vector base
        dot_product(temp_one, MIX, temp_two);

        break;
      }
      case DT_ADAPTATION_LINEAR_BRADFORD:
      {
        // Convert from RGB to XYZ
        dot_product(temp_two, RGB_to_XYZ, temp_one);

         // Normalize by Y
        Y = temp_one[1];
        downscale_vector(temp_one, Y);

        // Convert from XYZ to LMS
        convert_XYZ_to_bradford_LMS(temp_one, temp_two);

        // Do white balance in LMS
        bradford_adapt_D50(temp_two, illuminant, p, FALSE, temp_one);

        // Compute the 3D mix in LMS - this is a rotation + homothety of the vector base
        dot_product(temp_one, MIX, temp_two);

        break;
      }
      case DT_ADAPTATION_CAT16:
      {
        // Convert from RGB to XYZ
        dot_product(temp_two, RGB_to_XYZ, temp_one);

         // Normalize by Y
        Y = temp_one[1];
        downscale_vector(temp_one, Y);

        // Convert from XYZ to LMS
        convert_XYZ_to_CAT16_LMS(temp_one, temp_two);

        // Do white balance in LMS
        CAT16_adapt_D50(temp_two, illuminant, 1.0f, TRUE, temp_one); // force full-adaptation

        // Compute the 3D mix in LMS - this is a rotation + homothety of the vector base
        dot_product(temp_one, MIX, temp_two);

        break;
      }
      case DT_ADAPTATION_XYZ:
      {
        // Convert from RGB to XYZ
        dot_product(temp_two, RGB_to_XYZ, temp_one);

         // Normalize by Y
        Y = temp_one[1];
        downscale_vector(temp_one, Y);

        // Do white balance in XYZ
        XYZ_adapt_D50(temp_one, illuminant, temp_two);

        // Compute the 3D mix in XYZ - this is a rotation + homothety of the vector base
        dot_product(temp_two, MIX, temp_one);
        dt_simd_memcpy(temp_one, temp_two, 4);

        break;
      }
      case DT_ADAPTATION_RGB:
      case DT_ADAPTATION_LAST:
      {
        // No white balance.
        // Compute the 3D mix in RGB - this is a rotation + homothety of the vector base
        dot_product(temp_two, MIX, temp_one);

        // Convert from RGB to XYZ
        dot_product(temp_one, RGB_to_XYZ, temp_two);

        // Normalize by Y
        Y = temp_one[1];
        downscale_vector(temp_two, Y);
        break;
      }
    }

    // Gamut mapping happens in XYZ space no matter what
    convert_any_LMS_to_XYZ(temp_two, temp_one, kind);
      upscale_vector(temp_one, Y);
        gamut_mapping(temp_one, gamut, clip, temp_two);
      downscale_vector(temp_two, Y);
    convert_any_XYZ_to_LMS(temp_two, temp_one, kind);

    // Clip in LMS
    if(clip) for(size_t c = 0; c < 3; c++) temp_one[c] = fmaxf(temp_one[c], 0.0f);

    // Apply lightness / saturation adjustment
    luma_chroma(temp_one, saturation, lightness, temp_two);

    // Clip in LMS
    if(clip) for(size_t c = 0; c < 3; c++) temp_two[c] = fmaxf(temp_two[c], 0.0f);

    // Convert back LMS to XYZ to RGB
    convert_any_LMS_to_XYZ(temp_two, temp_one, kind);

    // Clip in XYZ
    if(clip) for(size_t c = 0; c < 3; c++) temp_one[c] = fmaxf(temp_one[c], 0.0f);

    upscale_vector(temp_one, Y);

    // Save
    if(apply_grey)
    {
      // Turn RGB into monochrome
      const float grey_mix = fmaxf(scalar_product(temp_one, grey), 0.0f);

      out[k] = out[k + 1] = out[k + 2] = grey_mix;
      out[k + 3] = in[k + 3]; // alpha mask
    }
    else
    {
      // Convert back to RGB
      dot_product(temp_one, XYZ_to_RGB, temp_two);

      if(clip)
        for(size_t c = 0; c < 3; c++) out[k + c] = fmaxf(temp_two[c], 0.0f);
      else
        for(size_t c = 0; c < 3; c++) out[k + c] = temp_two[c];

      out[k + 3] = in[k + 3]; // alpha mask
    }
  }
}

// util to shift pixel index without headache
#define SHF(ii, jj, c) ((i + ii) * width + j + jj) * ch + c
#define OFF 4

static inline void auto_detect_WB(const float *const restrict in, dt_ai_wb_model_t wb_model,
                                  const size_t width, const size_t height, const size_t ch,
                                  const float RGB_to_XYZ[3][4], float illuminant[4])
{
  /**
   * Detect the chromaticity of the illuminant based on the grey edges hypothesis.
   * So we compute a laplacian filter and get the weighted average of its chromaticities
   *
   * Inspired by :
   *  A Fast White Balance Algorithm Based on Pixel Greyness, Ba Thai·Guang Deng·Robert Ross
   *  https://www.researchgate.net/profile/Ba_Son_Thai/publication/308692177_A_Fast_White_Balance_Algorithm_Based_on_Pixel_Greyness/
   *
   *  Edge-Based Color Constancy, Joost van de Weijer, Theo Gevers, Arjan Gijsenij
   *  https://hal.inria.fr/inria-00548686/document
   *
  */

   float *const restrict temp = dt_alloc_sse_ps(width * height * ch);

   // Convert RGB to xy
#ifdef _OPENMP
#pragma omp parallel for simd default(none) \
  dt_omp_firstprivate(width, height, ch, in, temp, RGB_to_XYZ) \
  aligned(in, temp, RGB_to_XYZ:64) collapse(2)\
  schedule(simd:static)
#endif
  for(size_t i = 0; i < height; i++)
    for(size_t j = 0; j < width; j++)
    {
      const size_t index = (i * width + j) * ch;
      float DT_ALIGNED_PIXEL RGB[4];
      float DT_ALIGNED_PIXEL XYZ[4];

      // Clip negatives
      for(size_t c = 0; c < 3; c++) RGB[c] = fmaxf(in[index + c], 0.0f);

      // Convert to XYZ
      dot_product(RGB, RGB_to_XYZ, XYZ);

      // Convert to xyY
      const float sum = fmaxf(XYZ[0] + XYZ[1] + XYZ[2], 1e-6f);
      XYZ[0] /= sum;   // x
      XYZ[2] = XYZ[1]; // Y
      XYZ[1] /= sum;   // y

      // Shift the chromaticity plane so the D50 point (target) becomes the origin
      static const float D50[2] = { 0.34567f, 0.35850f };
      const float norm = hypotf(D50[0], D50[1]);

      temp[index    ] = (XYZ[0] - D50[0]) / norm;
      temp[index + 1] = (XYZ[1] - D50[1]) / norm;
      temp[index + 2] =  XYZ[2];
    }

  float elements = 0.f;
  float XYZ_edge[4] = { 0.f };
  float XYZ_surface[4] = { 0.f };

  if(wb_model == DT_AI_SURFACES)
  {
#ifdef _OPENMP
#pragma omp parallel for simd default(none) reduction(+:XYZ_edge, XYZ_surface, elements) \
  dt_omp_firstprivate(width, height, ch, temp) \
  aligned(temp:64) \
  schedule(simd:static)
#endif
    for(size_t i = 2 * OFF; i < height - 4 * OFF; i += OFF)
      for(size_t j = 2 * OFF; j < width - 4 * OFF; j += OFF)
      {
        float DT_ALIGNED_PIXEL central_average[2];

        #pragma unroll
        for(size_t c = 0; c < 2; c++)
        {
          // B-spline local average / blur
          central_average[c] = (      temp[SHF(-OFF, -OFF, c)] + 2.f * temp[SHF(-OFF, 0, c)] +       temp[SHF(-OFF, +OFF, c)] +
                                2.f * temp[SHF(   0, -OFF, c)] + 4.f * temp[SHF(   0, 0, c)] + 2.f * temp[SHF(   0, +OFF, c)] +
                                      temp[SHF(+OFF, -OFF, c)] + 2.f * temp[SHF(+OFF, 0, c)] +       temp[SHF(+OFF, +OFF, c)]) / 16.0f;
          central_average[c] = fmaxf(central_average[c], 0.0f);
        }

        float var[4] = { 0.f };

        // compute patch-wise variance
        // If variance = 0, we are on a flat surface and want to discard that patch.
        #pragma unroll
        for(size_t c = 0; c < 2; c++)
        {
          var[c] = (
                      sqf(temp[SHF(-OFF, -OFF, c)] - central_average[c]) +
                      sqf(temp[SHF(-OFF,    0, c)] - central_average[c]) +
                      sqf(temp[SHF(-OFF, +OFF, c)] - central_average[c]) +
                      sqf(temp[SHF(0,    -OFF, c)] - central_average[c]) +
                      sqf(temp[SHF(0,       0, c)] - central_average[c]) +
                      sqf(temp[SHF(0,    +OFF, c)] - central_average[c]) +
                      sqf(temp[SHF(+OFF, -OFF, c)] - central_average[c]) +
                      sqf(temp[SHF(+OFF,    0, c)] - central_average[c]) +
                      sqf(temp[SHF(+OFF, +OFF, c)] - central_average[c])
                    ) / 9.0f;
        }

        // Compute the patch-wise chroma covariance.
        // If covariance = 0, chroma channels are not correlated and we either have noise or chromatic aberrations.
        // Both ways, we want to discard that patch from the chroma average.
        var[2] = (
                    (temp[SHF(-OFF, -OFF, 0)] - central_average[0]) * (temp[SHF(-OFF, -OFF, 1)] - central_average[1]) +
                    (temp[SHF(-OFF,    0, 0)] - central_average[0]) * (temp[SHF(-OFF,    0, 1)] - central_average[1]) +
                    (temp[SHF(-OFF, +OFF, 0)] - central_average[0]) * (temp[SHF(-OFF, +OFF, 1)] - central_average[1]) +
                    (temp[SHF(   0, -OFF, 0)] - central_average[0]) * (temp[SHF(   0, -OFF, 1)] - central_average[1]) +
                    (temp[SHF(   0,    0, 0)] - central_average[0]) * (temp[SHF(   0,    0, 1)] - central_average[1]) +
                    (temp[SHF(   0, +OFF, 0)] - central_average[0]) * (temp[SHF(   0, +OFF, 1)] - central_average[1]) +
                    (temp[SHF(+OFF, -OFF, 0)] - central_average[0]) * (temp[SHF(+OFF, -OFF, 1)] - central_average[1]) +
                    (temp[SHF(+OFF,    0, 0)] - central_average[0]) * (temp[SHF(+OFF,    0, 1)] - central_average[1]) +
                    (temp[SHF(+OFF, +OFF, 0)] - central_average[0]) * (temp[SHF(+OFF, +OFF, 1)] - central_average[1])
                  ) / 9.0f;

        // Compute the Minkowski p-norm for regularization
        const float p = 8.f;
        const float p_norm = powf(powf(fabsf(central_average[0]), p) + powf(fabsf(central_average[1]), p), 1.f / p) + 1e-6f;
        const float weight = var[0] * var[1] * var[2];

        #pragma unroll
        for(size_t c = 0; c < 2; c++) XYZ_surface[c] += central_average[c] * weight / p_norm;
        elements += weight / p_norm;
      }
  }
  else if(wb_model == DT_AI_EDGES)
  {
    #ifdef _OPENMP
#pragma omp parallel for simd default(none) reduction(+:XYZ_edge, XYZ_surface, elements) \
  dt_omp_firstprivate(width, height, ch, temp) \
  aligned(temp:64) \
  schedule(simd:static)
#endif
    for(size_t i = 2 * OFF; i < height - 4 * OFF; i += OFF)
      for(size_t j = 2 * OFF; j < width - 4 * OFF; j += OFF)
      {
        float DT_ALIGNED_PIXEL dd[2];
        float DT_ALIGNED_PIXEL central_average[2];

        #pragma unroll
        for(size_t c = 0; c < 2; c++)
        {
          // B-spline local average / blur
          central_average[c] = (      temp[SHF(-OFF, -OFF, c)] + 2.f * temp[SHF(-OFF, 0, c)] +       temp[SHF(-OFF, +OFF, c)] +
                                2.f * temp[SHF(   0, -OFF, c)] + 4.f * temp[SHF(   0, 0, c)] + 2.f * temp[SHF(   0, +OFF, c)] +
                                      temp[SHF(+OFF, -OFF, c)] + 2.f * temp[SHF(+OFF, 0, c)] +       temp[SHF(+OFF, +OFF, c)]) / 16.0f;

          // image - blur = laplacian = edges
          dd[c] = temp[SHF(0, 0, c)] - central_average[c];
        }

        // Compute the Minkowski p-norm for regularization
        const float p = 8.f;
        const float p_norm = powf(powf(fabsf(dd[0]), p) + powf(fabsf(dd[1]), p), 1.f / p) + 1e-6f;

        #pragma unroll
        for(size_t c = 0; c < 2; c++) XYZ_edge[c] -= dd[c] / p_norm;
        elements += 1.f;
      }
  }

  const float D50[2] = { 0.34567f, 0.35850 };
  const float norm_D50 = hypotf(D50[0], D50[1]);

  for(size_t c = 0; c < 2; c++)
  {
    const float shift = (wb_model == DT_AI_SURFACES) ? XYZ_surface[c] : XYZ_edge[c];
    illuminant[c] = (shift / (elements * norm_D50)) + D50[c];
  }

  dt_free_align(temp);
}

static inline void repack_3x3_to_3xSSE(const float input[9], float output[3][4])
{
  // Repack a 3×3 array/matrice into a 3×1 SSE2 vector to enable SSE4/AVX/AVX2 dot products
  output[0][0] = input[0];
  output[0][1] = input[1];
  output[0][2] = input[2];
  output[0][3] = 0.0f;

  output[1][0] = input[3];
  output[1][1] = input[4];
  output[1][2] = input[5];
  output[1][3] = 0.0f;

  output[2][0] = input[6];
  output[2][1] = input[7];
  output[2][2] = input[8];
  output[2][3] = 0.0f;
}


static void declare_cat_on_pipe(struct dt_iop_module_t *self)
{
  // Advertise to the pipeline that we are doing chromatic adaptation here
  dt_iop_channelmixer_rgb_params_t *p = (dt_iop_channelmixer_rgb_params_t *)self->params;
  dt_iop_order_entry_t *this
      = dt_ioppr_get_iop_order_entry(self->dev->iop_order_list, "channelmixerrgb", self->multi_priority);

  if(this == NULL) return; // there is no point then

  if(self->enabled && !(p->adaptation == DT_ADAPTATION_RGB || p->illuminant == DT_ILLUMINANT_PIPE))
  {
    // We do CAT here so we need to register this instance as CAT-handler.
    if(self->dev->proxy.chroma_adaptation == NULL)
    {
      // We are the first to try to register, let's go !
      self->dev->proxy.chroma_adaptation = this;
    }
    else
    {
      // Another instance already registered.
      // If we are lower in the pipe than it, register in its place.
      if(this->o.iop_order < self->dev->proxy.chroma_adaptation->o.iop_order)
        self->dev->proxy.chroma_adaptation = this;
    }
  }
  else
  {
    if(self->dev->proxy.chroma_adaptation != NULL)
    {
      // We do NOT do CAT here.
      // Deregister this instance as CAT-handler if it previously registered
      if(self->dev->proxy.chroma_adaptation == this)
        self->dev->proxy.chroma_adaptation = NULL;
    }
  }
}


static void update_illuminants(struct dt_iop_module_t *self);
static void update_approx_cct(struct dt_iop_module_t *self);
static void update_illuminant_color(struct dt_iop_module_t *self);


static void check_if_close_to_daylight(const float x, const float y, float *temperature,
                                       dt_illuminant_t *illuminant, dt_adaptation_t *adaptation)
{
  /* Check if a chromaticity x, y is close to daylight within 2.5 % error margin.
   * If so, we enable the daylight GUI for better ergonomics
   * Otherwise, we default to direct x, y control for better accuracy
   *
   * Note : The use of CCT is discouraged if dE > 5 % in CIE 1960 Yuv space
   *        reference : https://onlinelibrary.wiley.com/doi/abs/10.1002/9780470175637.ch3
   */

  // Get the correlated color temperature (CCT)
  float t = xy_to_CCT(x, y);

  // xy_to_CCT is valid only in 3000 - 25000 K. We need another model below
  if(t < 3000.f && t > 1667.f)
    t = CCT_reverse_lookup(x, y);

  if(temperature)
    *temperature = t;

  // Convert to CIE 1960 Yuv space
  float xy_ref[2] = { x, y };
  float uv_ref[2];
  xy_to_uv(xy_ref, uv_ref);

  float xy_test[2] = { 0.f };
  float uv_test[2];

  // Compute the test chromaticity from the daylight model
  illuminant_to_xy(DT_ILLUMINANT_D, NULL, &xy_test[0], &xy_test[1], t, DT_ILLUMINANT_FLUO_LAST, DT_ILLUMINANT_LED_LAST);
  xy_to_uv(xy_test, uv_test);

  // Compute the error between the reference illuminant and the test illuminant derivated from the CCT with daylight model
  const float delta_daylight = hypotf((uv_test[0] - uv_ref[0]), (uv_test[1] - uv_ref[1]));

  // Compute the test chromaticity from the blackbody model
  illuminant_to_xy(DT_ILLUMINANT_BB, NULL, &xy_test[0], &xy_test[1], t, DT_ILLUMINANT_FLUO_LAST, DT_ILLUMINANT_LED_LAST);
  xy_to_uv(xy_test, uv_test);

  // Compute the error between the reference illuminant and the test illuminant derivated from the CCT with black body model
  const float delta_bb = hypotf((uv_test[0] - uv_ref[0]), (uv_test[1] - uv_ref[1]));

  // Check the error between original and test chromaticity
  if(delta_bb < 0.005f || delta_daylight < 0.005f)
  {
    // Bradford is more accurate for daylight
    if(adaptation) *adaptation = DT_ADAPTATION_LINEAR_BRADFORD;

    if(illuminant)
    {
      if(delta_bb < delta_daylight)
        *illuminant = DT_ILLUMINANT_BB;
      else
        *illuminant = DT_ILLUMINANT_D;
    }
  }
  else
  {
    // error is too big to use a CCT-based model, we fall back to a custom/freestyle chroma selection for the illuminant
    if(illuminant) *illuminant = DT_ILLUMINANT_CUSTOM;

    // CAT16 is less accurate but more robust for non-daylight (produces fewer out-of-gamut colors)
    if(adaptation) *adaptation = DT_ADAPTATION_CAT16;
  }
}


void process(struct dt_iop_module_t *self, dt_dev_pixelpipe_iop_t *piece,
             const void *const restrict ivoid, void *const restrict ovoid,
             const dt_iop_roi_t *const roi_in, const dt_iop_roi_t *const roi_out)
{
  const dt_iop_channelmixer_rbg_data_t *data = (dt_iop_channelmixer_rbg_data_t *)piece->data;
  const struct dt_iop_order_iccprofile_info_t *const work_profile = dt_ioppr_get_pipe_current_profile_info(self, piece->pipe);
  dt_iop_channelmixer_rgb_gui_data_t *g = (dt_iop_channelmixer_rgb_gui_data_t *)self->gui_data;

  float DT_ALIGNED_ARRAY RGB_to_XYZ[3][4];
  float DT_ALIGNED_ARRAY XYZ_to_RGB[3][4];

  // repack the matrices as flat AVX2-compliant matrice
  if(work_profile)
  {
    // work profile can't be fetched in commit_params since it is not yet initialised
    repack_3x3_to_3xSSE(work_profile->matrix_in, RGB_to_XYZ);
    repack_3x3_to_3xSSE(work_profile->matrix_out, XYZ_to_RGB);
  }

  assert(piece->colors == 4);
  const size_t ch = 4;

  const float *const restrict in = (const float *const restrict)ivoid;
  float *const restrict out = (float *const restrict)ovoid;

  // auto-detect WB upon request
  if(self->dev->gui_attached && g)
  {
    if(data->run_detection)
    {
      if(piece->pipe->type == DT_DEV_PIXELPIPE_FULL)
      {
        // detection on full image only
        dt_pthread_mutex_lock(&g->lock);
        auto_detect_WB(in, g->wb_model, roi_in->width, roi_in->height, ch, RGB_to_XYZ, g->XYZ);
        dt_pthread_mutex_unlock(&g->lock);
      }

      // passthrough pixels
      dt_simd_memcpy(in, out, roi_in->width * roi_in->height * ch);

      dt_control_log(_("auto-detection of white balance completed"));
      return;
    }
  }

  // force loop unswitching in a controlled way
  switch(data->adaptation)
  {
    case DT_ADAPTATION_FULL_BRADFORD:
    {
      loop_switch(in, out, roi_out->width, roi_out->height, ch,
                  XYZ_to_RGB, RGB_to_XYZ, data->MIX,
                  data->illuminant, data->saturation, data->lightness, data->grey,
                  data->p, data->gamut, data->clip, data->apply_grey, DT_ADAPTATION_FULL_BRADFORD);
      break;
    }
    case DT_ADAPTATION_LINEAR_BRADFORD:
    {
      loop_switch(in, out, roi_out->width, roi_out->height, ch,
                  XYZ_to_RGB, RGB_to_XYZ, data->MIX,
                  data->illuminant, data->saturation, data->lightness, data->grey,
                  data->p, data->gamut, data->clip, data->apply_grey, DT_ADAPTATION_LINEAR_BRADFORD);
      break;
    }
    case DT_ADAPTATION_CAT16:
    {
      loop_switch(in, out, roi_out->width, roi_out->height, ch,
                  XYZ_to_RGB, RGB_to_XYZ, data->MIX,
                  data->illuminant, data->saturation, data->lightness, data->grey,
                  data->p, data->gamut, data->clip, data->apply_grey, DT_ADAPTATION_CAT16);
      break;
    }
    case DT_ADAPTATION_XYZ:
    {
      loop_switch(in, out, roi_out->width, roi_out->height, ch,
                  XYZ_to_RGB, RGB_to_XYZ, data->MIX,
                  data->illuminant, data->saturation, data->lightness, data->grey,
                  data->p, data->gamut, data->clip, data->apply_grey, DT_ADAPTATION_XYZ);
      break;
    }
    case DT_ADAPTATION_RGB:
    {
      loop_switch(in, out, roi_out->width, roi_out->height, ch,
                  XYZ_to_RGB, RGB_to_XYZ, data->MIX,
                  data->illuminant, data->saturation, data->lightness, data->grey,
                  data->p, data->gamut, data->clip, data->apply_grey, DT_ADAPTATION_RGB);
      break;
    }
    case DT_ADAPTATION_LAST:
    {
      break;
    }
  }
  declare_cat_on_pipe(self);
}

static void _develop_ui_pipe_finished_callback(gpointer instance, gpointer user_data)
{
  dt_iop_module_t *self = (dt_iop_module_t *)user_data;
  dt_iop_channelmixer_rgb_gui_data_t *g = (dt_iop_channelmixer_rgb_gui_data_t *)self->gui_data;
  dt_iop_channelmixer_rgb_params_t *p = (dt_iop_channelmixer_rgb_params_t *)self->params;

  if(g == NULL) return;
  if(p->illuminant != DT_ILLUMINANT_DETECT_EDGES && p->illuminant != DT_ILLUMINANT_DETECT_SURFACES)
  {
    gui_changed(self, NULL, NULL);
    return;
  }

  dt_pthread_mutex_lock(&g->lock);
  p->x = g->XYZ[0];
  p->y = g->XYZ[1];
  dt_pthread_mutex_unlock(&g->lock);

  check_if_close_to_daylight(p->x, p->y, &p->temperature, &p->illuminant, &p->adaptation);

  ++darktable.gui->reset;

  dt_bauhaus_slider_set(g->temperature, p->temperature);
  dt_bauhaus_combobox_set(g->illuminant, p->illuminant);
  dt_bauhaus_combobox_set(g->adaptation, p->adaptation);

  const float xyY[3] = { p->x, p->y, 1.f };
  float Lch[3];
  dt_xyY_to_Lch(xyY, Lch);
  dt_bauhaus_slider_set(g->illum_x, Lch[2] / M_PI * 180.f);
  dt_bauhaus_slider_set(g->illum_y, Lch[1]);

  update_illuminants(self);
  update_approx_cct(self);
  update_illuminant_color(self);

  --darktable.gui->reset;

  gui_changed(self, NULL, NULL);

  dt_dev_add_history_item(darktable.develop, self, TRUE);
}


void commit_params(struct dt_iop_module_t *self, dt_iop_params_t *p1, dt_dev_pixelpipe_t *pipe,
                   dt_dev_pixelpipe_iop_t *piece)
{
  dt_iop_channelmixer_rgb_params_t *p = (dt_iop_channelmixer_rgb_params_t *)p1;
  dt_iop_channelmixer_rbg_data_t *d = (dt_iop_channelmixer_rbg_data_t *)piece->data;

  float norm_R = 1.0f;
  if(p->normalize_R) norm_R = p->red[0] + p->red[1] + p->red[2];

  float norm_G = 1.0f;
  if(p->normalize_G) norm_G = p->green[0] + p->green[1] + p->green[2];

  float norm_B = 1.0f;
  if(p->normalize_B) norm_B = p->blue[0] + p->blue[1] + p->blue[2];

  float norm_sat = 0.0f;
  if(p->normalize_sat) norm_sat = (p->saturation[0] + p->saturation[1] + p->saturation[2]) / 3.f;

  float norm_light = 0.0f;
  if(p->normalize_light) norm_light = (p->lightness[0] + p->lightness[1] + p->lightness[2]) / 3.f;

  float norm_grey = p->grey[0] + p->grey[1] + p->grey[2];
  d->apply_grey = (norm_grey != 0.0f);
  if(!p->normalize_grey) norm_grey = 1.f;

  for(int i = 0; i < 3; i++)
  {
    d->MIX[0][i] = p->red[i] / norm_R;
    d->MIX[1][i] = p->green[i] / norm_B;
    d->MIX[2][i] = p->blue[i] / norm_G;
    d->saturation[i] = -p->saturation[i] - norm_sat;
    d->lightness[i] = p->lightness[i] - norm_light;
    d->grey[i] = p->grey[i] / norm_grey; // = NaN if (norm_grey == 0.f) but we don't care since (d->apply_grey == FALSE)
  }

  // just in case compiler feels clever and uses SSE 4×1 dot product
  d->saturation[CHANNEL_SIZE - 1] = 0.0f;
  d->lightness[CHANNEL_SIZE - 1] = 0.0f;
  d->grey[CHANNEL_SIZE - 1] = 0.0f;

  d->adaptation = p->adaptation;
  d->clip = p->clip;
  d->gamut = (p->gamut == 0.f) ? p->gamut : 1.f / p->gamut;

  // find x y coordinates of illuminant for CIE 1931 2° observer
  float x = p->x;
  float y = p->y;
  illuminant_to_xy(p->illuminant, &(self->dev->image_storage), &x, &y, p->temperature, p->illum_fluo, p->illum_led);

  // if illuminant is set as camera, x and y are set on-the-fly at commit time, so we need to set adaptation too
  if(p->illuminant == DT_ILLUMINANT_CAMERA)
    check_if_close_to_daylight(x, y, NULL, NULL, &(d->adaptation));

  d->run_detection
      = (p->illuminant == DT_ILLUMINANT_DETECT_EDGES || p->illuminant == DT_ILLUMINANT_DETECT_SURFACES);

  // Convert illuminant from xyY to XYZ
  float XYZ[3];
  illuminant_xy_to_XYZ(x, y, XYZ);

  // Convert illuminant from XYZ to Bradford modified LMS
  convert_any_XYZ_to_LMS(XYZ, d->illuminant, d->adaptation);
  d->illuminant[3] = 0.f;

  //fprintf(stdout, "illuminant: %i\n", p->illuminant);
  //fprintf(stdout, "x: %f, y: %f\n", x, y);
  //fprintf(stdout, "X: %f - Y: %f - Z: %f\n", XYZ[0], XYZ[1], XYZ[2]);
  //fprintf(stdout, "L: %f - M: %f - S: %f\n", d->illuminant[0], d->illuminant[1], d->illuminant[2]);

  // blue compensation for Bradford transform = (test illuminant blue / reference illuminant blue)^0.0834
  // reference illuminant is hard-set D50 for darktable's pipeline
  // test illuminant is user params
  d->p = powf(0.818155f / d->illuminant[2], 0.0834f);

  declare_cat_on_pipe(self);
}


static void update_illuminants(dt_iop_module_t *self)
{
  dt_iop_channelmixer_rgb_params_t *p = (dt_iop_channelmixer_rgb_params_t *)self->params;
  dt_iop_channelmixer_rgb_gui_data_t *g = (dt_iop_channelmixer_rgb_gui_data_t *)self->gui_data;

  if(p->adaptation == DT_ADAPTATION_RGB || p->adaptation == DT_ADAPTATION_LAST)
  {
    // user disabled CAT at all, hide everything and exit
    gtk_widget_set_visible(g->illuminant, FALSE);
    gtk_widget_set_visible(g->illum_color, FALSE);
    gtk_widget_set_visible(g->approx_cct, FALSE);
    gtk_widget_set_visible(g->color_picker, FALSE);
    gtk_widget_set_visible(g->temperature, FALSE);
    gtk_widget_set_visible(g->illum_fluo, FALSE);
    gtk_widget_set_visible(g->illum_led, FALSE);
    gtk_widget_set_visible(g->illum_x, FALSE);
    gtk_widget_set_visible(g->illum_y, FALSE);
    return;
  }
  else
  {
    // set everything visible again and carry on
    gtk_widget_set_visible(g->illuminant, TRUE);
    gtk_widget_set_visible(g->illum_color, TRUE);
    gtk_widget_set_visible(g->approx_cct, TRUE);
    gtk_widget_set_visible(g->color_picker, TRUE);
    gtk_widget_set_visible(g->temperature, TRUE);
    gtk_widget_set_visible(g->illum_fluo, TRUE);
    gtk_widget_set_visible(g->illum_led, TRUE);
    gtk_widget_set_visible(g->illum_x, TRUE);
  }

  // Put current illuminant x y derivated from standard options
  // directly in user params x and y in case user wants take over manually
  float x = p->x;
  float y = p->y;

  const int changed = illuminant_to_xy(p->illuminant, NULL, &x, &y, p->temperature, p->illum_fluo, p->illum_led);

  if(changed)
  {
    p->x = x;
    p->y = y;

    float xyY[3] = { p->x, p->y, 1.f };
    float Lch[3];
    dt_xyY_to_Lch(xyY, Lch);
    dt_bauhaus_slider_set(g->illum_x, Lch[2] / M_PI * 180.f);
    dt_bauhaus_slider_set(g->illum_y, Lch[1]);
  }

  // Display only the relevant sliders
  switch(p->illuminant)
  {
    case DT_ILLUMINANT_PIPE:
    case DT_ILLUMINANT_A:
    case DT_ILLUMINANT_E:
    {
      gtk_widget_set_visible(g->adaptation, TRUE);
      gtk_widget_set_visible(g->temperature, FALSE);
      gtk_widget_set_visible(g->illum_fluo, FALSE);
      gtk_widget_set_visible(g->illum_led, FALSE);
      gtk_widget_set_visible(g->illum_x, FALSE);
      gtk_widget_set_visible(g->illum_y, FALSE);
      break;
    }
    case DT_ILLUMINANT_D:
    case DT_ILLUMINANT_BB:
    {
      gtk_widget_set_visible(g->adaptation, TRUE);
      gtk_widget_set_visible(g->temperature, TRUE);
      gtk_widget_set_visible(g->illum_fluo, FALSE);
      gtk_widget_set_visible(g->illum_led, FALSE);
      gtk_widget_set_visible(g->illum_x, FALSE);
      gtk_widget_set_visible(g->illum_y, FALSE);
      break;
    }
    case DT_ILLUMINANT_F:
    {
      gtk_widget_set_visible(g->adaptation, TRUE);
      gtk_widget_set_visible(g->temperature, FALSE);
      gtk_widget_set_visible(g->illum_fluo, TRUE);
      gtk_widget_set_visible(g->illum_led, FALSE);
      gtk_widget_set_visible(g->illum_x, FALSE);
      gtk_widget_set_visible(g->illum_y, FALSE);
      break;
    }
    case DT_ILLUMINANT_LED:
    {
      gtk_widget_set_visible(g->adaptation, TRUE);
      gtk_widget_set_visible(g->temperature, FALSE);
      gtk_widget_set_visible(g->illum_fluo, FALSE);
      gtk_widget_set_visible(g->illum_led, TRUE);
      gtk_widget_set_visible(g->illum_x, FALSE);
      gtk_widget_set_visible(g->illum_y, FALSE);
      break;
    }
    case DT_ILLUMINANT_CUSTOM:
    {
      gtk_widget_set_visible(g->adaptation, TRUE);
      gtk_widget_set_visible(g->temperature, FALSE);
      gtk_widget_set_visible(g->illum_fluo, FALSE);
      gtk_widget_set_visible(g->illum_led, FALSE);
      gtk_widget_set_visible(g->illum_x, TRUE);
      gtk_widget_set_visible(g->illum_y, TRUE);
      break;
    }
    case DT_ILLUMINANT_CAMERA:
    case DT_ILLUMINANT_DETECT_EDGES:
    case DT_ILLUMINANT_DETECT_SURFACES:
    {
      gtk_widget_set_visible(g->adaptation, FALSE);
      gtk_widget_set_visible(g->temperature, FALSE);
      gtk_widget_set_visible(g->illum_fluo, FALSE);
      gtk_widget_set_visible(g->illum_led, FALSE);
      gtk_widget_set_visible(g->illum_x, FALSE);
      gtk_widget_set_visible(g->illum_y, FALSE);
      break;
    }
    case DT_ILLUMINANT_LAST:
    {
      break;
    }
  }
}

/**
 * DOCUMENTATION
 *
 * The illuminant is stored in params as a set of x and y coordinates, describing its chrominance in xyY color space.
 * xyY is a normalized XYZ space, derivated from the retina cone sensors. By definition, for an illuminant, Y = 1,
 * so we only really care about (x, y).
 *
 * Using (x, y) is a robust and interoperable way to describe an illuminant, since it is all the actual pixel code needs
 * to perform the chromatic adaptation. This (x, y) can be computed in many different ways or taken from databases,
 * and possibly from other software, so storing only the result let us room to improve the computation in the future,
 * without loosing compatibility with older versions.
 *
 * However, it's not a great GUI since x and y are not perceptually scaled. So the `g->illum_x` and `g->illum_y`
 * actually display respectively hue and chroma, in LCh color space, which is designed for illuminants
 * and preceptually spaced. This gives UI controls which effect feels more even to the user.
 *
 * But that makes things a bit tricky, API-wise, since a set of (x, y) depends on a set of (hue, chroma),
 * so they always need to be handled together, but also because the back-and-forth computations
 * Lch <-> xyY need to be done anytime we read or write from/to params from/to GUI.
 *
 * Also, the R, G, B sliders have a background color gradient that shows the actual R, G, B sensors
 * used by the selected chromatic adaptation. Each chromatic adaptation method uses a different RGB space,
 * called LMS in the litterature (but it's only a special-purpose RGB space for all we care here),
 * which primaries are projected to sRGB colors, to be displayed in the GUI, so users may get a feeling
 * of what colors they will get.
 **/

static void update_xy_color(dt_iop_module_t *self)
{
  // update the fill background color of x, y sliders
  dt_iop_channelmixer_rgb_gui_data_t *g = (dt_iop_channelmixer_rgb_gui_data_t *)self->gui_data;
  dt_iop_channelmixer_rgb_params_t *p = (dt_iop_channelmixer_rgb_params_t *)self->params;

  // Get the current values bound of the slider, taking into account the possible soft rescaling
  const float x_min = DT_BAUHAUS_WIDGET(g->illum_x)->data.slider.soft_min;
  const float x_max = DT_BAUHAUS_WIDGET(g->illum_x)->data.slider.soft_max;
  const float y_min = DT_BAUHAUS_WIDGET(g->illum_y)->data.slider.soft_min;
  const float y_max = DT_BAUHAUS_WIDGET(g->illum_y)->data.slider.soft_max;
  const float x_range = x_max - x_min;
  const float y_range = y_max - y_min;

  // Varies x in range around current y param
  for(int i = 0; i < DT_BAUHAUS_SLIDER_MAX_STOPS; i++)
  {
    const float stop = ((float)i / (float)(DT_BAUHAUS_SLIDER_MAX_STOPS - 1));
    const float x = x_min + stop * x_range;
    float RGB[4];

    const float Lch[3] = { 100.f, 50.f, x / 180.f * M_PI };
    float xyY[3] = { 0 };
    dt_Lch_to_xyY(Lch, xyY);
    illuminant_xy_to_RGB(xyY[0], xyY[1], RGB);
    dt_bauhaus_slider_set_stop(g->illum_x, stop, RGB[0], RGB[1], RGB[2]);
  }

  // Varies y in range around current x params
  for(int i = 0; i < DT_BAUHAUS_SLIDER_MAX_STOPS; i++)
  {
    const float stop = ((float)i / (float)(DT_BAUHAUS_SLIDER_MAX_STOPS - 1));
    const float y = (y_min + stop * y_range) / 2.0f;
    float RGB[4] = { 0 };

    // Find current hue
    float xyY[3] = { p->x, p->y, 1.f };
    float Lch[3] = { 0 };
    dt_xyY_to_Lch(xyY, Lch);

    // Replace chroma by current step
    Lch[0] = 75.f;
    Lch[1] = y;

    // Go back to xyY
    dt_Lch_to_xyY(Lch, xyY);
    illuminant_xy_to_RGB(xyY[0], xyY[1], RGB);
    dt_bauhaus_slider_set_stop(g->illum_y, stop, RGB[0], RGB[1], RGB[2]);
  }

  gtk_widget_queue_draw(self->widget);
}


static void update_R_colors(dt_iop_module_t *self)
{
  // update the fill background color of x, y sliders
  dt_iop_channelmixer_rgb_gui_data_t *g = (dt_iop_channelmixer_rgb_gui_data_t *)self->gui_data;
  dt_iop_channelmixer_rgb_params_t *p = (dt_iop_channelmixer_rgb_params_t *)self->params;

  // scale params if needed
  float RGB[3] = { p->red[0], p->red[1], p->red[2] };

  if(p->normalize_R)
  {
    const float sum = RGB[0] + RGB[1] + RGB[2];
    for(int c = 0; c < 3; c++) RGB[c] /= sum;
  }

  // Get the current values bound of the slider, taking into account the possible soft rescaling
  const float RR_min = DT_BAUHAUS_WIDGET(g->scale_red_R)->data.slider.soft_min;
  const float RR_max = DT_BAUHAUS_WIDGET(g->scale_red_R)->data.slider.soft_max;
  const float RR_range = RR_max - RR_min;

  for(int i = 0; i < DT_BAUHAUS_SLIDER_MAX_STOPS; i++)
  {
    const float stop = ((float)i / (float)(DT_BAUHAUS_SLIDER_MAX_STOPS - 1));
    const float RR = RR_min + stop * RR_range;
    const float stop_R = RR + RGB[1] + RGB[2];
    const float LMS[4] = { 0.5f * stop_R, 0.5f, 0.5f };
    float RGB_t[4] = { 0 };

    if(p->adaptation != DT_ADAPTATION_RGB)
      convert_any_LMS_to_RGB(LMS, RGB_t, p->adaptation);
    else
      // TODO: convert from actual pipeline working profile to actual display profile
      dt_simd_memcpy(LMS, RGB_t, 4);

    dt_bauhaus_slider_set_stop(g->scale_red_R, stop, RGB_t[0], RGB_t[1], RGB_t[2]);
  }

  const float RG_min = DT_BAUHAUS_WIDGET(g->scale_red_G)->data.slider.soft_min;
  const float RG_max = DT_BAUHAUS_WIDGET(g->scale_red_G)->data.slider.soft_max;
  const float RG_range = RG_max - RG_min;

  for(int i = 0; i < DT_BAUHAUS_SLIDER_MAX_STOPS; i++)
  {
    const float stop = ((float)i / (float)(DT_BAUHAUS_SLIDER_MAX_STOPS - 1));
    const float RG = RG_min + stop * RG_range;
    const float stop_R = RGB[0] + RG + RGB[2];
    const float LMS[4] = { 0.5f * stop_R, 0.5f, 0.5f };
    float RGB_t[4] = { 0 };

    if(p->adaptation != DT_ADAPTATION_RGB)
      convert_any_LMS_to_RGB(LMS, RGB_t, p->adaptation);
    else
      // TODO: convert from actual pipeline working profile to actual display profile
      dt_simd_memcpy(LMS, RGB_t, 4);

    dt_bauhaus_slider_set_stop(g->scale_red_G, stop, RGB_t[0], RGB_t[1], RGB_t[2]);
  }

  const float RB_min = DT_BAUHAUS_WIDGET(g->scale_red_B)->data.slider.soft_min;
  const float RB_max = DT_BAUHAUS_WIDGET(g->scale_red_B)->data.slider.soft_max;
  const float RB_range = RB_max - RB_min;

  for(int i = 0; i < DT_BAUHAUS_SLIDER_MAX_STOPS; i++)
  {
    const float stop = ((float)i / (float)(DT_BAUHAUS_SLIDER_MAX_STOPS - 1));
    const float RB = RB_min + stop * RB_range;
    const float stop_R = RGB[0] + RGB[1] + RB;
    const float LMS[4] = { 0.5f * stop_R, 0.5f, 0.5f };
    float RGB_t[4] = { 0 };

    if(p->adaptation != DT_ADAPTATION_RGB)
      convert_any_LMS_to_RGB(LMS, RGB_t, p->adaptation);
    else
      // TODO: convert from actual pipeline working profile to actual display profile
      dt_simd_memcpy(LMS, RGB_t, 4);

    dt_bauhaus_slider_set_stop(g->scale_red_B, stop, RGB_t[0], RGB_t[1], RGB_t[2]);
  }

  gtk_widget_queue_draw(self->widget);
}


static void update_B_colors(dt_iop_module_t *self)
{
  // update the fill background color of x, y sliders
  dt_iop_channelmixer_rgb_gui_data_t *g = (dt_iop_channelmixer_rgb_gui_data_t *)self->gui_data;
  dt_iop_channelmixer_rgb_params_t *p = (dt_iop_channelmixer_rgb_params_t *)self->params;

  // scale params if needed
  float RGB[3] = { p->blue[0], p->blue[1], p->blue[2] };

  if(p->normalize_B)
  {
    const float sum = RGB[0] + RGB[1] + RGB[2];
    for(int c = 0; c < 3; c++) RGB[c] /= sum;
  }

  // Get the current values bound of the slider, taking into account the possible soft rescaling
  const float BR_min = DT_BAUHAUS_WIDGET(g->scale_blue_R)->data.slider.soft_min;
  const float BR_max = DT_BAUHAUS_WIDGET(g->scale_blue_R)->data.slider.soft_max;
  const float BR_range = BR_max - BR_min;

  for(int i = 0; i < DT_BAUHAUS_SLIDER_MAX_STOPS; i++)
  {
    const float stop = ((float)i / (float)(DT_BAUHAUS_SLIDER_MAX_STOPS - 1));
    const float BR = BR_min + stop * BR_range;
    const float stop_B = BR + RGB[1] + RGB[2];
    const float LMS[4] = { 0.5f, 0.5f, 0.5f * stop_B };
    float RGB_t[4] = { 0 };

    if(p->adaptation != DT_ADAPTATION_RGB)
      convert_any_LMS_to_RGB(LMS, RGB_t, p->adaptation);
    else
      // TODO: convert from actual pipeline working profile to actual display profile
      dt_simd_memcpy(LMS, RGB_t, 4);

    dt_bauhaus_slider_set_stop(g->scale_blue_R, stop, RGB_t[0], RGB_t[1], RGB_t[2]);
  }

  const float BG_min = DT_BAUHAUS_WIDGET(g->scale_blue_G)->data.slider.soft_min;
  const float BG_max = DT_BAUHAUS_WIDGET(g->scale_blue_G)->data.slider.soft_max;
  const float BG_range = BG_max - BG_min;

  for(int i = 0; i < DT_BAUHAUS_SLIDER_MAX_STOPS; i++)
  {
    const float stop = ((float)i / (float)(DT_BAUHAUS_SLIDER_MAX_STOPS - 1));
    const float BG = BG_min + stop * BG_range;
    const float stop_B = RGB[0] + BG + RGB[2];
    const float LMS[4] = { 0.5f , 0.5f, 0.5f * stop_B };
    float RGB_t[4] = { 0 };

    if(p->adaptation != DT_ADAPTATION_RGB)
      convert_any_LMS_to_RGB(LMS, RGB_t, p->adaptation);
    else
      // TODO: convert from actual pipeline working profile to actual display profile
      dt_simd_memcpy(LMS, RGB_t, 4);

    dt_bauhaus_slider_set_stop(g->scale_blue_G, stop, RGB_t[0], RGB_t[1], RGB_t[2]);
  }

  const float BB_min = DT_BAUHAUS_WIDGET(g->scale_blue_B)->data.slider.soft_min;
  const float BB_max = DT_BAUHAUS_WIDGET(g->scale_blue_B)->data.slider.soft_max;
  const float BB_range = BB_max - BB_min;

  for(int i = 0; i < DT_BAUHAUS_SLIDER_MAX_STOPS; i++)
  {
    const float stop = ((float)i / (float)(DT_BAUHAUS_SLIDER_MAX_STOPS - 1));
    const float BB = BB_min + stop * BB_range;
    const float stop_B = RGB[0] + RGB[1] + BB;
    const float LMS[4] = { 0.5f, 0.5f, 0.5f * stop_B };
    float RGB_t[4] = { 0 };

    if(p->adaptation != DT_ADAPTATION_RGB)
      convert_any_LMS_to_RGB(LMS, RGB_t, p->adaptation);
    else
      // TODO: convert from actual pipeline working profile to actual display profile
      dt_simd_memcpy(LMS, RGB_t, 4);

    dt_bauhaus_slider_set_stop(g->scale_blue_B, stop, RGB_t[0], RGB_t[1], RGB_t[2]);
  }

  gtk_widget_queue_draw(self->widget);
}

static void update_G_colors(dt_iop_module_t *self)
{
  // update the fill background color of x, y sliders
  dt_iop_channelmixer_rgb_gui_data_t *g = (dt_iop_channelmixer_rgb_gui_data_t *)self->gui_data;
  dt_iop_channelmixer_rgb_params_t *p = (dt_iop_channelmixer_rgb_params_t *)self->params;

  // scale params if needed
  float RGB[3] = { p->green[0], p->green[1], p->green[2] };

  if(p->normalize_G)
  {
    float sum = RGB[0] + RGB[1] + RGB[2];
    for(int c = 0; c < 3; c++) RGB[c] /= sum;
  }

  // Get the current values bound of the slider, taking into account the possible soft rescaling
  const float GR_min = DT_BAUHAUS_WIDGET(g->scale_green_R)->data.slider.soft_min;
  const float GR_max = DT_BAUHAUS_WIDGET(g->scale_green_R)->data.slider.soft_max;
  const float GR_range = GR_max - GR_min;

  for(int i = 0; i < DT_BAUHAUS_SLIDER_MAX_STOPS; i++)
  {
    const float stop = ((float)i / (float)(DT_BAUHAUS_SLIDER_MAX_STOPS - 1));
    const float GR = GR_min + stop * GR_range;
    const float stop_G = GR + RGB[1] + RGB[2];
    const float LMS[4] = { 0.5f , 0.5f * stop_G, 0.5f };
    float RGB_t[4] = { 0 };

    if(p->adaptation != DT_ADAPTATION_RGB)
      convert_any_LMS_to_RGB(LMS, RGB_t, p->adaptation);
    else
      // TODO: convert from actual pipeline working profile to actual display profile
      dt_simd_memcpy(LMS, RGB_t, 4);

    dt_bauhaus_slider_set_stop(g->scale_green_R, stop, RGB_t[0], RGB_t[1], RGB_t[2]);
  }

  const float GG_min = DT_BAUHAUS_WIDGET(g->scale_green_G)->data.slider.soft_min;
  const float GG_max = DT_BAUHAUS_WIDGET(g->scale_green_G)->data.slider.soft_max;
  const float GG_range = GG_max - GG_min;

  for(int i = 0; i < DT_BAUHAUS_SLIDER_MAX_STOPS; i++)
  {
    const float stop = ((float)i / (float)(DT_BAUHAUS_SLIDER_MAX_STOPS - 1));
    const float GG = GG_min + stop * GG_range;
    const float stop_G = RGB[0] + GG + RGB[2];
    const float LMS[4] = { 0.5f, 0.5f * stop_G, 0.5f };
    float RGB_t[4] = { 0 };

    if(p->adaptation != DT_ADAPTATION_RGB)
      convert_any_LMS_to_RGB(LMS, RGB_t, p->adaptation);
    else
      // TODO: convert from actual pipeline working profile to actual display profile
      dt_simd_memcpy(LMS, RGB_t, 4);

    dt_bauhaus_slider_set_stop(g->scale_green_G, stop, RGB_t[0], RGB_t[1], RGB_t[2]);
  }

  const float GB_min = DT_BAUHAUS_WIDGET(g->scale_green_B)->data.slider.soft_min;
  const float GB_max = DT_BAUHAUS_WIDGET(g->scale_green_B)->data.slider.soft_max;
  const float GB_range = GB_max - GB_min;

  for(int i = 0; i < DT_BAUHAUS_SLIDER_MAX_STOPS; i++)
  {
    const float stop = ((float)i / (float)(DT_BAUHAUS_SLIDER_MAX_STOPS - 1));
    const float GB = GB_min + stop * GB_range;
    const float stop_G = RGB[0] + RGB[1] + GB;
    const float LMS[4] = { 0.5f, 0.5f * stop_G , 0.5f};
    float RGB_t[4] = { 0 };

    if(p->adaptation != DT_ADAPTATION_RGB)
      convert_any_LMS_to_RGB(LMS, RGB_t, p->adaptation);
    else
      // TODO: convert from actual pipeline working profile to actual display profile
      dt_simd_memcpy(LMS, RGB_t, 4);

    dt_bauhaus_slider_set_stop(g->scale_green_B, stop, RGB_t[0], RGB_t[1], RGB_t[2]);
  }

  gtk_widget_queue_draw(self->widget);
}


static void update_illuminant_color(dt_iop_module_t *self)
{
  dt_iop_channelmixer_rgb_gui_data_t *g = (dt_iop_channelmixer_rgb_gui_data_t *)self->gui_data;
  gtk_widget_queue_draw(g->illum_color);
  update_xy_color(self);
}

static gboolean illuminant_color_draw(GtkWidget *widget, cairo_t *crf, gpointer user_data)
{
  dt_iop_module_t *self = (dt_iop_module_t *)user_data;
  dt_iop_channelmixer_rgb_params_t *p = (dt_iop_channelmixer_rgb_params_t *)self->params;

  // Init
  GtkAllocation allocation;
  gtk_widget_get_allocation(widget, &allocation);
  int width = allocation.width, height = allocation.height;
  cairo_surface_t *cst = dt_cairo_image_surface_create(CAIRO_FORMAT_ARGB32, width, height);
  cairo_t *cr = cairo_create(cst);

  // Margins
  static const double INNER_PADDING = 4.0;
  const float margin = 2. * DT_PIXEL_APPLY_DPI(darktable.bauhaus->line_space);
  width -= 2* INNER_PADDING;
  height -= 2 * margin;

  // Paint illuminant color - we need to recompute it in full in case camera RAW is choosen
  float x = p->x;
  float y = p->y;
  float RGB[4] = { 0 };
  illuminant_to_xy(p->illuminant, &(self->dev->image_storage), &x, &y, p->temperature, p->illum_fluo, p->illum_led);
  illuminant_xy_to_RGB(x, y, RGB);
  cairo_set_source_rgb(cr, RGB[0], RGB[1], RGB[2]);
  cairo_rectangle(cr, INNER_PADDING, margin, width, height);
  cairo_fill(cr);

  // Clean
  cairo_stroke(cr);
  cairo_destroy(cr);
  cairo_set_source_surface(crf, cst, 0, 0);
  cairo_paint(crf);
  cairo_surface_destroy(cst);
  return TRUE;
}

static void update_approx_cct(dt_iop_module_t *self)
{
  dt_iop_channelmixer_rgb_gui_data_t *g = (dt_iop_channelmixer_rgb_gui_data_t *)self->gui_data;
  dt_iop_channelmixer_rgb_params_t *p = (dt_iop_channelmixer_rgb_params_t *)self->params;

  float x = p->x;
  float y = p->y;
  illuminant_to_xy(p->illuminant, &(self->dev->image_storage), &x, &y, p->temperature, p->illum_fluo, p->illum_led);

  dt_illuminant_t test_illuminant;
  float t = 5000.f;
  check_if_close_to_daylight(x, y, &t, &test_illuminant, NULL);

  gchar *str;
  if(t > 1667.f && t < 25000.f)
  {
    if(test_illuminant == DT_ILLUMINANT_D)
    {
      str = g_strdup_printf(_("CCT: %.0f K (daylight)"), t);
      gtk_widget_set_tooltip_text(GTK_WIDGET(g->approx_cct),
                                  _("approximated correlated color temperature.\n"
                                    "this illuminant can be accurately modeled by a daylight spectrum,\n"
                                    "so its temperature is relevant and meaningful with a D illuminant."));
    }
    else if(test_illuminant == DT_ILLUMINANT_BB)
    {
      str = g_strdup_printf(_("CCT: %.0f K (black body)"), t);
      gtk_widget_set_tooltip_text(GTK_WIDGET(g->approx_cct),
                                  _("approximated correlated color temperature.\n"
                                    "this illuminant can be accurately modeled by a black body spectrum,\n"
                                    "so its temperature is relevant and meaningful with a Planckian illuminant."));
    }
    else
    {
      str = g_strdup_printf(_("CCT: %.0f K (invalid)"), t);
      gtk_widget_set_tooltip_text(GTK_WIDGET(g->approx_cct),
                                  _("approximated correlated color temperature.\n"
                                    "this illuminant cannot be accurately modeled by a daylight or black body spectrum,\n"
                                    "so its temperature is not relevant and meaningful and you need to use a custom illuminant."));
    }
  }
  else
  {
    str = g_strdup_printf(_("CCT: undefined"));
    gtk_widget_set_tooltip_text(GTK_WIDGET(g->approx_cct),
                                _("the approximated correlated color temperature\n"
                                  "cannot be computed at all so you need to use a custom illuminant."));
  }
  gtk_label_set_text(GTK_LABEL(g->approx_cct), str);
}


static void illum_xy_callback(GtkWidget *slider, gpointer user_data)
{
  dt_iop_module_t *self = (dt_iop_module_t *)user_data;
  if(darktable.gui->reset) return;
  dt_iop_channelmixer_rgb_params_t *p = (dt_iop_channelmixer_rgb_params_t *)self->params;
  dt_iop_channelmixer_rgb_gui_data_t *g = (dt_iop_channelmixer_rgb_gui_data_t *)self->gui_data;

  float Lch[3] = { 0 };
  Lch[0] = 100.f;
  Lch[2] = dt_bauhaus_slider_get(g->illum_x) / 180. * M_PI;
  Lch[1] = dt_bauhaus_slider_get(g->illum_y);

  float xyY[3] = { 0 };
  dt_Lch_to_xyY(Lch, xyY);
  p->x = xyY[0];
  p->y = xyY[1];

  float t = xy_to_CCT(p->x, p->y);
  // xy_to_CCT is valid only above 3000 K
  if(t < 3000.f) t = CCT_reverse_lookup(p->x, p->y);
  p->temperature = t;

  ++darktable.gui->reset;
  dt_bauhaus_slider_set(g->temperature, p->temperature);
  update_approx_cct(self);
  update_illuminant_color(self);
  --darktable.gui->reset;

  dt_dev_add_history_item(darktable.develop, self, TRUE);
}

void init_pipe(struct dt_iop_module_t *self, dt_dev_pixelpipe_t *pipe, dt_dev_pixelpipe_iop_t *piece)
{
  piece->data = calloc(1, sizeof(dt_iop_channelmixer_rbg_data_t));
  self->commit_params(self, self->default_params, pipe, piece);
}

void cleanup_pipe(struct dt_iop_module_t *self, dt_dev_pixelpipe_t *pipe, dt_dev_pixelpipe_iop_t *piece)
{
  self->dev->proxy.chroma_adaptation = NULL;
  free(piece->data);
  piece->data = NULL;
}

void gui_reset(dt_iop_module_t *self)
{
  dt_iop_color_picker_reset(self, TRUE);
  gui_changed(self, NULL, NULL);
}

static int calculate_bogus_daylight_wb(dt_iop_module_t *module, double bwb[4])
{
  if(!dt_image_is_raw(&module->dev->image_storage))
  {
    bwb[0] = 1.0;
    bwb[2] = 1.0;
    bwb[1] = 1.0;
    bwb[3] = 1.0;

    return 0;
  }

  double mul[4];
  if (dt_colorspaces_conversion_matrices_rgb(module->dev->image_storage.camera_makermodel, NULL, NULL, mul))
  {
    // normalize green:
    bwb[0] = mul[0] / mul[1];
    bwb[2] = mul[2] / mul[1];
    bwb[1] = 1.0;
    bwb[3] = mul[3] / mul[1];

    return 0;
  }

  return 1;
}

<<<<<<< HEAD
static int calculate_bogus_daylight_wb(dt_iop_module_t *module, double bwb[4])
{
  if(!dt_image_is_raw(&module->dev->image_storage))
  {
    bwb[0] = 1.0;
    bwb[2] = 1.0;
    bwb[1] = 1.0;
    bwb[3] = 1.0;

    return 0;
  }

  double mul[4];
  if (dt_colorspaces_conversion_matrices_rgb(module->dev->image_storage.camera_makermodel, NULL, NULL, mul))
  {
    // normalize green:
    bwb[0] = mul[0] / mul[1];
    bwb[2] = mul[2] / mul[1];
    bwb[1] = 1.0;
    bwb[3] = mul[3] / mul[1];

    return 0;
  }

  return 1;
}

=======
>>>>>>> 39afe426

void gui_update(struct dt_iop_module_t *self)
{
  dt_iop_module_t *module = (dt_iop_module_t *)self;
  dt_iop_channelmixer_rgb_gui_data_t *g = (dt_iop_channelmixer_rgb_gui_data_t *)self->gui_data;
  dt_iop_channelmixer_rgb_params_t *p = (dt_iop_channelmixer_rgb_params_t *)module->params;

  dt_iop_color_picker_reset(self, TRUE);

  dt_bauhaus_combobox_set(g->illuminant, p->illuminant);
  dt_bauhaus_combobox_set(g->illum_fluo, p->illum_fluo);
  dt_bauhaus_combobox_set(g->illum_led, p->illum_led);
  dt_bauhaus_slider_set(g->temperature, p->temperature);
  dt_bauhaus_slider_set(g->gamut, p->gamut);
  gtk_toggle_button_set_active(GTK_TOGGLE_BUTTON(g->clip), p->clip);

  float xyY[3] = { p->x, p->y, 1.f };
  float Lch[3] = { 0 };
  dt_xyY_to_Lch(xyY, Lch);

  dt_bauhaus_slider_set(g->illum_x, Lch[2] / M_PI * 180.f);
  dt_bauhaus_slider_set(g->illum_y, Lch[1]);

  dt_bauhaus_combobox_set(g->adaptation, p->adaptation);

  dt_bauhaus_slider_set(g->scale_red_R, p->red[0]);
  dt_bauhaus_slider_set(g->scale_red_G, p->red[1]);
  dt_bauhaus_slider_set(g->scale_red_B, p->red[2]);

  gtk_toggle_button_set_active(GTK_TOGGLE_BUTTON(g->normalize_R), p->normalize_R);

  dt_bauhaus_slider_set(g->scale_green_R, p->green[0]);
  dt_bauhaus_slider_set(g->scale_green_G, p->green[1]);
  dt_bauhaus_slider_set(g->scale_green_B, p->green[2]);

  gtk_toggle_button_set_active(GTK_TOGGLE_BUTTON(g->normalize_G), p->normalize_G);

  dt_bauhaus_slider_set(g->scale_blue_R, p->blue[0]);
  dt_bauhaus_slider_set(g->scale_blue_G, p->blue[1]);
  dt_bauhaus_slider_set(g->scale_blue_B, p->blue[2]);

  gtk_toggle_button_set_active(GTK_TOGGLE_BUTTON(g->normalize_B), p->normalize_B);

  dt_bauhaus_slider_set(g->scale_saturation_R, p->saturation[0]);
  dt_bauhaus_slider_set(g->scale_saturation_G, p->saturation[1]);
  dt_bauhaus_slider_set(g->scale_saturation_B, p->saturation[2]);

  gtk_toggle_button_set_active(GTK_TOGGLE_BUTTON(g->normalize_sat), p->normalize_sat);

  dt_bauhaus_slider_set(g->scale_lightness_R, p->lightness[0]);
  dt_bauhaus_slider_set(g->scale_lightness_G, p->lightness[1]);
  dt_bauhaus_slider_set(g->scale_lightness_B, p->lightness[2]);

  gtk_toggle_button_set_active(GTK_TOGGLE_BUTTON(g->normalize_light), p->normalize_light);

  dt_bauhaus_slider_set(g->scale_grey_R, p->grey[0]);
  dt_bauhaus_slider_set(g->scale_grey_G, p->grey[1]);
  dt_bauhaus_slider_set(g->scale_grey_B, p->grey[2]);

  gtk_toggle_button_set_active(GTK_TOGGLE_BUTTON(g->normalize_grey), p->normalize_grey);

  gui_changed(self, NULL, NULL);

}

void init(dt_iop_module_t *module)
{
  dt_iop_default_init(module);

  dt_iop_channelmixer_rgb_params_t *d = (dt_iop_channelmixer_rgb_params_t *)module->default_params;
  d->red[0] = d->green[1] = d->blue[2] = 1.0;
}

void reload_defaults(dt_iop_module_t *module)
{
  dt_iop_channelmixer_rgb_params_t *d = (dt_iop_channelmixer_rgb_params_t *)module->default_params;

  d->x = module->get_f("x")->Float.Default;
  d->y = module->get_f("y")->Float.Default;
  d->temperature = module->get_f("temperature")->Float.Default;
  d->illuminant = module->get_f("illuminant")->Enum.Default;
  d->adaptation = module->get_f("adaptation")->Enum.Default;

  module->default_enabled = FALSE;

  gchar *workflow = dt_conf_get_string("plugins/darkroom/chromatic-adaptation");
  const gboolean is_modern = strcmp(workflow, "modern") == 0;
  g_free(workflow);

  const dt_image_t *img = &module->dev->image_storage;

  double bwb[4] = { 0. };
  if(is_modern && !(calculate_bogus_daylight_wb(module, bwb)))
  {
    // if workflow = modern and we find WB coeffs, take care of white balance here
    if(find_temperature_from_raw_coeffs(img, &(d->x), &(d->y)))
      d->illuminant = DT_ILLUMINANT_CAMERA;

    check_if_close_to_daylight(d->x, d->y, &(d->temperature), &(d->illuminant), &(d->adaptation));
  }
  else
  {
    // otherwise, simple channel mixer
    d->illuminant = DT_ILLUMINANT_PIPE;
    d->adaptation = DT_ADAPTATION_RGB;
  }

  dt_iop_channelmixer_rgb_gui_data_t *g = (dt_iop_channelmixer_rgb_gui_data_t *)module->gui_data;
  if(g)
  {
    const float xyY[3] = { d->x, d->y, 1.f };
    float Lch[3] = { 0 };
    dt_xyY_to_Lch(xyY, Lch);

    dt_bauhaus_slider_set_default(g->illum_x, Lch[2] / M_PI * 180.f);
    dt_bauhaus_slider_set_default(g->illum_y, Lch[1]);
    dt_bauhaus_slider_set_default(g->temperature, d->temperature);
    dt_bauhaus_combobox_set_default(g->illuminant, d->illuminant);
    dt_bauhaus_combobox_set_default(g->adaptation, d->adaptation);

    if(dt_image_is_matrix_correction_supported(img))
    {
      if(dt_bauhaus_combobox_length(g->illuminant) < DT_ILLUMINANT_CAMERA + 1)
        dt_bauhaus_combobox_add(g->illuminant, _("as shot in camera"));
    }
    else
      dt_bauhaus_combobox_remove_at(g->illuminant, DT_ILLUMINANT_CAMERA);

    gui_changed(module, NULL, NULL);
  }
}

void gui_changed(dt_iop_module_t *self, GtkWidget *w, void *previous)
{
  dt_iop_channelmixer_rgb_params_t *p = (dt_iop_channelmixer_rgb_params_t *)self->params;
  dt_iop_channelmixer_rgb_gui_data_t *g = (dt_iop_channelmixer_rgb_gui_data_t *)self->gui_data;

  if(w == g->illuminant)
  {
    if(p->illuminant == DT_ILLUMINANT_CAMERA)
    {
      // if DT_ILLUMINANT_CAMERA was already selected, we switch to the closest match between the daylight or custom

      // Get camera WB and update illuminant
      const float x = p->x;
      const float y = p->y;
      const int found = find_temperature_from_raw_coeffs(&(self->dev->image_storage), &(p->x), &(p->y));

      if(found)
      {
        if(x == p->x && y == p->y)
        {
          // Parameters did not change, assume user wants to edit auto-set params and display controls
          dt_control_log(_("white balance successfuly extracted from raw image"));

          check_if_close_to_daylight(p->x, p->y, &(p->temperature), NULL, &(p->adaptation));

          const float xyY[3] = { p->x, p->y, 1.f };
          float Lch[3] = { 0 };
          dt_xyY_to_Lch(xyY, Lch);

          ++darktable.gui->reset;
          dt_bauhaus_slider_set(g->temperature, p->temperature);
          dt_bauhaus_combobox_set(g->adaptation, p->adaptation);
          dt_bauhaus_slider_set(g->illum_x, Lch[2] / M_PI * 180.f);
          dt_bauhaus_slider_set(g->illum_y, Lch[1]);
          --darktable.gui->reset;
        }
      }
      else if(p->illuminant == DT_ILLUMINANT_DETECT_EDGES
              || p->illuminant == DT_ILLUMINANT_DETECT_SURFACES)
      {
        // Get image WB
        if(p->illuminant == DT_ILLUMINANT_DETECT_EDGES) g->wb_model = DT_AI_EDGES;
        else if(p->illuminant == DT_ILLUMINANT_DETECT_SURFACES) g->wb_model = DT_AI_SURFACES;

        // We need to recompute only the thumbnail
        dt_control_log(_("auto-detection of white balance started…"));
      }
    }
  }

  ++darktable.gui->reset;

  if(!w || w == g->illuminant || w == g->illum_fluo || w == g->illum_led || g->temperature)
  {
    update_illuminants(self);
    update_approx_cct(self);
    update_illuminant_color(self);
  }
  if(!w || w == g->scale_red_R   || w == g->scale_red_G   || w == g->scale_red_B   || w == g->normalize_R)
    update_R_colors(self);
  if(!w || w == g->scale_green_R || w == g->scale_green_G || w == g->scale_green_B || w == g->normalize_G)
    update_G_colors(self);
  if(!w || w == g->scale_blue_R  || w == g->scale_blue_G  || w == g->scale_blue_B  || w == g->normalize_B)
    update_B_colors(self);

  if(w == g->adaptation)
  {
    update_illuminants(self);
    update_R_colors(self);
    update_G_colors(self);
    update_B_colors(self);
  }

  if(self->enabled && !(p->illuminant == DT_ILLUMINANT_PIPE || p->adaptation == DT_ADAPTATION_RGB))
  {
    // this module instance is doing chromatic adaptation
    dt_iop_order_entry_t *CAT_instance = self->dev->proxy.chroma_adaptation;
    dt_iop_order_entry_t *current_instance
        = dt_ioppr_get_iop_order_entry(self->dev->iop_order_list, "channelmixerrgb", self->multi_priority);

<<<<<<< HEAD
    if(CAT_instance != current_instance)
=======
    if(CAT_instance && CAT_instance->o.iop_order != current_instance->o.iop_order)
>>>>>>> 39afe426
    {
      // our second biggest problem : another channelmixerrgb instance is doing CAT earlier in the pipe
      dt_iop_set_module_in_trouble(self, TRUE);
      gtk_label_set_text(GTK_LABEL(g->warning_label), _("⚠ double CAT applied"));
      gtk_widget_set_tooltip_text(GTK_WIDGET(g->warning_label), _("you have 2 instances or more of color calibration,\n"
                                                                  "all performing chromatic adaptation.\n"
                                                                  "this can lead to inconsistencies, unless you\n"
                                                                  "use them with masks or know what you are doing."));
      gtk_widget_set_visible(GTK_WIDGET(g->warning_label), TRUE);
    }
    else if(!self->dev->proxy.wb_is_D65)
    {
      // our first and biggest problem : white balance module is being clever with WB coeffs
      dt_iop_set_module_in_trouble(self, TRUE);
      gtk_label_set_text(GTK_LABEL(g->warning_label), _("⚠ white balance module error"));
      gtk_widget_set_tooltip_text(GTK_WIDGET(g->warning_label), _("the white balance module is not using the camera\n"
                                                                  "reference illuminant, which will cause issues here\n"
                                                                  "with chromatic adaptation. Either set it to reference\n"
                                                                  "or disable chromatic adaptation here."));
      gtk_widget_set_visible(GTK_WIDGET(g->warning_label), TRUE);
    }
    else
    {
      dt_iop_set_module_in_trouble(self, FALSE);
      gtk_label_set_text(GTK_LABEL(g->warning_label), "");
      gtk_widget_set_tooltip_text(GTK_WIDGET(g->warning_label), "");
      gtk_widget_set_visible(GTK_WIDGET(g->warning_label), FALSE);
    }
  }
  else
  {
    dt_iop_set_module_in_trouble(self, FALSE);
    gtk_label_set_text(GTK_LABEL(g->warning_label), "");
    gtk_widget_set_tooltip_text(GTK_WIDGET(g->warning_label), "");
    gtk_widget_set_visible(GTK_WIDGET(g->warning_label), FALSE);
  }

  --darktable.gui->reset;

}


void gui_focus(struct dt_iop_module_t *self, gboolean in)
{
  gui_changed(self, NULL, NULL);
}


void color_picker_apply(dt_iop_module_t *self, GtkWidget *picker, dt_dev_pixelpipe_iop_t *piece)
{
  if(darktable.gui->reset) return;

  dt_iop_channelmixer_rgb_gui_data_t *g = (dt_iop_channelmixer_rgb_gui_data_t *)self->gui_data;
  dt_iop_channelmixer_rgb_params_t *p = (dt_iop_channelmixer_rgb_params_t *)self->params;

  // capture gui color picked event.
  if(self->picked_color_max[0] < self->picked_color_min[0]) return;
  const float *RGB = self->picked_color;

  // Get work profile
  const dt_iop_order_iccprofile_info_t *const work_profile = dt_ioppr_get_pipe_work_profile_info(piece->pipe);
  if(work_profile == NULL) return;

  // repack the matrices as flat AVX2-compliant matrice
  float DT_ALIGNED_ARRAY RGB_to_XYZ[3][4];
  repack_3x3_to_3xSSE(work_profile->matrix_in, RGB_to_XYZ);

  // Convert to XYZ
  float XYZ[4] = { 0 };
  dot_product(RGB, RGB_to_XYZ, XYZ);

  // Convert to xyY
  const float sum = fmaxf(XYZ[0] + XYZ[1] + XYZ[2], 1e-6f);
  XYZ[0] /= sum;   // x
  XYZ[2] = XYZ[1]; // Y
  XYZ[1] /= sum;   // y

  ++darktable.gui->reset;
  p->x = XYZ[0];
  p->y = XYZ[1];

  check_if_close_to_daylight(p->x, p->y, &p->temperature, &p->illuminant, &p->adaptation);

  dt_bauhaus_slider_set(g->temperature, p->temperature);
  dt_bauhaus_combobox_set(g->illuminant, p->illuminant);
  dt_bauhaus_combobox_set(g->adaptation, p->adaptation);

  const float xyY[3] = { p->x, p->y, 1.f };
  float Lch[3] = { 0 };
  dt_xyY_to_Lch(xyY, Lch);
  dt_bauhaus_slider_set(g->illum_x, Lch[2] / M_PI * 180.f);
  dt_bauhaus_slider_set(g->illum_y, Lch[1]);

  update_illuminants(self);
  update_approx_cct(self);
  update_illuminant_color(self);

  --darktable.gui->reset;

  dt_dev_add_history_item(darktable.develop, self, TRUE);
}


void gui_init(struct dt_iop_module_t *self)
{
  dt_iop_channelmixer_rgb_gui_data_t *g = IOP_GUI_ALLOC(channelmixer_rgb);

  g->XYZ[0] = NAN;
  dt_pthread_mutex_init(&g->lock, NULL);

  DT_DEBUG_CONTROL_SIGNAL_CONNECT(darktable.signals, DT_SIGNAL_DEVELOP_UI_PIPE_FINISHED,
                            G_CALLBACK(_develop_ui_pipe_finished_callback), self);

  // Init GTK notebook
  g->notebook = GTK_NOTEBOOK(gtk_notebook_new());

  // Page CAT
  self->widget = dt_ui_notebook_page(g->notebook, _("CAT"), _("chromatic adaptation transform"));

  g->warning_label = dt_ui_label_new("");
  gtk_label_set_line_wrap(GTK_LABEL(g->warning_label), TRUE);
  gtk_box_pack_start(GTK_BOX(self->widget), g->warning_label, FALSE, FALSE, 4);

  g->adaptation = dt_bauhaus_combobox_from_params(self, N_("adaptation"));
  gtk_widget_set_tooltip_text(GTK_WIDGET(g->adaptation),
                              _("choose the method to adapt the illuminant\n"
                                "and the colorspace in which the module works: \n"
                                "• Linear Bradford (1985) is more accurate for illuminants close to daylight\n"
                                "but produces out-of-gamut colors for difficult illuminants.\n"
                                "• CAT16 (2016) is more robust to avoid imaginary colours\n"
                                "while working with large gamut or saturated cyan and purple.\n"
                                "• Non-linear Bradford (1985) is the original Bradford,\n"
                                "it can produce better results than the linear version, but is unreliable.\n"
                                "• XYZ is a simple scaling in XYZ space. It is not recommended in general.\n"
                                "• none disables any adaptation and uses pipeline working RGB."));

  GtkWidget *hbox = gtk_box_new(GTK_ORIENTATION_HORIZONTAL, 0);

  g->approx_cct = dt_ui_label_new("CCT:");
  gtk_box_pack_start(GTK_BOX(hbox), g->approx_cct, FALSE, FALSE, 0);

  g->illum_color = GTK_WIDGET(gtk_drawing_area_new());
  gtk_widget_set_size_request(g->illum_color, 2 * DT_PIXEL_APPLY_DPI(darktable.bauhaus->quad_width), -1);
  gtk_widget_set_tooltip_text(GTK_WIDGET(g->illum_color),
                              _("this is the color of the scene illuminant before chromatic adaptation\n"
                                "this color will be turned into pure white by the adaptation."));

  g_signal_connect(G_OBJECT(g->illum_color), "draw", G_CALLBACK(illuminant_color_draw), self);
  gtk_box_pack_start(GTK_BOX(hbox), g->illum_color, TRUE, TRUE, 0);

  g->color_picker = dt_color_picker_new(self, DT_COLOR_PICKER_AREA, hbox);
  gtk_widget_set_tooltip_text(g->color_picker, _("set white balance to detected from area"));

  gtk_box_pack_start(GTK_BOX(self->widget), GTK_WIDGET(hbox), FALSE, FALSE, 0);

  g->illuminant = dt_bauhaus_combobox_from_params(self, N_("illuminant"));

  g->illum_fluo = dt_bauhaus_combobox_from_params(self, "illum_fluo");

  g->illum_led = dt_bauhaus_combobox_from_params(self, "illum_led");

  g->temperature = dt_bauhaus_slider_from_params(self, N_("temperature"));
  dt_bauhaus_slider_set_step(g->temperature, 50.);
  dt_bauhaus_slider_set_digits(g->temperature, 0);
  dt_bauhaus_slider_set_format(g->temperature, "%.0f K");

  const float max_temp = dt_bauhaus_slider_get_hard_max(g->temperature);
  const float min_temp = dt_bauhaus_slider_get_hard_min(g->temperature);

  for(int i = 0; i < DT_BAUHAUS_SLIDER_MAX_STOPS; i++)
  {
    const float stop = ((float)i / (float)(DT_BAUHAUS_SLIDER_MAX_STOPS - 1));
    const float t = min_temp + stop * (max_temp - min_temp);
    float RGB[4] = { 0 };
    illuminant_CCT_to_RGB(t, RGB);
    dt_bauhaus_slider_set_stop(g->temperature, stop, RGB[0], RGB[1], RGB[2]);
  }

  g->illum_x = dt_bauhaus_slider_new_with_range_and_feedback(self, 0., 360., 0.5, 0, 1, 0);
  dt_bauhaus_widget_set_label(g->illum_x, NULL, _("hue"));
  dt_bauhaus_slider_set_format(g->illum_x, "%.1f °");
  g_signal_connect(G_OBJECT(g->illum_x), "value-changed", G_CALLBACK(illum_xy_callback), self);
  gtk_box_pack_start(GTK_BOX(self->widget), GTK_WIDGET(g->illum_x), FALSE, FALSE, 0);

  g->illum_y = dt_bauhaus_slider_new_with_range(self, 0., 180., 0.5, 0, 1);
  dt_bauhaus_widget_set_label(g->illum_y, NULL, _("chroma"));
  dt_bauhaus_slider_set_format(g->illum_y, "%.1f %%");
  g_signal_connect(G_OBJECT(g->illum_y), "value-changed", G_CALLBACK(illum_xy_callback), self);
  gtk_box_pack_start(GTK_BOX(self->widget), GTK_WIDGET(g->illum_y), FALSE, FALSE, 0);

  g->gamut = dt_bauhaus_slider_from_params(self, "gamut");

  g->clip = dt_bauhaus_toggle_from_params(self, "clip");

  GtkWidget *first, *second, *third;
#define NOTEBOOK_PAGE(var, short, label, tooltip, section, swap)              \
  self->widget = dt_ui_notebook_page(g->notebook, _(label), _(tooltip));      \
                                                                              \
  first = dt_bauhaus_slider_from_params(self, swap ? #var "[2]" : #var "[0]");\
  dt_bauhaus_slider_set_step(first, 0.005);                                   \
  dt_bauhaus_slider_set_digits(first, 3);                                     \
  dt_bauhaus_widget_set_label(first, section, _("input red"));                \
                                                                              \
  second = dt_bauhaus_slider_from_params(self, #var "[1]");                   \
  dt_bauhaus_slider_set_step(second, 0.005);                                  \
  dt_bauhaus_slider_set_digits(second, 3);                                    \
  dt_bauhaus_widget_set_label(second, section, _("input green"));             \
                                                                              \
  third = dt_bauhaus_slider_from_params(self, swap ? #var "[0]" : #var "[2]");\
  dt_bauhaus_slider_set_step(third, 0.005);                                   \
  dt_bauhaus_slider_set_digits(third, 3);                                     \
  dt_bauhaus_widget_set_label(third, section, _("input blue"));               \
                                                                              \
  g->scale_##var##_R = swap ? third : first;                                  \
  g->scale_##var##_G = second;                                                \
  g->scale_##var##_B = swap ? first : third;                                  \
                                                                              \
  g->normalize_##short = dt_bauhaus_toggle_from_params(self, "normalize_" #short);

  NOTEBOOK_PAGE(red, R, N_("R"), N_("red"), N_("red"), FALSE)
  NOTEBOOK_PAGE(green, G, N_("G"), N_("green"), N_("green"), FALSE)
  NOTEBOOK_PAGE(blue, B, N_("B"), N_("blue"), N_("blue"), FALSE)
  NOTEBOOK_PAGE(saturation, sat, N_("colorfulness"), N_("colorfulness"), N_("colorfulness"), TRUE)
  NOTEBOOK_PAGE(lightness, light, N_("brightness"), N_("brightness"), N_("brightness"), FALSE)
  NOTEBOOK_PAGE(grey, grey, N_("grey"), N_("grey"), N_("grey"), FALSE)

  self->widget = GTK_WIDGET(g->notebook);
  const int active_page = dt_conf_get_int("plugins/darkroom/channelmixerrgb/gui_page");
  gtk_widget_show(gtk_notebook_get_nth_page(g->notebook, active_page));
  gtk_notebook_set_current_page(g->notebook, active_page);
}

void gui_cleanup(struct dt_iop_module_t *self)
{
  self->request_color_pick = DT_REQUEST_COLORPICK_OFF;
  DT_DEBUG_CONTROL_SIGNAL_DISCONNECT(darktable.signals,
                                     G_CALLBACK(_develop_ui_pipe_finished_callback), self);

  dt_iop_channelmixer_rgb_gui_data_t *g = (dt_iop_channelmixer_rgb_gui_data_t *)self->gui_data;
  dt_conf_set_int("plugins/darkroom/channelmixerrgb/gui_page", gtk_notebook_get_current_page (g->notebook));
  dt_pthread_mutex_destroy(&g->lock);

  free(self->gui_data);
  self->gui_data = NULL;
}

// modelines: These editor modelines have been set for all relevant files by tools/update_modelines.sh
// vim: shiftwidth=2 expandtab tabstop=2 cindent
// kate: tab-indents: off; indent-width 2; replace-tabs on; indent-mode cstyle; remove-trailing-spaces modified;<|MERGE_RESOLUTION|>--- conflicted
+++ resolved
@@ -1774,36 +1774,6 @@
   return 1;
 }
 
-<<<<<<< HEAD
-static int calculate_bogus_daylight_wb(dt_iop_module_t *module, double bwb[4])
-{
-  if(!dt_image_is_raw(&module->dev->image_storage))
-  {
-    bwb[0] = 1.0;
-    bwb[2] = 1.0;
-    bwb[1] = 1.0;
-    bwb[3] = 1.0;
-
-    return 0;
-  }
-
-  double mul[4];
-  if (dt_colorspaces_conversion_matrices_rgb(module->dev->image_storage.camera_makermodel, NULL, NULL, mul))
-  {
-    // normalize green:
-    bwb[0] = mul[0] / mul[1];
-    bwb[2] = mul[2] / mul[1];
-    bwb[1] = 1.0;
-    bwb[3] = mul[3] / mul[1];
-
-    return 0;
-  }
-
-  return 1;
-}
-
-=======
->>>>>>> 39afe426
 
 void gui_update(struct dt_iop_module_t *self)
 {
@@ -2016,11 +1986,7 @@
     dt_iop_order_entry_t *current_instance
         = dt_ioppr_get_iop_order_entry(self->dev->iop_order_list, "channelmixerrgb", self->multi_priority);
 
-<<<<<<< HEAD
-    if(CAT_instance != current_instance)
-=======
     if(CAT_instance && CAT_instance->o.iop_order != current_instance->o.iop_order)
->>>>>>> 39afe426
     {
       // our second biggest problem : another channelmixerrgb instance is doing CAT earlier in the pipe
       dt_iop_set_module_in_trouble(self, TRUE);
