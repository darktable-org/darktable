--- conflicted
+++ resolved
@@ -1086,11 +1086,7 @@
   module->params = calloc(1, sizeof(dt_iop_graduatednd_params_t));
   module->default_params = calloc(1, sizeof(dt_iop_graduatednd_params_t));
   module->default_enabled = 0;
-<<<<<<< HEAD
-  module->priority = 285; // module order created by iop_dependencies.py, do not edit!
-=======
-  module->priority = 304; // module order created by iop_dependencies.py, do not edit!
->>>>>>> d5a0a19f
+  module->priority = 299; // module order created by iop_dependencies.py, do not edit!
   module->params_size = sizeof(dt_iop_graduatednd_params_t);
   module->gui_data = NULL;
   dt_iop_graduatednd_params_t tmp = (dt_iop_graduatednd_params_t){ 1.0, 0, 0, 50, 0, 0 };
