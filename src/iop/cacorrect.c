/*
    This file is part of darktable,
    copyright (c) 2009--2011 johannes hanika.

    darktable is free software: you can redistribute it and/or modify
    it under the terms of the GNU General Public License as published by
    the Free Software Foundation, either version 3 of the License, or
    (at your option) any later version.

    darktable is distributed in the hope that it will be useful,
    but WITHOUT ANY WARRANTY; without even the implied warranty of
    MERCHANTABILITY or FITNESS FOR A PARTICULAR PURPOSE.  See the
    GNU General Public License for more details.

    You should have received a copy of the GNU General Public License
    along with darktable.  If not, see <http://www.gnu.org/licenses/>.
*/
#ifdef HAVE_CONFIG_H
#include "config.h"
#endif
#include "common/darktable.h"
#include "common/utility.h"
#include "develop/imageop.h"
#include "develop/imageop_math.h"
#include "gui/gtk.h"
#include "iop/iop_api.h"

#include <gtk/gtk.h>
#include <stdlib.h>

#if defined(__SSE__)
#include <xmmintrin.h>
#endif

// this is the version of the modules parameters,
// and includes version information about compile-time dt
DT_MODULE_INTROSPECTION(1, dt_iop_cacorrect_params_t)

#pragma GCC diagnostic ignored "-Wshadow"

typedef struct dt_iop_cacorrect_params_t
{
  int keep;
} dt_iop_cacorrect_params_t;

typedef struct dt_iop_cacorrect_gui_data_t
{
} dt_iop_cacorrect_gui_data_t;

dt_iop_cacorrect_gui_data_t dummy;

// this returns a translatable name
const char *name()
{
  // make sure you put all your translatable strings into _() !
  return _("chromatic aberrations");
}

int default_group()
{
  return IOP_GROUP_CORRECT;
}

int flags()
{
  return IOP_FLAGS_ONE_INSTANCE;
}

/*==================================================================================
 * begin raw therapee code, hg checkout of march 09, 2016 branch master.
 *==================================================================================*/

#ifdef __GNUC__
#define INLINE __inline
#else
#define INLINE inline
#endif

#ifdef __SSE2__

typedef __m128i vmask;
typedef __m128 vfloat;

#define ZEROV _mm_setzero_ps()
#define F2V(a) _mm_set1_ps((a))
#define STVFU(x, y) _mm_storeu_ps(&x, y)
#define LVFU(x) _mm_loadu_ps(&x)

#define STC2VFU(a, v)                                                                                        \
  {                                                                                                          \
    __m128 TST1V = _mm_loadu_ps(&a);                                                                         \
    __m128 TST2V = _mm_unpacklo_ps(v, v);                                                                    \
    vmask cmask = _mm_set_epi32(0xffffffff, 0, 0xffffffff, 0);                                               \
    _mm_storeu_ps(&a, vself(cmask, TST1V, TST2V));                                                           \
    TST1V = _mm_loadu_ps((&a) + 4);                                                                          \
    TST2V = _mm_unpackhi_ps(v, v);                                                                           \
    _mm_storeu_ps((&a) + 4, vself(cmask, TST1V, TST2V));                                                     \
  }

static INLINE vfloat LC2VFU(float *a)
{
  // Load 8 floats from a and combine a[0],a[2],a[4] and a[6] into a vector of 4 floats
  vfloat a1 = _mm_loadu_ps(a);
  vfloat a2 = _mm_loadu_ps((a) + 4);
  return _mm_shuffle_ps(a1, a2, _MM_SHUFFLE(2, 0, 2, 0));
}
static INLINE vfloat SQRV(vfloat a)
{
  return a * a;
}
static INLINE vfloat vmul2f(vfloat a)
{
  // fastest way to multiply by 2
  return a + a;
}
static INLINE vfloat vcast_vf_f(float f)
{
  return _mm_set_ps(f, f, f, f);
}
static INLINE vmask vorm(vmask x, vmask y)
{
  return _mm_or_si128(x, y);
}
static INLINE vmask vandm(vmask x, vmask y)
{
  return _mm_and_si128(x, y);
}
static INLINE vmask vandnotm(vmask x, vmask y)
{
  return _mm_andnot_si128(x, y);
}
static INLINE vfloat vabsf(vfloat f)
{
  return (vfloat)vandnotm((vmask)vcast_vf_f(-0.0f), (vmask)f);
}
static INLINE vfloat vself(vmask mask, vfloat x, vfloat y)
{
  return (vfloat)vorm(vandm(mask, (vmask)x), vandnotm(mask, (vmask)y));
}
static INLINE float vhadd(vfloat a)
{
  // returns a[0] + a[1] + a[2] + a[3]
  a += _mm_movehl_ps(a, a);
  return _mm_cvtss_f32(_mm_add_ss(a, _mm_shuffle_ps(a, a, 1)));
}
static INLINE vfloat vintpf(vfloat a, vfloat b, vfloat c)
{
  // calculate a * b + (1 - a) * c (interpolate two values)
  // following is valid:
  // vintpf(a, b+x, c+x) = vintpf(a, b, c) + x
  // vintpf(a, b*x, c*x) = vintpf(a, b, c) * x
  return a * (b - c) + c;
}

#endif // __SSE2__

static INLINE float SQR(float x)
{
  //      return std::pow(x,2); Slower than:
  return (x * x);
}
static INLINE float LIM(const float a, const float b, const float c)
{
  return MAX(b, MIN(a, c));
}
static INLINE float intp(const float a, const float b, const float c)
{
  // calculate a * b + (1 - a) * c
  // following is valid:
  // intp(a, b+x, c+x) = intp(a, b, c) + x
  // intp(a, b*x, c*x) = intp(a, b, c) * x
  return a * (b - c) + c;
}

////////////////////////////////////////////////////////////////
//
//		Chromatic Aberration Auto-correction
//
//		copyright (c) 2008-2010  Emil Martinec <ejmartin@uchicago.edu>
//
//
// code dated: November 26, 2010
//
//	CA_correct_RT.cc is free software: you can redistribute it and/or modify
//	it under the terms of the GNU General Public License as published by
//	the Free Software Foundation, either version 3 of the License, or
//	(at your option) any later version.
//
//	This program is distributed in the hope that it will be useful,
//	but WITHOUT ANY WARRANTY; without even the implied warranty of
//	MERCHANTABILITY or FITNESS FOR A PARTICULAR PURPOSE.  See the
//	GNU General Public License for more details.
//
//	You should have received a copy of the GNU General Public License
//	along with this program.  If not, see <http://www.gnu.org/licenses/>.
//
////////////////////////////////////////////////////////////////
//%%%%%%%%%%%%%%%%%%%%%%%%%%%%%%%%%%%%%%%%%%%%%%%%%%%%%%%%%%%%%%%%%%%%%%%%%%%%%%
static gboolean LinEqSolve(int nDim, double *pfMatr, double *pfVect, double *pfSolution)
{
  //==============================================================================
  // return 1 if system not solving, 0 if system solved
  // nDim - system dimension
  // pfMatr - matrix with coefficients
  // pfVect - vector with free members
  // pfSolution - vector with system solution
  // pfMatr becomes triangular after function call
  // pfVect changes after function call
  //
  // Developer: Henry Guennadi Levkin
  //
  //==============================================================================

  double fMaxElem;
  double fAcc;

  int i, j, k, m;

  for(k = 0; k < (nDim - 1); k++)
  { // base row of matrix
    // search of line with max element
    fMaxElem = fabs(pfMatr[k * nDim + k]);
    m = k;

    for(i = k + 1; i < nDim; i++)
    {
      if(fMaxElem < fabs(pfMatr[i * nDim + k]))
      {
        fMaxElem = pfMatr[i * nDim + k];
        m = i;
      }
    }

    // permutation of base line (index k) and max element line(index m)
    if(m != k)
    {
      for(i = k; i < nDim; i++)
      {
        fAcc = pfMatr[k * nDim + i];
        pfMatr[k * nDim + i] = pfMatr[m * nDim + i];
        pfMatr[m * nDim + i] = fAcc;
      }

      fAcc = pfVect[k];
      pfVect[k] = pfVect[m];
      pfVect[m] = fAcc;
    }

    if(pfMatr[k * nDim + k] == 0.)
    {
      // linear system has no solution
      return FALSE; // needs improvement !!!
    }

    // triangulation of matrix with coefficients
    for(j = (k + 1); j < nDim; j++)
    { // current row of matrix
      fAcc = -pfMatr[j * nDim + k] / pfMatr[k * nDim + k];

      for(i = k; i < nDim; i++)
      {
        pfMatr[j * nDim + i] = pfMatr[j * nDim + i] + fAcc * pfMatr[k * nDim + i];
      }

      pfVect[j] = pfVect[j] + fAcc * pfVect[k]; // free member recalculation
    }
  }

  for(k = (nDim - 1); k >= 0; k--)
  {
    pfSolution[k] = pfVect[k];

    for(i = (k + 1); i < nDim; i++)
    {
      pfSolution[k] -= (pfMatr[k * nDim + i] * pfSolution[i]);
    }

    pfSolution[k] = pfSolution[k] / pfMatr[k * nDim + k];
  }

  return TRUE;
}
// end of linear equation solver
//%%%%%%%%%%%%%%%%%%%%%%%%%%%%%%%%%%%%%%%%%%%%%%%%%%%%%%%%%%%%%%%%%%%%%%%%%%%%%%

static inline void pixSort(float *a, float *b)
{
  if(*a > *b)
  {
    float temp = *a;
    *a = *b;
    *b = temp;
  }
}

// void RawImageSource::CA_correct_RT(const double cared, const double cablue, const double caautostrength)
static void CA_correct(struct dt_iop_module_t *self, dt_dev_pixelpipe_iop_t *piece, const float *const in2,
                       float *out, const dt_iop_roi_t *const roi_in, const dt_iop_roi_t *const roi_out)
{
  const int width = roi_in->width;
  const int height = roi_in->height;
  const uint32_t filters = piece->pipe->dsc.filters;
  memcpy(out, in2, width * height * sizeof(float));
  const float *const in = out;
  const double cared = 0, cablue = 0;
  const double caautostrength = 4;

  // multithreaded and partly vectorized by Ingo Weyrich
  const int ts = 128;
  const int tsh = ts / 2;
  // shifts to location of vertical and diagonal neighbors
  const int v1 = ts, v2 = 2 * ts, v3 = 3 * ts,
            v4 = 4 * ts; //, p1=-ts+1, p2=-2*ts+2, p3=-3*ts+3, m1=ts+1, m2=2*ts+2, m3=3*ts+3;

  // Test for RGB cfa
  for(int i = 0; i < 2; i++)
    for(int j = 0; j < 2; j++)
      if(FC(i, j, filters) == 3)
      {
        printf("CA correction supports only RGB Colour filter arrays\n");
        return;
      }

  //   volatile double progress = 0.0;
  //
  //   if(plistener)
  //   {
  //     plistener->setProgress(progress);
  //   }

  const gboolean autoCA = (cared == 0 && cablue == 0);
  // local variables
  //   const int width = W, height = H;
  // temporary array to store simple interpolation of G
  float *Gtmp = (float(*))dt_calloc((height) * (width), sizeof *Gtmp);

  // temporary array to avoid race conflicts, only every second pixel needs to be saved here
  float *RawDataTmp = (float *)dt_malloc(height * width * sizeof(float) / 2 + 4);

  float blockave[2][2] = { { 0, 0 }, { 0, 0 } }, blocksqave[2][2] = { { 0, 0 }, { 0, 0 } },
        blockdenom[2][2] = { { 0, 0 }, { 0, 0 } }, blockvar[2][2];

  // Because we can't break parallel processing, we need a switch do handle the errors
  gboolean processpasstwo = TRUE;

  const int border = 8;
  const int border2 = 16;

  const int vz1 = (height + border2) % (ts - border2) == 0 ? 1 : 0;
  const int hz1 = (width + border2) % (ts - border2) == 0 ? 1 : 0;
  const int vblsz = ceil((float)(height + border2) / (ts - border2) + 2 + vz1);
  const int hblsz = ceil((float)(width + border2) / (ts - border2) + 2 + hz1);

  char *buffer1 = (char *)dt_calloc(vblsz * hblsz * (2 * 2 + 1), sizeof(float));

  // block CA shift values and weight assigned to block
  float *blockwt = (float *)buffer1;
  float(*blockshifts)[2][2] = (float(*)[2][2])(buffer1 + (vblsz * hblsz * sizeof(float)));

  double fitparams[2][2][16];

  // order of 2d polynomial fit (polyord), and numpar=polyord^2
  int polyord = 4, numpar = 16;

  const float eps = 1e-5f, eps2 = 1e-10f; // tolerance to avoid dividing by zero

#ifdef _OPENMP
#pragma omp parallel
#endif
  {
    //     int progresscounter = 0;

    // direction of the CA shift in a tile
    int GRBdir[2][3];

    int shifthfloor[3], shiftvfloor[3], shifthceil[3], shiftvceil[3];

    // local quadratic fit to shift data within a tile
    float coeff[2][3][2];
    // measured CA shift parameters for a tile
    float CAshift[2][2];
    // polynomial fit coefficients
    // residual CA shift amount within a plaquette
    float shifthfrac[3], shiftvfrac[3];
    // per thread data for evaluation of block CA shift variance
    float blockavethr[2][2] = { { 0, 0 }, { 0, 0 } }, blocksqavethr[2][2] = { { 0, 0 }, { 0, 0 } },
          blockdenomthr[2][2] = { { 0, 0 }, { 0, 0 } };

    // assign working space
    const int buffersize = 3 * sizeof(float) * ts * ts + 6 * sizeof(float) * ts * tsh + 8 * 64 + 63;
    char *buffer = (char *)dt_malloc(buffersize);
    char *data = (char *)(((uintptr_t)buffer + (uintptr_t)63) / 64 * 64);

    // shift the beginning of all arrays but the first by 64 bytes to avoid cache miss conflicts on CPUs which
    // have <=4-way associative L1-Cache

    // rgb data in a tile
    float *rgb[3];
    rgb[0] = (float(*))data;
    rgb[1] = (float(*))(data + 1 * sizeof(float) * ts * ts + 1 * 64);
    rgb[2] = (float(*))(data + 2 * sizeof(float) * ts * ts + 2 * 64);

    // high pass filter for R/B in vertical direction
    float *rbhpfh = (float(*))(data + 3 * sizeof(float) * ts * ts + 3 * 64);
    // high pass filter for R/B in horizontal direction
    float *rbhpfv = (float(*))(data + 3 * sizeof(float) * ts * ts + sizeof(float) * ts * tsh + 4 * 64);
    // low pass filter for R/B in horizontal direction
    float *rblpfh = (float(*))(data + 4 * sizeof(float) * ts * ts + 5 * 64);
    // low pass filter for R/B in vertical direction
    float *rblpfv = (float(*))(data + 4 * sizeof(float) * ts * ts + sizeof(float) * ts * tsh + 6 * 64);
    // low pass filter for colour differences in horizontal direction
    float *grblpfh = (float(*))(data + 5 * sizeof(float) * ts * ts + 7 * 64);
    // low pass filter for colour differences in vertical direction
    float *grblpfv = (float(*))(data + 5 * sizeof(float) * ts * ts + sizeof(float) * ts * tsh + 8 * 64);
    // colour differences
    float *grbdiff = rbhpfh; // there is no overlap in buffer usage => share
    // green interpolated to optical sample points for R/B
    float *gshift = rbhpfv; // there is no overlap in buffer usage => share


    if(autoCA)
    {
// Main algorithm: Tile loop calculating correction parameters per tile
#ifdef _OPENMP
#pragma omp for collapse(2) schedule(dynamic) nowait
#endif
      for(int top = -border; top < height; top += ts - border2)
        for(int left = -border; left < width; left += ts - border2)
        {
          memset(buffer, 0, buffersize);
          const int vblock = ((top + border) / (ts - border2)) + 1;
          const int hblock = ((left + border) / (ts - border2)) + 1;
          const int bottom = MIN(top + ts, height + border);
          const int right = MIN(left + ts, width + border);
          const int rr1 = bottom - top;
          const int cc1 = right - left;
          const int rrmin = top < 0 ? border : 0;
          const int rrmax = bottom > height ? height - top : rr1;
          const int ccmin = left < 0 ? border : 0;
          const int ccmax = right > width ? width - left : cc1;

          // rgb from input CFA data
          // rgb values should be floating point numbers between 0 and 1
          // after white balance multipliers are applied

          for(int rr = rrmin; rr < rrmax; rr++)
            for(int row = rr + top, cc = ccmin; cc < ccmax; cc++)
            {
              int col = cc + left;
              int c = FC(rr, cc, filters);
              int indx = row * width + col;
              int indx1 = rr * ts + cc;
              rgb[c][indx1] = (in[indx]);
            }

          // %%%%%%%%%%%%%%%%%%%%%%%%%%%%%%%
          // fill borders
          if(rrmin > 0)
          {
            for(int rr = 0; rr < border; rr++)
              for(int cc = ccmin; cc < ccmax; cc++)
              {
                int c = FC(rr, cc, filters);
                rgb[c][rr * ts + cc] = rgb[c][(border2 - rr) * ts + cc];
              }
          }

          if(rrmax < rr1)
          {
            for(int rr = 0; rr < border; rr++)
              for(int cc = ccmin; cc < ccmax; cc++)
              {
                int c = FC(rr, cc, filters);
                rgb[c][(rrmax + rr) * ts + cc] = (in[(height - rr - 2) * width + left + cc]);
              }
          }

          if(ccmin > 0)
          {
            for(int rr = rrmin; rr < rrmax; rr++)
              for(int cc = 0; cc < border; cc++)
              {
                int c = FC(rr, cc, filters);
                rgb[c][rr * ts + cc] = rgb[c][rr * ts + border2 - cc];
              }
          }

          if(ccmax < cc1)
          {
            for(int rr = rrmin; rr < rrmax; rr++)
              for(int cc = 0; cc < border; cc++)
              {
                int c = FC(rr, cc, filters);
                rgb[c][rr * ts + ccmax + cc] = (in[(top + rr) * width + (width - cc - 2)]);
              }
          }

          // also, fill the image corners
          if(rrmin > 0 && ccmin > 0)
          {
            for(int rr = 0; rr < border; rr++)
              for(int cc = 0; cc < border; cc++)
              {
                int c = FC(rr, cc, filters);
                rgb[c][(rr)*ts + cc] = (in[(border2 - rr) * width + border2 - cc]);
              }
          }

          if(rrmax < rr1 && ccmax < cc1)
          {
            for(int rr = 0; rr < border; rr++)
              for(int cc = 0; cc < border; cc++)
              {
                int c = FC(rr, cc, filters);
                rgb[c][(rrmax + rr) * ts + ccmax + cc] = (in[(height - rr - 2) * width + (width - cc - 2)]);
              }
          }

          if(rrmin > 0 && ccmax < cc1)
          {
            for(int rr = 0; rr < border; rr++)
              for(int cc = 0; cc < border; cc++)
              {
                int c = FC(rr, cc, filters);
                rgb[c][(rr)*ts + ccmax + cc] = (in[(border2 - rr) * width + (width - cc - 2)]);
              }
          }

          if(rrmax < rr1 && ccmin > 0)
          {
            for(int rr = 0; rr < border; rr++)
              for(int cc = 0; cc < border; cc++)
              {
                int c = FC(rr, cc, filters);
                rgb[c][(rrmax + rr) * ts + cc] = (in[(height - rr - 2) * width + (border2 - cc)]);
              }
          }

// end of border fill
// %%%%%%%%%%%%%%%%%%%%%%%%%%%%%%%
// end of initialization


#ifdef __SSE2__
          vfloat onev = F2V(1.f);
          vfloat epsv = F2V(eps);
#endif
          for(int rr = 3; rr < rr1 - 3; rr++)
          {
            int row = rr + top;
            int cc = 3 + (FC(rr, 3, filters) & 1);
            int indx = rr * ts + cc;
            int c = FC(rr, cc, filters);
#ifdef __SSE2__
            for(; cc < cc1 - 9; cc += 8, indx += 8)
            {
              // compute directional weights using image gradients
              vfloat wtuv = onev / SQRV(epsv + vabsf(LC2VFU(&rgb[1][indx + v1]) - LC2VFU(&rgb[1][indx - v1]))
                                        + vabsf(LC2VFU(&rgb[c][indx]) - LC2VFU(&rgb[c][indx - v2]))
                                        + vabsf(LC2VFU(&rgb[1][indx - v1]) - LC2VFU(&rgb[1][indx - v3])));
              vfloat wtdv = onev / SQRV(epsv + vabsf(LC2VFU(&rgb[1][indx - v1]) - LC2VFU(&rgb[1][indx + v1]))
                                        + vabsf(LC2VFU(&rgb[c][indx]) - LC2VFU(&rgb[c][indx + v2]))
                                        + vabsf(LC2VFU(&rgb[1][indx + v1]) - LC2VFU(&rgb[1][indx + v3])));
              vfloat wtlv = onev / SQRV(epsv + vabsf(LC2VFU(&rgb[1][indx + 1]) - LC2VFU(&rgb[1][indx - 1]))
                                        + vabsf(LC2VFU(&rgb[c][indx]) - LC2VFU(&rgb[c][indx - 2]))
                                        + vabsf(LC2VFU(&rgb[1][indx - 1]) - LC2VFU(&rgb[1][indx - 3])));
              vfloat wtrv = onev / SQRV(epsv + vabsf(LC2VFU(&rgb[1][indx - 1]) - LC2VFU(&rgb[1][indx + 1]))
                                        + vabsf(LC2VFU(&rgb[c][indx]) - LC2VFU(&rgb[c][indx + 2]))
                                        + vabsf(LC2VFU(&rgb[1][indx + 1]) - LC2VFU(&rgb[1][indx + 3])));

              // store in rgb array the interpolated G value at R/B grid points using directional weighted
              // average
              STC2VFU(rgb[1][indx], (wtuv * LC2VFU(&rgb[1][indx - v1]) + wtdv * LC2VFU(&rgb[1][indx + v1])
                                     + wtlv * LC2VFU(&rgb[1][indx - 1]) + wtrv * LC2VFU(&rgb[1][indx + 1]))
                                        / (wtuv + wtdv + wtlv + wtrv));
            }

#endif
            for(; cc < cc1 - 3; cc += 2, indx += 2)
            {
              // compute directional weights using image gradients
              float wtu = 1.f / SQR(eps + fabsf(rgb[1][indx + v1] - rgb[1][indx - v1])
                                    + fabsf(rgb[c][indx] - rgb[c][indx - v2])
                                    + fabsf(rgb[1][indx - v1] - rgb[1][indx - v3]));
              float wtd = 1.f / SQR(eps + fabsf(rgb[1][indx - v1] - rgb[1][indx + v1])
                                    + fabsf(rgb[c][indx] - rgb[c][indx + v2])
                                    + fabsf(rgb[1][indx + v1] - rgb[1][indx + v3]));
              float wtl = 1.f / SQR(eps + fabsf(rgb[1][indx + 1] - rgb[1][indx - 1])
                                    + fabsf(rgb[c][indx] - rgb[c][indx - 2])
                                    + fabsf(rgb[1][indx - 1] - rgb[1][indx - 3]));
              float wtr = 1.f / SQR(eps + fabsf(rgb[1][indx - 1] - rgb[1][indx + 1])
                                    + fabsf(rgb[c][indx] - rgb[c][indx + 2])
                                    + fabsf(rgb[1][indx + 1] - rgb[1][indx + 3]));

              // store in rgb array the interpolated G value at R/B grid points using directional weighted
              // average
              rgb[1][indx] = (wtu * rgb[1][indx - v1] + wtd * rgb[1][indx + v1] + wtl * rgb[1][indx - 1]
                              + wtr * rgb[1][indx + 1])
                             / (wtu + wtd + wtl + wtr);
            }

            if(row > -1 && row < height)
            {
              for(int col = MAX(left + 3, 0), indx = rr * ts + 3 - (left < 0 ? (left + 3) : 0);
                  col < MIN(cc1 + left - 3, width); col++, indx++)
              {
                Gtmp[row * width + col] = rgb[1][indx];
              }
            }
          }
//%%%%%%%%%%%%%%%%%%%%%%%%%%%%%%%%%%%%%%%%%%%%%%%%%%%%%%%%%%%%%
#ifdef __SSE2__
          vfloat zd25v = F2V(0.25f);
#endif
          for(int rr = 4; rr < rr1 - 4; rr++)
          {
            int cc = 4 + (FC(rr, 2, filters) & 1), indx = rr * ts + cc, c = FC(rr, cc, filters);
#ifdef __SSE2__
            for(; cc < cc1 - 10; cc += 8, indx += 8)
            {
              vfloat rgb1v = LC2VFU(&rgb[1][indx]);
              vfloat rgbcv = LC2VFU(&rgb[c][indx]);
              vfloat temp1v
                  = vabsf(vabsf((rgb1v - rgbcv) - (LC2VFU(&rgb[1][indx + v4]) - LC2VFU(&rgb[c][indx + v4])))
                          + vabsf(LC2VFU(&rgb[1][indx - v4]) - LC2VFU(&rgb[c][indx - v4]) - rgb1v + rgbcv)
                          - vabsf(LC2VFU(&rgb[1][indx - v4]) - LC2VFU(&rgb[c][indx - v4])
                                  - LC2VFU(&rgb[1][indx + v4]) + LC2VFU(&rgb[c][indx + v4])));
              STVFU(rbhpfv[indx >> 1], temp1v);
              vfloat temp2v
                  = vabsf(vabsf((rgb1v - rgbcv) - (LC2VFU(&rgb[1][indx + 4]) - LC2VFU(&rgb[c][indx + 4])))
                          + vabsf(LC2VFU(&rgb[1][indx - 4]) - LC2VFU(&rgb[c][indx - 4]) - rgb1v + rgbcv)
                          - vabsf(LC2VFU(&rgb[1][indx - 4]) - LC2VFU(&rgb[c][indx - 4])
                                  - LC2VFU(&rgb[1][indx + 4]) + LC2VFU(&rgb[c][indx + 4])));
              STVFU(rbhpfh[indx >> 1], temp2v);

              // low and high pass 1D filters of G in vertical/horizontal directions
              rgb1v = vmul2f(rgb1v);
              vfloat glpfvv = zd25v * (rgb1v + LC2VFU(&rgb[1][indx + v2]) + LC2VFU(&rgb[1][indx - v2]));
              vfloat glpfhv = zd25v * (rgb1v + LC2VFU(&rgb[1][indx + 2]) + LC2VFU(&rgb[1][indx - 2]));
              rgbcv = vmul2f(rgbcv);
              STVFU(rblpfv[indx >> 1],
                    epsv + vabsf(glpfvv
                                 - zd25v * (rgbcv + LC2VFU(&rgb[c][indx + v2]) + LC2VFU(&rgb[c][indx - v2]))));
              STVFU(rblpfh[indx >> 1],
                    epsv + vabsf(glpfhv
                                 - zd25v * (rgbcv + LC2VFU(&rgb[c][indx + 2]) + LC2VFU(&rgb[c][indx - 2]))));
              STVFU(grblpfv[indx >> 1],
                    glpfvv + zd25v * (rgbcv + LC2VFU(&rgb[c][indx + v2]) + LC2VFU(&rgb[c][indx - v2])));
              STVFU(grblpfh[indx >> 1],
                    glpfhv + zd25v * (rgbcv + LC2VFU(&rgb[c][indx + 2]) + LC2VFU(&rgb[c][indx - 2])));
            }

#endif
            for(; cc < cc1 - 4; cc += 2, indx += 2)
            {
              rbhpfv[indx >> 1] = fabsf(
                  fabsf((rgb[1][indx] - rgb[c][indx]) - (rgb[1][indx + v4] - rgb[c][indx + v4]))
                  + fabsf((rgb[1][indx - v4] - rgb[c][indx - v4]) - (rgb[1][indx] - rgb[c][indx]))
                  - fabsf((rgb[1][indx - v4] - rgb[c][indx - v4]) - (rgb[1][indx + v4] - rgb[c][indx + v4])));
              rbhpfh[indx >> 1] = fabsf(
                  fabsf((rgb[1][indx] - rgb[c][indx]) - (rgb[1][indx + 4] - rgb[c][indx + 4]))
                  + fabsf((rgb[1][indx - 4] - rgb[c][indx - 4]) - (rgb[1][indx] - rgb[c][indx]))
                  - fabsf((rgb[1][indx - 4] - rgb[c][indx - 4]) - (rgb[1][indx + 4] - rgb[c][indx + 4])));

              // low and high pass 1D filters of G in vertical/horizontal directions
              float glpfv = 0.25f * (2.f * rgb[1][indx] + rgb[1][indx + v2] + rgb[1][indx - v2]);
              float glpfh = 0.25f * (2.f * rgb[1][indx] + rgb[1][indx + 2] + rgb[1][indx - 2]);
              rblpfv[indx >> 1]
                  = eps + fabsf(glpfv - 0.25f * (2.f * rgb[c][indx] + rgb[c][indx + v2] + rgb[c][indx - v2]));
              rblpfh[indx >> 1]
                  = eps + fabsf(glpfh - 0.25f * (2.f * rgb[c][indx] + rgb[c][indx + 2] + rgb[c][indx - 2]));
              grblpfv[indx >> 1]
                  = glpfv + 0.25f * (2.f * rgb[c][indx] + rgb[c][indx + v2] + rgb[c][indx - v2]);
              grblpfh[indx >> 1] = glpfh + 0.25f * (2.f * rgb[c][indx] + rgb[c][indx + 2] + rgb[c][indx - 2]);
            }
          }

          for(int dir = 0; dir < 2; dir++)
          {
            for(int k = 0; k < 3; k++)
            {
              for(int c = 0; c < 2; c++)
              {
                coeff[dir][k][c] = 0;
              }
            }
          }

#ifdef __SSE2__
          vfloat zd3125v = F2V(0.3125f);
          vfloat zd09375v = F2V(0.09375f);
          vfloat zd1v = F2V(0.1f);
          vfloat zd125v = F2V(0.125f);
#endif

          // along line segments, find the point along each segment that minimizes the colour variance
          // averaged over the tile; evaluate for up/down and left/right away from R/B grid point
          for(int rr = 8; rr < rr1 - 8; rr++)
          {
            int cc = 8 + (FC(rr, 2, filters) & 1);
            int indx = rr * ts + cc;
            int c = FC(rr, cc, filters);
#ifdef __SSE2__
            vfloat coeff00v = ZEROV;
            vfloat coeff01v = ZEROV;
            vfloat coeff02v = ZEROV;
            vfloat coeff10v = ZEROV;
            vfloat coeff11v = ZEROV;
            vfloat coeff12v = ZEROV;
            for(; cc < cc1 - 14; cc += 8, indx += 8)
            {

              // in linear interpolation, colour differences are a quadratic function of interpolation
              // position;
              // solve for the interpolation position that minimizes colour difference variance over the tile

              // vertical
              vfloat gdiffv
                  = zd3125v * (LC2VFU(&rgb[1][indx + ts]) - LC2VFU(&rgb[1][indx - ts]))
                    + zd09375v * (LC2VFU(&rgb[1][indx + ts + 1]) - LC2VFU(&rgb[1][indx - ts + 1])
                                  + LC2VFU(&rgb[1][indx + ts - 1]) - LC2VFU(&rgb[1][indx - ts - 1]));
              vfloat deltgrbv = LC2VFU(&rgb[c][indx]) - LC2VFU(&rgb[1][indx]);

              vfloat gradwtv
                  = vabsf(zd25v * LVFU(rbhpfv[indx >> 1])
                          + zd125v * (LVFU(rbhpfv[(indx >> 1) + 1]) + LVFU(rbhpfv[(indx >> 1) - 1])))
                    * (LVFU(grblpfv[(indx >> 1) - v1]) + LVFU(grblpfv[(indx >> 1) + v1]))
                    / (epsv + zd1v * (LVFU(grblpfv[(indx >> 1) - v1]) + LVFU(grblpfv[(indx >> 1) + v1]))
                       + LVFU(rblpfv[(indx >> 1) - v1]) + LVFU(rblpfv[(indx >> 1) + v1]));

              coeff00v += gradwtv * deltgrbv * deltgrbv;
              coeff01v += gradwtv * gdiffv * deltgrbv;
              coeff02v += gradwtv * gdiffv * gdiffv;

              // horizontal
              gdiffv = zd3125v * (LC2VFU(&rgb[1][indx + 1]) - LC2VFU(&rgb[1][indx - 1]))
                       + zd09375v * (LC2VFU(&rgb[1][indx + 1 + ts]) - LC2VFU(&rgb[1][indx - 1 + ts])
                                     + LC2VFU(&rgb[1][indx + 1 - ts]) - LC2VFU(&rgb[1][indx - 1 - ts]));

              gradwtv = vabsf(zd25v * LVFU(rbhpfh[indx >> 1])
                              + zd125v * (LVFU(rbhpfh[(indx >> 1) + v1]) + LVFU(rbhpfh[(indx >> 1) - v1])))
                        * (LVFU(grblpfh[(indx >> 1) - 1]) + LVFU(grblpfh[(indx >> 1) + 1]))
                        / (epsv + zd1v * (LVFU(grblpfh[(indx >> 1) - 1]) + LVFU(grblpfh[(indx >> 1) + 1]))
                           + LVFU(rblpfh[(indx >> 1) - 1]) + LVFU(rblpfh[(indx >> 1) + 1]));

              coeff10v += gradwtv * deltgrbv * deltgrbv;
              coeff11v += gradwtv * gdiffv * deltgrbv;
              coeff12v += gradwtv * gdiffv * gdiffv;

              //  In Mathematica,
              //  f[x_]=Expand[Total[Flatten[
              //  ((1-x) RotateLeft[Gint,shift1]+x
              //  RotateLeft[Gint,shift2]-cfapad)^2[[dv;;-1;;2,dh;;-1;;2]]]]];
              //  extremum = -.5Coefficient[f[x],x]/Coefficient[f[x],x^2]
            }
            coeff[0][0][c >> 1] += vhadd(coeff00v);
            coeff[0][1][c >> 1] += vhadd(coeff01v);
            coeff[0][2][c >> 1] += vhadd(coeff02v);
            coeff[1][0][c >> 1] += vhadd(coeff10v);
            coeff[1][1][c >> 1] += vhadd(coeff11v);
            coeff[1][2][c >> 1] += vhadd(coeff12v);

#endif
            for(; cc < cc1 - 8; cc += 2, indx += 2)
            {

              // in linear interpolation, colour differences are a quadratic function of interpolation
              // position;
              // solve for the interpolation position that minimizes colour difference variance over the tile

              // vertical
              float gdiff = 0.3125f * (rgb[1][indx + ts] - rgb[1][indx - ts])
                            + 0.09375f * (rgb[1][indx + ts + 1] - rgb[1][indx - ts + 1]
                                          + rgb[1][indx + ts - 1] - rgb[1][indx - ts - 1]);
              float deltgrb = (rgb[c][indx] - rgb[1][indx]);

              float gradwt = fabsf(0.25f * rbhpfv[indx >> 1]
                                   + 0.125f * (rbhpfv[(indx >> 1) + 1] + rbhpfv[(indx >> 1) - 1]))
                             * (grblpfv[(indx >> 1) - v1] + grblpfv[(indx >> 1) + v1])
                             / (eps + 0.1f * (grblpfv[(indx >> 1) - v1] + grblpfv[(indx >> 1) + v1])
                                + rblpfv[(indx >> 1) - v1] + rblpfv[(indx >> 1) + v1]);

              coeff[0][0][c >> 1] += gradwt * deltgrb * deltgrb;
              coeff[0][1][c >> 1] += gradwt * gdiff * deltgrb;
              coeff[0][2][c >> 1] += gradwt * gdiff * gdiff;

              // horizontal
              gdiff = 0.3125f * (rgb[1][indx + 1] - rgb[1][indx - 1])
                      + 0.09375f * (rgb[1][indx + 1 + ts] - rgb[1][indx - 1 + ts] + rgb[1][indx + 1 - ts]
                                    - rgb[1][indx - 1 - ts]);

              gradwt = fabsf(0.25f * rbhpfh[indx >> 1]
                             + 0.125f * (rbhpfh[(indx >> 1) + v1] + rbhpfh[(indx >> 1) - v1]))
                       * (grblpfh[(indx >> 1) - 1] + grblpfh[(indx >> 1) + 1])
                       / (eps + 0.1f * (grblpfh[(indx >> 1) - 1] + grblpfh[(indx >> 1) + 1])
                          + rblpfh[(indx >> 1) - 1] + rblpfh[(indx >> 1) + 1]);

              coeff[1][0][c >> 1] += gradwt * deltgrb * deltgrb;
              coeff[1][1][c >> 1] += gradwt * gdiff * deltgrb;
              coeff[1][2][c >> 1] += gradwt * gdiff * gdiff;

              //  In Mathematica,
              //  f[x_]=Expand[Total[Flatten[
              //  ((1-x) RotateLeft[Gint,shift1]+x
              //  RotateLeft[Gint,shift2]-cfapad)^2[[dv;;-1;;2,dh;;-1;;2]]]]];
              //  extremum = -.5Coefficient[f[x],x]/Coefficient[f[x],x^2]
            }
          }

          for(int c = 0; c < 2; c++)
          {
            for(int dir = 0; dir < 2; dir++)
            { // vert/hor

              // CAshift[dir][c] are the locations
              // that minimize colour difference variances;
              // This is the approximate _optical_ location of the R/B pixels
              if(coeff[dir][2][c] > eps2)
              {
                CAshift[dir][c] = coeff[dir][1][c] / coeff[dir][2][c];
                blockwt[vblock * hblsz + hblock] = coeff[dir][2][c] / (eps + coeff[dir][0][c]);
              }
              else
              {
                CAshift[dir][c] = 17.0;
                blockwt[vblock * hblsz + hblock] = 0;
              }

              // data structure = CAshift[vert/hor][colour]
              // dir : 0=vert, 1=hor

              // offset gives NW corner of square containing the min; dir : 0=vert, 1=hor
              if(fabsf(CAshift[dir][c]) < 2.0f)
              {
                blockavethr[dir][c] += CAshift[dir][c];
                blocksqavethr[dir][c] += SQR(CAshift[dir][c]);
                blockdenomthr[dir][c] += 1;
              }
              // evaluate the shifts to the location that minimizes CA within the tile
              blockshifts[vblock * hblsz + hblock][c][dir] = CAshift[dir][c]; // vert/hor CA shift for R/B

            } // vert/hor
          }   // colour

          //           if(plistener)
          //           {
          //             progresscounter++;
          //
          //             if(progresscounter % 8 == 0)
          // #pragma omp critical(cadetectpass1)
          //             {
          //               progress += (double)(8.0 * (ts - border2) * (ts - border2)) / (2 * height * width);
          //
          //               if(progress > 1.0)
          //               {
          //                 progress = 1.0;
          //               }
          //
          //               plistener->setProgress(progress);
          //             }
          //           }
        }

// end of diagnostic pass
#ifdef _OPENMP
#pragma omp critical(cadetectpass2)
#endif
      {
        for(int dir = 0; dir < 2; dir++)
          for(int c = 0; c < 2; c++)
          {
            blockdenom[dir][c] += blockdenomthr[dir][c];
            blocksqave[dir][c] += blocksqavethr[dir][c];
            blockave[dir][c] += blockavethr[dir][c];
          }
      }
#ifdef _OPENMP
#pragma omp barrier
#endif

#ifdef _OPENMP
#pragma omp single
#endif
      {
        for(int dir = 0; dir < 2; dir++)
          for(int c = 0; c < 2; c++)
          {
            if(blockdenom[dir][c])
            {
              blockvar[dir][c]
                  = blocksqave[dir][c] / blockdenom[dir][c] - SQR(blockave[dir][c] / blockdenom[dir][c]);
            }
            else
            {
              processpasstwo = FALSE;
              printf("blockdenom vanishes \n");
              break;
            }
          }

        // %%%%%%%%%%%%%%%%%%%%%%%%%%%%%%%%%%%%%%%%%%%%%%%%%%%%%%%%

        // now prepare for CA correction pass
        // first, fill border blocks of blockshift array
        if(processpasstwo)
        {
          for(int vblock = 1; vblock < vblsz - 1; vblock++)
          { // left and right sides
            for(int c = 0; c < 2; c++)
            {
              for(int i = 0; i < 2; i++)
              {
                blockshifts[vblock * hblsz][c][i] = blockshifts[(vblock)*hblsz + 2][c][i];
                blockshifts[vblock * hblsz + hblsz - 1][c][i] = blockshifts[(vblock)*hblsz + hblsz - 3][c][i];
              }
            }
          }

          for(int hblock = 0; hblock < hblsz; hblock++)
          { // top and bottom sides
            for(int c = 0; c < 2; c++)
            {
              for(int i = 0; i < 2; i++)
              {
                blockshifts[hblock][c][i] = blockshifts[2 * hblsz + hblock][c][i];
                blockshifts[(vblsz - 1) * hblsz + hblock][c][i]
                    = blockshifts[(vblsz - 3) * hblsz + hblock][c][i];
              }
            }
          }

          // end of filling border pixels of blockshift array

          // initialize fit arrays
          double polymat[2][2][256], shiftmat[2][2][16];

          for(int i = 0; i < 256; i++)
          {
            polymat[0][0][i] = polymat[0][1][i] = polymat[1][0][i] = polymat[1][1][i] = 0;
          }

          for(int i = 0; i < 16; i++)
          {
            shiftmat[0][0][i] = shiftmat[0][1][i] = shiftmat[1][0][i] = shiftmat[1][1][i] = 0;
          }

          int numblox[2] = { 0, 0 };

          for(int vblock = 1; vblock < vblsz - 1; vblock++)
            for(int hblock = 1; hblock < hblsz - 1; hblock++)
            {
              // block 3x3 median of blockshifts for robustness
              for(int c = 0; c < 2; c++)
              {
                float bstemp[2];
                for(int dir = 0; dir < 2; dir++)
                {
                  // temporary storage for median filter
                  float p[9];
                  p[0] = blockshifts[(vblock - 1) * hblsz + hblock - 1][c][dir];
                  p[1] = blockshifts[(vblock - 1) * hblsz + hblock][c][dir];
                  p[2] = blockshifts[(vblock - 1) * hblsz + hblock + 1][c][dir];
                  p[3] = blockshifts[(vblock)*hblsz + hblock - 1][c][dir];
                  p[4] = blockshifts[(vblock)*hblsz + hblock][c][dir];
                  p[5] = blockshifts[(vblock)*hblsz + hblock + 1][c][dir];
                  p[6] = blockshifts[(vblock + 1) * hblsz + hblock - 1][c][dir];
                  p[7] = blockshifts[(vblock + 1) * hblsz + hblock][c][dir];
                  p[8] = blockshifts[(vblock + 1) * hblsz + hblock + 1][c][dir];
                  pixSort(&p[1], &p[2]);
                  pixSort(&p[4], &p[5]);
                  pixSort(&p[7], &p[8]);
                  pixSort(&p[0], &p[1]);
                  pixSort(&p[3], &p[4]);
                  pixSort(&p[6], &p[7]);
                  pixSort(&p[1], &p[2]);
                  pixSort(&p[4], &p[5]);
                  pixSort(&p[7], &p[8]);
                  pixSort(&p[0], &p[3]);
                  pixSort(&p[5], &p[8]);
                  pixSort(&p[4], &p[7]);
                  pixSort(&p[3], &p[6]);
                  pixSort(&p[1], &p[4]);
                  pixSort(&p[2], &p[5]);
                  pixSort(&p[4], &p[7]);
                  pixSort(&p[4], &p[2]);
                  pixSort(&p[6], &p[4]);
                  pixSort(&p[4], &p[2]);
                  bstemp[dir] = p[4];
                }

                // now prepare coefficient matrix; use only data points within caautostrength/2 std devs of
                // zero
                if(SQR(bstemp[0]) > caautostrength * blockvar[0][c]
                   || SQR(bstemp[1]) > caautostrength * blockvar[1][c])
                {
                  continue;
                }

                numblox[c]++;

                for(int dir = 0; dir < 2; dir++)
                {
                  double powVblockInit = 1.0;
                  for(int i = 0; i < polyord; i++)
                  {
                    double powHblockInit = 1.0;
                    for(int j = 0; j < polyord; j++)
                    {
                      double powVblock = powVblockInit;
                      for(int m = 0; m < polyord; m++)
                      {
                        double powHblock = powHblockInit;
                        for(int n = 0; n < polyord; n++)
                        {
                          polymat[c][dir][numpar * (polyord * i + j) + (polyord * m + n)]
                              += powVblock * powHblock * blockwt[vblock * hblsz + hblock];
                          powHblock *= hblock;
                        }
                        powVblock *= vblock;
                      }
                      shiftmat[c][dir][(polyord * i + j)]
                          += powVblockInit * powHblockInit * bstemp[dir] * blockwt[vblock * hblsz + hblock];
                      powHblockInit *= hblock;
                    }
                    powVblockInit *= vblock;
                  } // monomials
                }   // dir
              }     // c
            }       // blocks

          numblox[1] = MIN(numblox[0], numblox[1]);

          // if too few data points, restrict the order of the fit to linear
          if(numblox[1] < 32)
          {
            polyord = 2;
            numpar = 4;

            if(numblox[1] < 10)
            {

              printf("numblox = %d \n", numblox[1]);
              processpasstwo = FALSE;
            }
          }

          if(processpasstwo)

            // fit parameters to blockshifts
            for(int c = 0; c < 2; c++)
              for(int dir = 0; dir < 2; dir++)
              {
                if(!LinEqSolve(numpar, polymat[c][dir], shiftmat[c][dir], fitparams[c][dir]))
                {
                  printf("CA correction pass failed -- can't solve linear equations for colour %d direction "
                         "%d...\n",
                         c, dir);
                  processpasstwo = FALSE;
                }
              }
        }

        // fitparams[polyord*i+j] gives the coefficients of (vblock^i hblock^j) in a polynomial fit for i,j<=4
      }
      // end of initialization for CA correction pass
      // only executed if cared and cablue are zero
    }

    // Main algorithm: Tile loop
    if(processpasstwo)
    {
#ifdef _OPENMP
#pragma omp for schedule(dynamic) collapse(2) nowait
#endif

      for(int top = -border; top < height; top += ts - border2)
        for(int left = -border; left < width; left += ts - border2)
        {
          memset(buffer, 0, buffersize);
          float lblockshifts[2][2];
          const int vblock = ((top + border) / (ts - border2)) + 1;
          const int hblock = ((left + border) / (ts - border2)) + 1;
          const int bottom = MIN(top + ts, height + border);
          const int right = MIN(left + ts, width + border);
          const int rr1 = bottom - top;
          const int cc1 = right - left;

          const int rrmin = top < 0 ? border : 0;
          const int rrmax = bottom > height ? height - top : rr1;
          const int ccmin = left < 0 ? border : 0;
          const int ccmax = right > width ? width - left : cc1;

          // rgb from input CFA data
          // rgb values should be floating point number between 0 and 1
          // after white balance multipliers are applied

          for(int rr = rrmin; rr < rrmax; rr++)
            for(int row = rr + top, cc = ccmin; cc < ccmax; cc++)
            {
              int col = cc + left;
              int c = FC(rr, cc, filters);
              int indx = row * width + col;
              int indx1 = rr * ts + cc;
              rgb[c][indx1] = (in[indx]);

              if((c & 1) == 0)
              {
                rgb[1][indx1] = Gtmp[indx];
              }
            }

          // %%%%%%%%%%%%%%%%%%%%%%%%%%%%%%%
          // fill borders
          if(rrmin > 0)
          {
            for(int rr = 0; rr < border; rr++)
              for(int cc = ccmin; cc < ccmax; cc++)
              {
                int c = FC(rr, cc, filters);
                rgb[c][rr * ts + cc] = rgb[c][(border2 - rr) * ts + cc];
                rgb[1][rr * ts + cc] = rgb[1][(border2 - rr) * ts + cc];
              }
          }

          if(rrmax < rr1)
          {
            for(int rr = 0; rr < border; rr++)
              for(int cc = ccmin; cc < ccmax; cc++)
              {
                int c = FC(rr, cc, filters);
                rgb[c][(rrmax + rr) * ts + cc] = (in[(height - rr - 2) * width + left + cc]);
                rgb[1][(rrmax + rr) * ts + cc] = Gtmp[(height - rr - 2) * width + left + cc];
              }
          }

          if(ccmin > 0)
          {
            for(int rr = rrmin; rr < rrmax; rr++)
              for(int cc = 0; cc < border; cc++)
              {
                int c = FC(rr, cc, filters);
                rgb[c][rr * ts + cc] = rgb[c][rr * ts + border2 - cc];
                rgb[1][rr * ts + cc] = rgb[1][rr * ts + border2 - cc];
              }
          }

          if(ccmax < cc1)
          {
            for(int rr = rrmin; rr < rrmax; rr++)
              for(int cc = 0; cc < border; cc++)
              {
                int c = FC(rr, cc, filters);
                rgb[c][rr * ts + ccmax + cc] = (in[(top + rr) * width + (width - cc - 2)]);
                rgb[1][rr * ts + ccmax + cc] = Gtmp[(top + rr) * width + (width - cc - 2)];
              }
          }

          // also, fill the image corners
          if(rrmin > 0 && ccmin > 0)
          {
            for(int rr = 0; rr < border; rr++)
              for(int cc = 0; cc < border; cc++)
              {
                int c = FC(rr, cc, filters);
                rgb[c][(rr)*ts + cc] = (in[(border2 - rr) * width + border2 - cc]);
                rgb[1][(rr)*ts + cc] = Gtmp[(border2 - rr) * width + border2 - cc];
              }
          }

          if(rrmax < rr1 && ccmax < cc1)
          {
            for(int rr = 0; rr < border; rr++)
              for(int cc = 0; cc < border; cc++)
              {
                int c = FC(rr, cc, filters);
                rgb[c][(rrmax + rr) * ts + ccmax + cc] = (in[(height - rr - 2) * width + (width - cc - 2)]);
                rgb[1][(rrmax + rr) * ts + ccmax + cc] = Gtmp[(height - rr - 2) * width + (width - cc - 2)];
              }
          }

          if(rrmin > 0 && ccmax < cc1)
          {
            for(int rr = 0; rr < border; rr++)
              for(int cc = 0; cc < border; cc++)
              {
                int c = FC(rr, cc, filters);
                rgb[c][(rr)*ts + ccmax + cc] = (in[(border2 - rr) * width + (width - cc - 2)]);
                rgb[1][(rr)*ts + ccmax + cc] = Gtmp[(border2 - rr) * width + (width - cc - 2)];
              }
          }

          if(rrmax < rr1 && ccmin > 0)
          {
            for(int rr = 0; rr < border; rr++)
              for(int cc = 0; cc < border; cc++)
              {
                int c = FC(rr, cc, filters);
                rgb[c][(rrmax + rr) * ts + cc] = (in[(height - rr - 2) * width + (border2 - cc)]);
                rgb[1][(rrmax + rr) * ts + cc] = Gtmp[(height - rr - 2) * width + (border2 - cc)];
              }
          }

          // end of border fill
          // %%%%%%%%%%%%%%%%%%%%%%%%%%%%%%%

          if(!autoCA)
          {
            // manual CA correction; use red/blue slider values to set CA shift parameters
            for(int rr = 3; rr < rr1 - 3; rr++)
              for(int row = rr + top, cc = 3, indx = rr * ts + cc; cc < cc1 - 3; cc++, indx++)
              {
                int col = cc + left;
                int c = FC(rr, cc, filters);

                if(c != 1)
                {
                  // compute directional weights using image gradients
                  float wtu = 1.0 / SQR(eps + fabsf(rgb[1][(rr + 1) * ts + cc] - rgb[1][(rr - 1) * ts + cc])
                                        + fabsf(rgb[c][(rr)*ts + cc] - rgb[c][(rr - 2) * ts + cc])
                                        + fabsf(rgb[1][(rr - 1) * ts + cc] - rgb[1][(rr - 3) * ts + cc]));
                  float wtd = 1.0 / SQR(eps + fabsf(rgb[1][(rr - 1) * ts + cc] - rgb[1][(rr + 1) * ts + cc])
                                        + fabsf(rgb[c][(rr)*ts + cc] - rgb[c][(rr + 2) * ts + cc])
                                        + fabsf(rgb[1][(rr + 1) * ts + cc] - rgb[1][(rr + 3) * ts + cc]));
                  float wtl = 1.0 / SQR(eps + fabsf(rgb[1][(rr)*ts + cc + 1] - rgb[1][(rr)*ts + cc - 1])
                                        + fabsf(rgb[c][(rr)*ts + cc] - rgb[c][(rr)*ts + cc - 2])
                                        + fabsf(rgb[1][(rr)*ts + cc - 1] - rgb[1][(rr)*ts + cc - 3]));
                  float wtr = 1.0 / SQR(eps + fabsf(rgb[1][(rr)*ts + cc - 1] - rgb[1][(rr)*ts + cc + 1])
                                        + fabsf(rgb[c][(rr)*ts + cc] - rgb[c][(rr)*ts + cc + 2])
                                        + fabsf(rgb[1][(rr)*ts + cc + 1] - rgb[1][(rr)*ts + cc + 3]));

                  // store in rgb array the interpolated G value at R/B grid points using directional weighted
                  // average
                  rgb[1][indx] = (wtu * rgb[1][indx - v1] + wtd * rgb[1][indx + v1] + wtl * rgb[1][indx - 1]
                                  + wtr * rgb[1][indx + 1])
                                 / (wtu + wtd + wtl + wtr);
                }

                if(row > -1 && row < height && col > -1 && col < width)
                {
                  Gtmp[row * width + col] = rgb[1][indx];
                }
              }

            float hfrac = -((float)(hblock - 0.5) / (hblsz - 2) - 0.5);
            float vfrac = -((float)(vblock - 0.5) / (vblsz - 2) - 0.5) * height / width;
            lblockshifts[0][0] = 2 * vfrac * cared;
            lblockshifts[0][1] = 2 * hfrac * cared;
            lblockshifts[1][0] = 2 * vfrac * cablue;
            lblockshifts[1][1] = 2 * hfrac * cablue;
          }
          else
          {
            // CA auto correction; use CA diagnostic pass to set shift parameters
            lblockshifts[0][0] = lblockshifts[0][1] = 0;
            lblockshifts[1][0] = lblockshifts[1][1] = 0;
            double powVblock = 1.0;
            for(int i = 0; i < polyord; i++)
            {
              double powHblock = powVblock;
              for(int j = 0; j < polyord; j++)
              {
                // printf("i= %d j= %d polycoeff= %f \n",i,j,fitparams[0][0][polyord*i+j]);
                lblockshifts[0][0] += powHblock * fitparams[0][0][polyord * i + j];
                lblockshifts[0][1] += powHblock * fitparams[0][1][polyord * i + j];
                lblockshifts[1][0] += powHblock * fitparams[1][0][polyord * i + j];
                lblockshifts[1][1] += powHblock * fitparams[1][1][polyord * i + j];
                powHblock *= hblock;
              }
              powVblock *= vblock;
            }
            const float bslim = 3.99; // max allowed CA shift
            lblockshifts[0][0] = LIM(lblockshifts[0][0], -bslim, bslim);
            lblockshifts[0][1] = LIM(lblockshifts[0][1], -bslim, bslim);
            lblockshifts[1][0] = LIM(lblockshifts[1][0], -bslim, bslim);
            lblockshifts[1][1] = LIM(lblockshifts[1][1], -bslim, bslim);
          } // end of setting CA shift parameters


          for(int c = 0; c < 3; c += 2)
          {

            // some parameters for the bilinear interpolation
            shiftvfloor[c] = floor((float)lblockshifts[c >> 1][0]);
            shiftvceil[c] = ceil((float)lblockshifts[c >> 1][0]);
            if (lblockshifts[c>>1][0] < 0.f) {
              float tmp = shiftvfloor[c];
              shiftvfloor[c] = shiftvceil[c];
              shiftvceil[c] = tmp;
            }
            shiftvfrac[c] = fabsf(lblockshifts[c>>1][0] - shiftvfloor[c]);

            shifthfloor[c] = floor((float)lblockshifts[c >> 1][1]);
            shifthceil[c] = ceil((float)lblockshifts[c >> 1][1]);
            if (lblockshifts[c>>1][1] < 0.f) {
              float tmp = shifthfloor[c];
              shifthfloor[c] = shifthceil[c];
              shifthceil[c] = tmp;
            }
            shifthfrac[c] = fabsf(lblockshifts[c>>1][1] - shifthfloor[c]);


            GRBdir[0][c] = lblockshifts[c >> 1][0] > 0 ? 2 : -2;
            GRBdir[1][c] = lblockshifts[c >> 1][1] > 0 ? 2 : -2;
          }


          for(int rr = 4; rr < rr1 - 4; rr++)
          {
            int cc = 4 + (FC(rr, 2, filters) & 1);
            int c = FC(rr, cc, filters);
#ifdef __SSE2__
            vfloat shifthfracv = F2V(shifthfrac[c]);
            vfloat shiftvfracv = F2V(shiftvfrac[c]);
            for(; cc < cc1 - 10; cc += 8)
            {
              // perform CA correction using colour ratios or colour differences
              vfloat Ginthfloorv
                  = vintpf(shifthfracv, LC2VFU(&rgb[1][(rr + shiftvfloor[c]) * ts + cc + shifthceil[c]]),
                           LC2VFU(&rgb[1][(rr + shiftvfloor[c]) * ts + cc + shifthfloor[c]]));
              vfloat Ginthceilv
                  = vintpf(shifthfracv, LC2VFU(&rgb[1][(rr + shiftvceil[c]) * ts + cc + shifthceil[c]]),
                           LC2VFU(&rgb[1][(rr + shiftvceil[c]) * ts + cc + shifthfloor[c]]));
              // Gint is bilinear interpolation of G at CA shift point
              vfloat Gintv = vintpf(shiftvfracv, Ginthceilv, Ginthfloorv);

              // determine R/B at grid points using colour differences at shift point plus interpolated G
              // value at grid point
              // but first we need to interpolate G-R/G-B to grid points...
              STVFU(grbdiff[((rr)*ts + cc) >> 1], Gintv - LC2VFU(&rgb[c][(rr)*ts + cc]));
              STVFU(gshift[((rr)*ts + cc) >> 1], Gintv);
            }

#endif
            for(; cc < cc1 - 4; cc += 2)
            {
              // perform CA correction using colour ratios or colour differences
              float Ginthfloor = intp(shifthfrac[c], rgb[1][(rr + shiftvfloor[c]) * ts + cc + shifthceil[c]],
                                      rgb[1][(rr + shiftvfloor[c]) * ts + cc + shifthfloor[c]]);
              float Ginthceil = intp(shifthfrac[c], rgb[1][(rr + shiftvceil[c]) * ts + cc + shifthceil[c]],
                                     rgb[1][(rr + shiftvceil[c]) * ts + cc + shifthfloor[c]]);
              // Gint is bilinear interpolation of G at CA shift point
              float Gint = intp(shiftvfrac[c], Ginthceil, Ginthfloor);

              // determine R/B at grid points using colour differences at shift point plus interpolated G
              // value at grid point
              // but first we need to interpolate G-R/G-B to grid points...
              grbdiff[((rr)*ts + cc) >> 1] = Gint - rgb[c][(rr)*ts + cc];
              gshift[((rr)*ts + cc) >> 1] = Gint;
            }
          }

          shifthfrac[0] /= 2.f;
          shifthfrac[2] /= 2.f;
          shiftvfrac[0] /= 2.f;
          shiftvfrac[2] /= 2.f;

          // this loop does not deserve vectorization in mainly because the most expensive part with the
          // divisions does not happen often (less than 1/10 in my tests)
          for(int rr = 8; rr < rr1 - 8; rr++)
            for(int cc = 8 + (FC(rr, 2, filters) & 1), c = FC(rr, cc, filters), indx = rr * ts + cc;
                cc < cc1 - 8; cc += 2, indx += 2)
            {

              float grbdiffold = rgb[1][indx] - rgb[c][indx];

              // interpolate colour difference from optical R/B locations to grid locations
              float grbdiffinthfloor
                  = intp(shifthfrac[c], grbdiff[(indx - GRBdir[1][c]) >> 1], grbdiff[indx >> 1]);
              float grbdiffinthceil
                  = intp(shifthfrac[c], grbdiff[((rr - GRBdir[0][c]) * ts + cc - GRBdir[1][c]) >> 1],
                         grbdiff[((rr - GRBdir[0][c]) * ts + cc) >> 1]);
              // grbdiffint is bilinear interpolation of G-R/G-B at grid point
              float grbdiffint = intp(shiftvfrac[c], grbdiffinthceil, grbdiffinthfloor);

              // now determine R/B at grid points using interpolated colour differences and interpolated G
              // value at grid point
              float RBint = rgb[1][indx] - grbdiffint;

              if(fabsf(RBint - rgb[c][indx]) < 0.25f * (RBint + rgb[c][indx]))
              {
                if(fabsf(grbdiffold) > fabsf(grbdiffint))
                {
                  rgb[c][indx] = RBint;
                }
              }
              else
              {

                // gradient weights using difference from G at CA shift points and G at grid points
                float p0 = 1.0f / (eps + fabsf(rgb[1][indx] - gshift[indx >> 1]));
                float p1 = 1.0f / (eps + fabsf(rgb[1][indx] - gshift[(indx - GRBdir[1][c]) >> 1]));
                float p2 = 1.0f / (eps + fabsf(rgb[1][indx] - gshift[((rr - GRBdir[0][c]) * ts + cc) >> 1]));
                float p3
                    = 1.0f / (eps + fabsf(rgb[1][indx]
                                          - gshift[((rr - GRBdir[0][c]) * ts + cc - GRBdir[1][c]) >> 1]));

                grbdiffint = (p0 * grbdiff[indx >> 1] + p1 * grbdiff[(indx - GRBdir[1][c]) >> 1]
                              + p2 * grbdiff[((rr - GRBdir[0][c]) * ts + cc) >> 1]
                              + p3 * grbdiff[((rr - GRBdir[0][c]) * ts + cc - GRBdir[1][c]) >> 1])
                             / (p0 + p1 + p2 + p3);

                // now determine R/B at grid points using interpolated colour differences and interpolated G
                // value at grid point
                if(fabsf(grbdiffold) > fabsf(grbdiffint))
                {
                  rgb[c][indx] = rgb[1][indx] - grbdiffint;
                }
              }

              // if colour difference interpolation overshot the correction, just desaturate
              if(grbdiffold * grbdiffint < 0)
              {
                rgb[c][indx] = rgb[1][indx] - 0.5f * (grbdiffold + grbdiffint);
              }
            }

          // copy CA corrected results to temporary image matrix
          for(int rr = border; rr < rr1 - border; rr++)
          {
            int c = FC(rr + top, left + border + (FC(rr + top, 2, filters) & 1), filters);

            for(int row = rr + top, cc = border + (FC(rr, 2, filters) & 1),
                    indx = (row * width + cc + left) >> 1;
                cc < cc1 - border; cc += 2, indx++)
            {
              //               int col = cc + left;
              RawDataTmp[indx] = rgb[c][(rr)*ts + cc];
            }
          }

          //           if(plistener)
          //           {
          //             progresscounter++;
          //
          //             if(progresscounter % 8 == 0)
          // #pragma omp critical(cacorrect)
          //             {
          //               progress += (double)(8.0 * (ts - border2) * (ts - border2)) / (2 * height * width);
          //
          //               if(progress > 1.0)
          //               {
          //                 progress = 1.0;
          //               }
          //
          //               plistener->setProgress(progress);
          //             }
          //           }
        }

#ifdef _OPENMP
#pragma omp barrier
#endif
// copy temporary image matrix back to image matrix
#ifdef _OPENMP
#pragma omp for
#endif

      for(int row = 0; row < height; row++)
        for(int col = 0 + (FC(row, 0, filters) & 1), indx = (row * width + col) >> 1; col < width;
            col += 2, indx++)
        {
          out[row * width + col] = RawDataTmp[indx];
        }
    }

    // clean up
    dt_free(buffer);
  }

  dt_free(Gtmp);
  dt_free(buffer1);
  dt_free(RawDataTmp);

  //   if(plistener)
  //   {
  //     plistener->setProgress(1.0);
  //   }
}

/*==================================================================================
 * end raw therapee code
 *==================================================================================*/


/** process, all real work is done here. */
void process(struct dt_iop_module_t *self, dt_dev_pixelpipe_iop_t *piece, const void *const i, void *const o,
             const dt_iop_roi_t *const roi_in, const dt_iop_roi_t *const roi_out)
{
  CA_correct(self, piece, (float *)i, (float *)o, roi_in, roi_out);
}

void reload_defaults(dt_iop_module_t *module)
{
  // init defaults:
  dt_iop_cacorrect_params_t tmp = (dt_iop_cacorrect_params_t){.keep = 50 };

  // we might be called from presets update infrastructure => there is no image
  if(!module->dev) goto end;

  dt_image_t *img = &module->dev->image_storage;
  // can't be switched on for non-raw or x-trans images:
  if(dt_image_is_raw(img) && (img->buf_dsc.filters != 9u) && !dt_image_is_monochrome(img))
    module->hide_enable_button = 0;
  else
    module->hide_enable_button = 1;
  module->default_enabled = 0;

end:
  memcpy(module->params, &tmp, sizeof(dt_iop_cacorrect_params_t));
  memcpy(module->default_params, &tmp, sizeof(dt_iop_cacorrect_params_t));
}

/** init, cleanup, commit to pipeline */
void init(dt_iop_module_t *module)
{
  // we don't need global data:
  module->data = NULL; // dt_malloc(sizeof(dt_iop_cacorrect_global_data_t));
  module->params = dt_calloc(1, sizeof(dt_iop_cacorrect_params_t));
  module->default_params = dt_calloc(1, sizeof(dt_iop_cacorrect_params_t));
  // our module is disabled by default
  // by default:
  module->default_enabled = 0;

  // we come just before demosaicing.
  module->priority = 71; // module order created by iop_dependencies.py, do not edit!
  module->params_size = sizeof(dt_iop_cacorrect_params_t);
  module->gui_data = NULL;
}

void cleanup(dt_iop_module_t *module)
{
  dt_free(module->params);
  module->params = NULL;
  dt_free(module->data); // just to be sure
  module->data = NULL;
}

/** commit is the synch point between core and gui, so it copies params to pipe data. */
void commit_params(struct dt_iop_module_t *self, dt_iop_params_t *params, dt_dev_pixelpipe_t *pipe,
                   dt_dev_pixelpipe_iop_t *piece)
{
  dt_image_t *img = &pipe->image;
  if(!(img->flags & DT_IMAGE_RAW) || dt_image_is_monochrome(img)) piece->enabled = 0;
}

void init_pipe(struct dt_iop_module_t *self, dt_dev_pixelpipe_t *pipe, dt_dev_pixelpipe_iop_t *piece)
{
<<<<<<< HEAD
  piece->data = dt_malloc(sizeof(dt_iop_cacorrect_data_t));
=======
>>>>>>> 64d67f6d
  self->commit_params(self, self->default_params, pipe, piece);
}

void cleanup_pipe(struct dt_iop_module_t *self, dt_dev_pixelpipe_t *pipe, dt_dev_pixelpipe_iop_t *piece)
{
<<<<<<< HEAD
  dt_free(piece->data);
=======
>>>>>>> 64d67f6d
  piece->data = NULL;
}

void gui_update(dt_iop_module_t *self)
{
  if(dt_image_is_raw(&self->dev->image_storage))
    if(self->dev->image_storage.buf_dsc.filters != 9u && !dt_image_is_monochrome(&self->dev->image_storage))
      gtk_label_set_text(GTK_LABEL(self->widget), _("automatic chromatic aberration correction"));
    else
      gtk_label_set_text(GTK_LABEL(self->widget),
                         _("automatic chromatic aberration correction\ndisabled for non-Bayer sensors"));
  else
    gtk_label_set_text(GTK_LABEL(self->widget),
                       _("automatic chromatic aberration correction\nonly works for raw images."));
}

void gui_init(dt_iop_module_t *self)
{
  self->widget = gtk_label_new("");
  gtk_widget_set_halign(self->widget, GTK_ALIGN_START);
  self->gui_data = &dummy;
  dt_gui_add_help_link(self->widget, dt_get_help_url(self->op));
}

void gui_cleanup(dt_iop_module_t *self)
{
  self->gui_data = NULL;
}

/** additional, optional callbacks to capture darkroom center events. */
// void gui_post_expose(dt_iop_module_t *self, cairo_t *cr, int32_t width, int32_t height, int32_t pointerx,
// int32_t pointery);
// int mouse_moved(dt_iop_module_t *self, double x, double y, double pressure, int which);
// int button_pressed(dt_iop_module_t *self, double x, double y, double pressure, int which, int type,
// uint32_t state);

// modelines: These editor modelines have been set for all relevant files by tools/update_modelines.sh
// vim: shiftwidth=2 expandtab tabstop=2 cindent
// kate: tab-indents: off; indent-width 2; replace-tabs on; indent-mode cstyle; remove-trailing-spaces modified;<|MERGE_RESOLUTION|>--- conflicted
+++ resolved
@@ -1545,19 +1545,11 @@
 
 void init_pipe(struct dt_iop_module_t *self, dt_dev_pixelpipe_t *pipe, dt_dev_pixelpipe_iop_t *piece)
 {
-<<<<<<< HEAD
-  piece->data = dt_malloc(sizeof(dt_iop_cacorrect_data_t));
-=======
->>>>>>> 64d67f6d
   self->commit_params(self, self->default_params, pipe, piece);
 }
 
 void cleanup_pipe(struct dt_iop_module_t *self, dt_dev_pixelpipe_t *pipe, dt_dev_pixelpipe_iop_t *piece)
 {
-<<<<<<< HEAD
-  dt_free(piece->data);
-=======
->>>>>>> 64d67f6d
   piece->data = NULL;
 }
 
