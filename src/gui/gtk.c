--- conflicted
+++ resolved
@@ -4040,15 +4040,9 @@
       dtgtk_drawing_area_set_aspect_ratio(w, aspect / 100.0);
     }
     g_signal_connect(G_OBJECT(w),
-<<<<<<< HEAD
-                     "scroll-event", 
-                     G_CALLBACK(_scroll_wrap),
-                      config_str);
-=======
                               "scroll-event",
-                              G_CALLBACK(_scroll_wrap_height),
+                              G_CALLBACK(_scroll_wrap),
                               config_str);
->>>>>>> 02a5e6b2
   }
   else
   {
