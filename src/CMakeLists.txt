--- conflicted
+++ resolved
@@ -572,7 +572,7 @@
 include_directories(SYSTEM ${Pugixml_INCLUDE_DIRS})
 list(APPEND LIBS ${Pugixml_LIBRARIES})
 
-if(NOT SOURCE_PACKAGE AND NOT APPLE)
+if(NOT SOURCE_PACKAGE AND NOT APPLE AND NOT WIN32)
   # apple build fails on deprecated warnings..
   add_definitions(-Werror)
 endif()
@@ -658,70 +658,6 @@
   set(CMAKE_CXX_INCLUDE_WHAT_YOU_USE ${DT_CMAKE_INCLUDE_WHAT_YOU_USE})
 endif()
 
-<<<<<<< HEAD
-if(NOT SOURCE_PACKAGE AND NOT APPLE AND NOT WIN32)
-  # apple build fails on deprecated warnings..
-  set(CMAKE_C_FLAGS "${CMAKE_C_FLAGS} -Werror -Werror=type-limits -Werror=format-security")
-  set(CMAKE_CXX_FLAGS "${CMAKE_CXX_FLAGS} -Werror -Werror=type-limits -Werror=format-security")
-
-  if(NOT (CMAKE_C_COMPILER_ID STREQUAL "GNU" AND CMAKE_C_COMPILER_VERSION VERSION_LESS 5.0))
-    set(CMAKE_C_FLAGS "${CMAKE_C_FLAGS} -Werror=shadow")
-  endif()
-  if(NOT (CMAKE_CXX_COMPILER_ID STREQUAL "GNU" AND CMAKE_CXX_COMPILER_VERSION VERSION_LESS 5.0))
-    set(CMAKE_CXX_FLAGS "${CMAKE_CXX_FLAGS} -Werror=shadow")
-  endif()
-elseif(SOURCE_PACKAGE)
-  set(CMAKE_C_FLAGS "${CMAKE_C_FLAGS} -D_RELEASE")
-  set(CMAKE_CXX_FLAGS "${CMAKE_CXX_FLAGS} -D_RELEASE")
-endif()
-
-if ("${CMAKE_CXX_COMPILER_ID}" STREQUAL "Clang")
-  set(CMAKE_C_FLAGS "${CMAKE_C_FLAGS} -Wno-error=varargs")
-  set(CMAKE_CXX_FLAGS "${CMAKE_CXX_FLAGS} -Wno-error=varargs")
-
-  # clang-4.0 bug https://llvm.org/bugs/show_bug.cgi?id=28115#c7
-  if(NOT CMAKE_C_COMPILER_VERSION LESS 4.0)
-    set(CMAKE_C_FLAGS "${CMAKE_C_FLAGS} -Wno-error=address-of-packed-member")
-  endif()
-  if(NOT CMAKE_CXX_COMPILER_VERSION LESS 4.0)
-    set(CMAKE_CXX_FLAGS "${CMAKE_CXX_FLAGS} -Wno-error=address-of-packed-member")
-  endif()
-elseif ("${CMAKE_CXX_COMPILER_ID}" STREQUAL "GNU")
-endif()
-
-###### GTK+3 port ######
-#
-#  Do not include individual headers
-#
-add_definitions("-DGTK_DISABLE_SINGLE_INCLUDES")
-
-#
-# Dirty hack to enforce GTK3 behaviour in GTK2: "Replace GDK_<keyname> with GDK_KEY_<keyname>"
-#
-add_definitions("-D__GDK_KEYSYMS_COMPAT_H__")
-
-#
-#  Do not use deprecated symbols
-#
-add_definitions("-DGDK_DISABLE_DEPRECATED")
-add_definitions("-DGTK_DISABLE_DEPRECATED")
-add_definitions("-Werror=implicit-function-declaration")
-###### GTK+3 port ######
-
-###### Some good warnings ######
-# Clang-specific warnings:
-if(CMAKE_C_COMPILER_ID STREQUAL "Clang")
-#  set(CMAKE_C_FLAGS "${CMAKE_C_FLAGS} ")
-endif(CMAKE_C_COMPILER_ID STREQUAL "Clang")
-
-# Generic (gcc) warnings:
-if(CMAKE_C_COMPILER_ID STREQUAL "GCC")
-  set(CMAKE_C_FLAGS "${CMAKE_C_FLAGS} -Wold-style-declaration")
-endif(CMAKE_C_COMPILER_ID STREQUAL "GCC")
-###### Some good warnings ######
-
-=======
->>>>>>> fcc1c2be
 #
 # Setup generation of preference dialog files..
 #
@@ -878,16 +814,6 @@
 # build darktable executable
 #
 add_executable(darktable ${SUBSYSTEM_MACOSX} ${SUBSYSTEM_WIN32} main.c ${RESOURCE_OBJECT})
-<<<<<<< HEAD
-if(NOT WIN32)
-  # Windows doesn't know the concept of RPATHs :(
-  set_target_properties(darktable PROPERTIES CMAKE_BUILD_WITH_INSTALL_RPATH TRUE)
-  set_target_properties(darktable PROPERTIES CMAKE_INSTALL_RPATH_USE_LINK_PATH FALSE)
-  set_target_properties(darktable PROPERTIES INSTALL_RPATH ${RPATH_DT}/../${CMAKE_INSTALL_LIBDIR}/darktable)
-endif(NOT WIN32)
-
-=======
->>>>>>> fcc1c2be
 set_target_properties(darktable PROPERTIES LINKER_LANGUAGE C)
 if(APPLE)
   set_target_properties(lib_darktable PROPERTIES LINK_FLAGS "-framework Carbon -framework AppKit")
