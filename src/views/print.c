--- conflicted
+++ resolved
@@ -316,11 +316,7 @@
 
   //  now check that there is at least one selected image
 
-<<<<<<< HEAD
-  const int imgid = dt_view_get_image_to_act_on(FALSE);
-=======
-  const int imgid = dt_act_on_get_main_image();
->>>>>>> c4e00c2c
+  const int imgid = dt_act_on_get_main_image(FALSE);
 
   if(imgid < 0)
   {
