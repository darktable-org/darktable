/*
		This file is part of darktable,
		copyright (c) 2010 henrik andersson.

		darktable is free software: you can redistribute it and/or modify
		it under the terms of the GNU General Public License as published by
		the Free Software Foundation, either version 3 of the License, or
		(at your option) any later version.

		darktable is distributed in the hope that it will be useful,
		but WITHOUT ANY WARRANTY; without even the implied warranty of
		MERCHANTABILITY or FITNESS FOR A PARTICULAR PURPOSE.  See the
		GNU General Public License for more details.

		You should have received a copy of the GNU General Public License
		along with darktable.  If not, see <http://www.gnu.org/licenses/>.
*/

/** this is the view for the capture module.
	The capture module purpose is to allow a workflow for capturing images
	which is module extendable but main purpos is to support tethered capture
	using gphoto library.

	When entered a session is constructed = one empty filmroll might be same filmroll
	as earlier created dependent on capture filesystem structure...

	TODO: How to pass initialized data such as dt_camera_t ?

*/


#include "libs/lib.h"
#include "control/jobs.h"
#include "control/settings.h"
#include "control/control.h"
#include "control/conf.h"
#include "common/image_cache.h"
#include "common/darktable.h"
#include "common/camera_control.h"
#include "common/variables.h"
#include "gui/gtk.h"
#include "gui/draw.h"
#include "capture.h"

#include <stdio.h>
#include <stdlib.h>
#include <unistd.h>
#include <pthread.h>
#include <math.h>
#include <sys/stat.h>
#include <sys/types.h>
#include <dirent.h>
#include <string.h>
#include <strings.h>
#include <errno.h>
#include <assert.h>
#include <gdk/gdkkeysyms.h>

DT_MODULE(1)

/** module data for the capture view */
typedef struct dt_capture_t
{
  /** The only accelerator closure currently used in capture mode */
  GClosure *filmstrip_toggle;

  /** The current image activated in capture view, either latest tethered shoot
  	or manually picked from filmstrip view...
  */
  uint32_t image_id;

  dt_view_image_over_t image_over;

  /** The capture mode, for now only supports TETHERED */
  dt_capture_mode_t mode;

  dt_variables_params_t *vp;
  gchar *basedirectory;
  gchar *subdirectory;
  gchar *filenamepattern;
  gchar *path;

  /** The jobcode name used for session initialization etc..*/
  char *jobcode;
  dt_film_t *film;

}
dt_capture_t;

const char *name(dt_view_t *self)
{
  return _("tethering");
}

uint32_t view(dt_view_t *self)
{
  return DT_VIEW_TETHERING;
}

static void
film_strip_activated(const int imgid, void *data)
{
  dt_view_film_strip_set_active_image(darktable.view_manager,imgid);
  dt_control_queue_draw_all();
  dt_view_film_strip_prefetch();
}

void capture_view_switch_key_accel(void *p)
{
  // dt_view_t *self=(dt_view_t*)p;
  // dt_capture_t *lib=(dt_capture_t*)self->data;
  dt_ctl_gui_mode_t oldmode = dt_conf_get_int("ui_last/view");
  if(oldmode==DT_CAPTURE)
    dt_ctl_switch_mode_to( DT_LIBRARY );
  else
    dt_ctl_switch_mode_to( DT_CAPTURE );
}

void film_strip_key_accel(GtkAccelGroup *accel_group,
                          GObject *acceleratable,
                          guint keyval, GdkModifierType modifier,
                          gpointer data)
{
  dt_view_film_strip_toggle(darktable.view_manager, film_strip_activated, data);
  dt_control_queue_draw_all();
}

void init(dt_view_t *self)
{
  self->data = malloc(sizeof(dt_capture_t));
  memset(self->data,0,sizeof(dt_capture_t));
  dt_capture_t *lib = (dt_capture_t *)self->data;

  // initialize capture data struct
  const int i = dt_conf_get_int("plugins/capture/mode");
  lib->mode = i;

  // Setup variable expanding, shares configuration as camera import uses...
  dt_variables_params_init(&lib->vp);
  lib->basedirectory = dt_conf_get_string("plugins/capture/storage/basedirectory");
  lib->subdirectory = dt_conf_get_string("plugins/capture/storage/subpath");
  lib->filenamepattern = dt_conf_get_string("plugins/capture/storage/namepattern");

  // Setup key accelerators in capture view...
  gtk_accel_map_add_entry("<Darktable>/capture/toggle film strip",
                          GDK_f, GDK_CONTROL_MASK);

  dt_accel_group_connect_by_path(
      darktable.control->accels_capture,
      "<Darktable>/capture/toggle film strip",
      NULL);
}

void cleanup(dt_view_t *self)
{
  free(self->data);
}

uint32_t dt_capture_view_get_film_id(const dt_view_t *view)
{
  g_assert( view != NULL );
  dt_capture_t *cv=(dt_capture_t *)view->data;
  if(cv->film)
    return cv->film->id;
  // else return first film roll.
  /// @todo maybe return 0 and check error in caller...
  return 1;
}

const gchar *dt_capture_view_get_session_path(const dt_view_t *view)
{
  g_assert( view != NULL );
  dt_capture_t *cv=(dt_capture_t *)view->data;
  return cv->film->dirname;
}

const gchar *dt_capture_view_get_session_filename(const dt_view_t *view,const char *filename)
{
  g_assert( view != NULL );
  dt_capture_t *cv=(dt_capture_t *)view->data;

  cv->vp->filename = filename;

  dt_variables_expand( cv->vp, cv->path, FALSE );
  const gchar *storage=dt_variables_get_result(cv->vp);

  dt_variables_expand( cv->vp, cv->filenamepattern, TRUE );
  const gchar *file = dt_variables_get_result(cv->vp);

  // Start check if file exist if it does, increase sequence and check again til we know that file doesnt exists..
  gchar *fullfile=g_build_path(G_DIR_SEPARATOR_S,storage,file,(char *)NULL);
  if( g_file_test(fullfile, G_FILE_TEST_EXISTS) == TRUE )
  {
    do
    {
      g_free(fullfile);
      dt_variables_expand( cv->vp, cv->filenamepattern, TRUE );
      file = dt_variables_get_result(cv->vp);
      fullfile=g_build_path(G_DIR_SEPARATOR_S,storage,file,(char *)NULL);
    }
    while( g_file_test(fullfile, G_FILE_TEST_EXISTS) == TRUE);
  }

  return file;
}

void dt_capture_view_set_jobcode(const dt_view_t *view, const char *name)
{
  g_assert( view != NULL );
  dt_capture_t *cv=(dt_capture_t *)view->data;

  /* take care of previous capture filmroll */
  if( cv->film )
  {
    if( dt_film_is_empty(cv->film->id) )
      dt_film_remove(cv->film->id );
    else
      dt_film_cleanup( cv->film );
  }

  /* lets initialize a new filmroll for the capture... */
  cv->film=(dt_film_t*)g_malloc(sizeof(dt_film_t));
  dt_film_init(cv->film);

  int current_filmroll = dt_conf_get_int("plugins/capture/current_filmroll");
  if(current_filmroll >= 0)
  {
    /* open existing filmroll and import captured images into this roll */
    cv->film->id = current_filmroll;
    if (dt_film_open2 (cv->film) !=0)
    {
      /* failed to open the current filmroll, let's reset and create a new one */
      dt_conf_set_int ("plugins/capture/current_filmroll",-1);
    }
    else
      cv->path = g_strdup(cv->film->dirname);

  }

  if (dt_conf_get_int ("plugins/capture/current_filmroll") == -1)
  {
    if(cv->jobcode)
      g_free(cv->jobcode);
    cv->jobcode = g_strdup(name);

    // Setup variables jobcode...
    cv->vp->jobcode = cv->jobcode;

    /* reset session sequence number */
    dt_variables_reset_sequence (cv->vp);

    // Construct the directory for filmroll...
    cv->path = g_build_path(G_DIR_SEPARATOR_S,cv->basedirectory,cv->subdirectory, (char *)NULL);
    dt_variables_expand( cv->vp, cv->path, FALSE );
    sprintf(cv->film->dirname,"%s",dt_variables_get_result(cv->vp));

    // Create recursive directories, abort if no access
    if( g_mkdir_with_parents(cv->film->dirname,0755) == -1 )
    {
      dt_control_log(_("failed to create session path %s."), cv->film->dirname);
      g_free( cv->film );
      return;
    }

    if(dt_film_new(cv->film,cv->film->dirname) > 0)
    {
      // Switch to new filmroll
      dt_film_open(cv->film->id);

      /* store current filmroll */
      dt_conf_set_int("plugins/capture/current_filmroll",cv->film->id);
    }

    dt_control_log(_("new session initiated '%s'"),cv->jobcode,cv->film->id);
  }


}

const char *dt_capture_view_get_jobcode(const dt_view_t *view)
{
  g_assert( view != NULL );
  dt_capture_t *cv=(dt_capture_t *)view->data;

  return cv->jobcode;
}

void configure(dt_view_t *self, int wd, int ht)
{
  //dt_capture_t *lib=(dt_capture_t*)self->data;
}

#define TOP_MARGIN		20
#define BOTTOM_MARGIN	20
void _expose_tethered_mode(dt_view_t *self, cairo_t *cr, int32_t width, int32_t height, int32_t pointerx, int32_t pointery)
{
  dt_capture_t *lib=(dt_capture_t*)self->data;
  lib->image_over = DT_VIEW_DESERT;
  lib->image_id=dt_view_film_strip_get_active_image(darktable.view_manager);

  // First of all draw image if availble
  if( lib->image_id >= 0 )
  {
    dt_image_t *image = dt_image_cache_get(lib->image_id, 'r');
    if( image )
    {
      const float wd = width/1.0;
      cairo_translate(cr,0.0f, TOP_MARGIN);
      dt_view_image_expose(image, &(lib->image_over), lib->image_id, cr, wd, height-TOP_MARGIN-BOTTOM_MARGIN, 1, pointerx, pointery);
      cairo_translate(cr,0.0f, -BOTTOM_MARGIN);
      dt_image_cache_release(image, 'r');
    }
  }
}


void expose(dt_view_t *self, cairo_t *cri, int32_t width_i, int32_t height_i, int32_t pointerx, int32_t pointery)
{
  dt_capture_t *lib = (dt_capture_t *)self->data;

  int32_t width  = MIN(width_i,  DT_IMAGE_WINDOW_SIZE);
  int32_t height = MIN(height_i, DT_IMAGE_WINDOW_SIZE);

  cairo_set_source_rgb (cri, .2, .2, .2);
  cairo_rectangle(cri, 0, 0, width_i, height_i);
  cairo_fill (cri);


  if(width_i  > DT_IMAGE_WINDOW_SIZE) cairo_translate(cri, -(DT_IMAGE_WINDOW_SIZE-width_i) *.5f, 0.0f);
  if(height_i > DT_IMAGE_WINDOW_SIZE) cairo_translate(cri, 0.0f, -(DT_IMAGE_WINDOW_SIZE-height_i)*.5f);

  // Mode dependent expose of center view
  switch(lib->mode)
  {
    case DT_CAPTURE_MODE_TETHERED: // tethered mode
    default:
      _expose_tethered_mode(self, cri, width, height, pointerx, pointery);
      break;
  }

  // post expose to modules
  GList *modules = darktable.lib->plugins;

  while(modules)
  {
    dt_lib_module_t *module = (dt_lib_module_t *)(modules->data);
    if( (module->views() & self->view(self)) && module->gui_post_expose )
      module->gui_post_expose(module,cri,width,height,pointerx,pointery);
    modules = g_list_next(modules);
  }

}

void enter(dt_view_t *self)
{
  dt_capture_t *lib = (dt_capture_t *)self->data;

  lib->mode = dt_conf_get_int("plugins/capture/mode");

<<<<<<< HEAD
  // Adding the accelerators
  gtk_window_add_accel_group(GTK_WINDOW(darktable.gui->widgets.main_window),
                             darktable.control->accels_capture);

  lib->filmstrip_toggle = g_cclosure_new(G_CALLBACK(film_strip_key_accel),
                                         (gpointer)self, NULL);
  dt_accel_group_connect_by_path(darktable.control->accels_capture,
                                 "<Darktable>/capture/toggle film strip",
                                 lib->filmstrip_toggle);

  // add expanders
  GtkBox *box = GTK_BOX(darktable.gui->widgets.plugins_vbox);

  // adjust gui:
  GtkWidget *widget;
  widget = darktable.gui->widgets.histogram_expander;
  gtk_widget_set_visible(widget, FALSE);
  widget = darktable.gui->widgets.import_eventbox;
  gtk_widget_set_visible(widget, FALSE);
  widget = darktable.gui->widgets.top;
  gtk_widget_set_visible(widget, TRUE);
  widget = darktable.gui->widgets.bottom_darkroom_box;
  gtk_widget_set_visible(widget, FALSE);
  widget = darktable.gui->widgets.bottom_lighttable_box;
  gtk_widget_set_visible(widget, FALSE);
  widget = darktable.gui->widgets.plugins_vbox_left;
  gtk_widget_set_visible(widget, FALSE);
  widget = darktable.gui->widgets.module_list_eventbox;
  gtk_widget_set_visible(widget, FALSE);

  gtk_widget_set_visible(darktable.gui->
                         widgets.modulegroups_eventbox, FALSE);

  GList *modules = g_list_last(darktable.lib->plugins);
  while(modules!=darktable.lib->plugins)
  {
    dt_lib_module_t *module = (dt_lib_module_t *)(modules->data);
    if( module->views() & DT_CAPTURE_VIEW )
    {
      // Module does support this view let's add it to plugin box
      // soo here goes the special cases for capture view
      if( !( strcmp(module->name(),"tethered shoot")==0 && lib->mode != DT_CAPTURE_MODE_TETHERED ) )
      {
        module->gui_init(module);
        // add the widget created by gui_init to an expander and both to list.
        GtkWidget *expander = dt_lib_gui_get_expander(module);
        gtk_box_pack_start(box, expander, FALSE, FALSE, 0);
      }
    }
    modules = g_list_previous(modules);
  }

  // end marker widget:
  GtkWidget *endmarker = gtk_drawing_area_new();
  gtk_box_pack_start(box, endmarker, FALSE, FALSE, 0);
  g_signal_connect (G_OBJECT (endmarker), "expose-event",
                    G_CALLBACK (dt_control_expose_endmarker), 0);
  gtk_widget_set_size_request(endmarker, -1, 50);

  gtk_widget_show_all(GTK_WIDGET(box));
  // close expanders
  modules = darktable.lib->plugins;
  while(modules)
  {
    dt_lib_module_t *module = (dt_lib_module_t *)(modules->data);
    if( module->views() & DT_CAPTURE_VIEW )
    {
      char var[1024];
      snprintf(var, 1024, "plugins/capture/%s/expanded", module->plugin_name);
      gboolean expanded = dt_conf_get_bool(var);
      gtk_expander_set_expanded (module->expander, expanded);
      if(expanded) gtk_widget_show_all(module->widget);
      else         gtk_widget_hide_all(module->widget);
    }
    modules = g_list_next(modules);
  }

=======
>>>>>>> dea9186d
  // Check if we should enable view of the filmstrip
  if(dt_conf_get_bool("plugins/filmstrip/on"))
  {
    dt_view_film_strip_scroll_to(darktable.view_manager, lib->image_id);
    dt_view_film_strip_open(darktable.view_manager, film_strip_activated, self);
    dt_view_film_strip_prefetch();
  }

  // initialize a default session...
  dt_capture_view_set_jobcode(self, dt_conf_get_string("plugins/capture/jobcode"));


}

void dt_lib_remove_child(GtkWidget *widget, gpointer data)
{
  gtk_container_remove(GTK_CONTAINER(data), widget);
}

void leave(dt_view_t *self)
{
  dt_capture_t *cv = (dt_capture_t *)self->data;
  if(dt_conf_get_bool("plugins/filmstrip/on"))
    dt_view_film_strip_close(darktable.view_manager);

  if( dt_film_is_empty(cv->film->id) != 0)
    dt_film_remove(cv->film->id );

  // Detaching accelerators
  gtk_window_remove_accel_group(GTK_WINDOW(darktable.gui->widgets.main_window),
                                darktable.control->accels_capture);
  dt_accel_group_disconnect(darktable.control->accels_capture,
                            cv->filmstrip_toggle);

}

void reset(dt_view_t *self)
{
  dt_capture_t *lib = (dt_capture_t *)self->data;
  lib->mode=DT_CAPTURE_MODE_TETHERED;
  //DT_CTL_SET_GLOBAL(lib_image_mouse_over_id, -1);
}


void mouse_leave(dt_view_t *self)
{
  /*dt_library_t *lib = (dt_library_t *)self->data;
  if(!lib->pan && dt_conf_get_int("plugins/lighttable/images_in_row") != 1)
  {
  	DT_CTL_SET_GLOBAL(lib_image_mouse_over_id, -1);
  	dt_control_queue_draw_all(); // remove focus
  }*/
}


void mouse_moved(dt_view_t *self, double x, double y, int which)
{
  // update stars/etc :(
  //dt_control_queue_draw_all();
}


int button_released(dt_view_t *self, double x, double y, int which, uint32_t state)
{
  /*dt_library_t *lib = (dt_library_t *)self->data;
  lib->pan = 0;
  if(which == 1) dt_control_change_cursor(GDK_LEFT_PTR);*/
  return 1;
}


int button_pressed(dt_view_t *self, double x, double y, int which, int type, uint32_t state)
{
  /*dt_library_t *lib = (dt_library_t *)self->data;
  lib->modifiers = state;
  lib->button = which;
  lib->select_offset_x = lib->zoom_x;
  lib->select_offset_y = lib->zoom_y;
  lib->select_offset_x += x;
  lib->select_offset_y += y;
  lib->pan = 1;
  if(which == 1) dt_control_change_cursor(GDK_HAND1);
  if(which == 1 && type == GDK_2BUTTON_PRESS) return 0;
  // image button pressed?
  switch(lib->image_over)
  {
  	case DT_LIB_DESERT: break;
  	case DT_LIB_STAR_1: case DT_LIB_STAR_2: case DT_LIB_STAR_3: case DT_LIB_STAR_4:
  	{
  		int32_t mouse_over_id;
  		DT_CTL_GET_GLOBAL(mouse_over_id, lib_image_mouse_over_id);
  		dt_image_t *image = dt_image_cache_get(mouse_over_id, 'r');
  		image->dirty = 1;
  		if(lib->image_over == DT_LIB_STAR_1 && ((image->flags & 0x7) == 1)) image->flags &= ~0x7;
  		else
  		{
  			image->flags &= ~0x7;
  			image->flags |= lib->image_over;
  		}
  		dt_image_cache_flush(image);
  		dt_image_cache_release(image, 'r');
  		break;
  	}
  	default:
  		return 0;
  }*/
  return 1;
}


int key_pressed(dt_view_t *self, guint key, guint state)
{
  return 1;
}

void border_scrolled(dt_view_t *view, double x, double y, int which, int up)
{
  /*dt_library_t *lib = (dt_library_t *)view->data;
  if(which == 0 || which == 1)
  {
  	if(up) lib->track = -DT_LIBRARY_MAX_ZOOM;
  	else   lib->track =  DT_LIBRARY_MAX_ZOOM;
  }
  else if(which == 2 || which == 3)
  {
  	if(up) lib->track = -1;
  	else   lib->track =  1;
  }*/
  dt_control_queue_draw_all();
}

void scrolled(dt_view_t *view, double x, double y, int up)
{
  /*dt_library_t *lib = (dt_library_t *)view->data;
  GtkWidget *widget = darktable.gui->widgets.lighttable_zoom_spinbutton;
  const int layout = dt_conf_get_int("plugins/lighttable/layout");
  if(layout == 1)
  {
  	if(up) lib->track = -DT_LIBRARY_MAX_ZOOM;
  	else   lib->track =  DT_LIBRARY_MAX_ZOOM;
  }
  else
  { // zoom
  	int zoom = dt_conf_get_int("plugins/lighttable/images_in_row");
  	if(up)
  	{
  		zoom--;
  		if(zoom < 1) zoom = 1;
  	}
  	else
  	{
  		zoom++;
  		if(zoom > 2*DT_LIBRARY_MAX_ZOOM) zoom = 2*DT_LIBRARY_MAX_ZOOM;
  	}
  	gtk_spin_button_set_value(GTK_SPIN_BUTTON(widget), zoom);
  }*/
}
<|MERGE_RESOLUTION|>--- conflicted
+++ resolved
@@ -357,7 +357,6 @@
 
   lib->mode = dt_conf_get_int("plugins/capture/mode");
 
-<<<<<<< HEAD
   // Adding the accelerators
   gtk_window_add_accel_group(GTK_WINDOW(darktable.gui->widgets.main_window),
                              darktable.control->accels_capture);
@@ -368,75 +367,6 @@
                                  "<Darktable>/capture/toggle film strip",
                                  lib->filmstrip_toggle);
 
-  // add expanders
-  GtkBox *box = GTK_BOX(darktable.gui->widgets.plugins_vbox);
-
-  // adjust gui:
-  GtkWidget *widget;
-  widget = darktable.gui->widgets.histogram_expander;
-  gtk_widget_set_visible(widget, FALSE);
-  widget = darktable.gui->widgets.import_eventbox;
-  gtk_widget_set_visible(widget, FALSE);
-  widget = darktable.gui->widgets.top;
-  gtk_widget_set_visible(widget, TRUE);
-  widget = darktable.gui->widgets.bottom_darkroom_box;
-  gtk_widget_set_visible(widget, FALSE);
-  widget = darktable.gui->widgets.bottom_lighttable_box;
-  gtk_widget_set_visible(widget, FALSE);
-  widget = darktable.gui->widgets.plugins_vbox_left;
-  gtk_widget_set_visible(widget, FALSE);
-  widget = darktable.gui->widgets.module_list_eventbox;
-  gtk_widget_set_visible(widget, FALSE);
-
-  gtk_widget_set_visible(darktable.gui->
-                         widgets.modulegroups_eventbox, FALSE);
-
-  GList *modules = g_list_last(darktable.lib->plugins);
-  while(modules!=darktable.lib->plugins)
-  {
-    dt_lib_module_t *module = (dt_lib_module_t *)(modules->data);
-    if( module->views() & DT_CAPTURE_VIEW )
-    {
-      // Module does support this view let's add it to plugin box
-      // soo here goes the special cases for capture view
-      if( !( strcmp(module->name(),"tethered shoot")==0 && lib->mode != DT_CAPTURE_MODE_TETHERED ) )
-      {
-        module->gui_init(module);
-        // add the widget created by gui_init to an expander and both to list.
-        GtkWidget *expander = dt_lib_gui_get_expander(module);
-        gtk_box_pack_start(box, expander, FALSE, FALSE, 0);
-      }
-    }
-    modules = g_list_previous(modules);
-  }
-
-  // end marker widget:
-  GtkWidget *endmarker = gtk_drawing_area_new();
-  gtk_box_pack_start(box, endmarker, FALSE, FALSE, 0);
-  g_signal_connect (G_OBJECT (endmarker), "expose-event",
-                    G_CALLBACK (dt_control_expose_endmarker), 0);
-  gtk_widget_set_size_request(endmarker, -1, 50);
-
-  gtk_widget_show_all(GTK_WIDGET(box));
-  // close expanders
-  modules = darktable.lib->plugins;
-  while(modules)
-  {
-    dt_lib_module_t *module = (dt_lib_module_t *)(modules->data);
-    if( module->views() & DT_CAPTURE_VIEW )
-    {
-      char var[1024];
-      snprintf(var, 1024, "plugins/capture/%s/expanded", module->plugin_name);
-      gboolean expanded = dt_conf_get_bool(var);
-      gtk_expander_set_expanded (module->expander, expanded);
-      if(expanded) gtk_widget_show_all(module->widget);
-      else         gtk_widget_hide_all(module->widget);
-    }
-    modules = g_list_next(modules);
-  }
-
-=======
->>>>>>> dea9186d
   // Check if we should enable view of the filmstrip
   if(dt_conf_get_bool("plugins/filmstrip/on"))
   {
