/*
    This file is part of darktable,
    copyright (c) 2011 johannes hanika.

    darktable is free software: you can redistribute it and/or modify
    it under the terms of the GNU General Public License as published by
    the Free Software Foundation, either version 3 of the License, or
    (at your option) any later version.

    darktable is distributed in the hope that it will be useful,
    but WITHOUT ANY WARRANTY; without even the implied warranty of
    MERCHANTABILITY or FITNESS FOR A PARTICULAR PURPOSE.  See the
    GNU General Public License for more details.

    You should have received a copy of the GNU General Public License
    along with darktable.  If not, see <http://www.gnu.org/licenses/>.
*/

#include "common/collection.h"
#include "common/colorspaces.h"
#include "common/darktable.h"
#include "common/debug.h"
#include "common/image.h"
#include "common/image_cache.h"
#include "common/imageio.h"
#include "common/imageio_module.h"
#include "common/points.h"
#include "control/conf.h"

#include <GL/gl.h>
#include <GL/glu.h>
#include <SDL/SDL.h>
#include <stdlib.h>
#if !defined(_WIN32)
  double drand48(void);
#endif
#if !defined(_WIN32)
  void srand48(long int);
#endif
#include <inttypes.h>
#include <sys/time.h>
#include <unistd.h>

int running;
int width, height;
uint32_t random_state;
int32_t repeat;
int use_random;
float *pixels;
uint32_t scramble = 0;

int init(int argc, char *arg[])
{
  const SDL_VideoInfo *info = NULL;
  int bpp = 0;
  int flags = 0;

  struct timeval time;
  gettimeofday(&time, NULL);
  scramble = time.tv_sec + time.tv_usec;

  if(SDL_Init(SDL_INIT_VIDEO) < 0)
  {
    fprintf(stderr, "[%s] video initialization failed: %s\n", arg[0], SDL_GetError());
    exit(1);
  }

  info = SDL_GetVideoInfo();

  if(info == NULL)
  {
    fprintf(stderr, "[%s] video info failed: %s\n", arg[0], SDL_GetError());
    exit(1);
  }

  width = info->current_w;
  height = info->current_h;
  pixels = (float *)malloc(sizeof(float) * 4 * width * height);
  for(int k = 0; k < width * height * 4; k++) pixels[k] = 1.0f;

  bpp = 32;

  SDL_GL_SetAttribute(SDL_GL_RED_SIZE, 8);
  SDL_GL_SetAttribute(SDL_GL_GREEN_SIZE, 8);
  SDL_GL_SetAttribute(SDL_GL_BLUE_SIZE, 8);
  SDL_GL_SetAttribute(SDL_GL_DEPTH_SIZE, 16);
  SDL_GL_SetAttribute(SDL_GL_DOUBLEBUFFER, 1);

  flags = SDL_OPENGL | SDL_FULLSCREEN;

  if(SDL_SetVideoMode(width, height, bpp, flags) == 0)
  {
    fprintf(stderr, "[%s] video mode set failed: %s\n", arg[0], SDL_GetError());
    return 0;
  }
  SDL_WM_SetCaption("darktable image viewer", NULL);

  atexit(&SDL_Quit);

  // hide mouse cursor
  SDL_ShowCursor(0);

  GLuint texID = 0;
  glDisable(GL_DEPTH_TEST);
  glDisable(GL_BLEND);
  glColor3f(1.0f, 1.0f, 1.0f);
  glGenTextures(1, &texID);
  glBindTexture(GL_TEXTURE_2D, texID);
  glTexParameteri(GL_TEXTURE_2D, GL_TEXTURE_MIN_FILTER, GL_NEAREST);
  glTexParameteri(GL_TEXTURE_2D, GL_TEXTURE_MAG_FILTER, GL_NEAREST);
  glTexParameteri(GL_TEXTURE_2D, GL_TEXTURE_WRAP_S, GL_CLAMP);
  glTexParameteri(GL_TEXTURE_2D, GL_TEXTURE_WRAP_T, GL_CLAMP);
  glTexImage2D(GL_TEXTURE_2D, 0, GL_RGBA, width, height, 0, GL_RGBA, GL_FLOAT, NULL);

  glEnable(GL_TEXTURE_2D);
  glBindTexture(GL_TEXTURE_2D, texID);

  glMatrixMode(GL_PROJECTION);
  glPushMatrix();
  glLoadIdentity();
  gluOrtho2D(0, 1, 1, 0);
  glMatrixMode(GL_MODELVIEW);
  glLoadIdentity();

  glClearColor(0.0f, 0.0f, 0.0f, 1.0f);
  glClear(GL_COLOR_BUFFER_BIT);
  return 1;
}

static void dtv_shutdown()
{
  // close all dt related stuff.
  dt_cleanup();
}

static void handle_event(const SDL_Event *event)
{
  switch(event->type)
  {
    case SDL_KEYDOWN:
    {
      const SDLKey keysym = event->key.keysym.sym;
      if(keysym == SDLK_ESCAPE) running = 0;
      break;
    }
    default:
      break;
  }
}

static void pump_events()
{
  SDL_Event event;
  while(SDL_PollEvent(&event)) handle_event(&event);
}

static void update(const int frame)
{
  // copy over the buffer, so we can blend smoothly.
  glReadBuffer(GL_FRONT);
  glDrawBuffer(GL_BACK);
  glCopyPixels(0, 0, width, height, GL_COLOR);
  glTexSubImage2D(GL_TEXTURE_2D, 0, 0, 0, width, height, GL_RGBA, GL_FLOAT, pixels);
  if(frame < 18)
  {
    // glBlendFunc(GL_SRC_ALPHA, GL_ONE_MINUS_SRC_ALPHA);
    glBlendFunc(GL_SRC_ALPHA, GL_ONE_MINUS_SRC_ALPHA);
    glEnable(GL_BLEND);
  }
  else
  {
    glDisable(GL_BLEND);
  }
  glBegin(GL_QUADS);
  glTexCoord2d(0.0f, 1.0f);
  glVertex2f(0.0f, 1.0f);
  glTexCoord2d(0.0f, 0.0f);
  glVertex2f(0.0f, 0.0f);
  glTexCoord2d(1.0f, 0.0f);
  glVertex2f(1.0f, 0.0f);
  glTexCoord2d(1.0f, 1.0f);
  glVertex2f(1.0f, 1.0f);
  glEnd();
  // display the back buffer
  SDL_GL_SwapBuffers();
}

static int bpp(dt_imageio_module_data_t *data)
{
  return 32;
}

static int levels(dt_imageio_module_data_t *data)
{
  return IMAGEIO_RGB | IMAGEIO_FLOAT;
}

static const char *mime(dt_imageio_module_data_t *data)
{
  return "memory";
}

static int write_image(dt_imageio_module_data_t *data, const char *filename, const void *in, void *exif,
                       int exif_len, int imgid, int num, int total)
{
  const int offx = (width - data->width) / 2;
  const int offy = (height - data->height) / 2;
  float *out = pixels + (offy * width + offx) * 4;
  const float *rd = in;
  memset(pixels, 0, 4 * sizeof(float) * width * height);
  const float alpha = 0.2f;
  for(int i = 3; i < 4 * width * height; i += 4) pixels[i] = 0.2f;
  for(int j = 0; j < MIN(data->height, height); j++)
  {
    for(int i = 0; i < MIN(data->width, width); i++)
    {
      for(int c = 0; c < 3; c++) out[4 * i + c] = rd[4 * i + c];
      out[4 * i + 3] = alpha;
    }
    out += 4 * width;
    rd += 4 * data->width;
  }

  return 0;
}

uint32_t next_random()
{
  uint32_t i = random_state++;
  // van der corput for 32 bits. this guarantees every number will appear exactly once
  i = ((i & 0x0000ffff) << 16) | (i >> 16);
  i = ((i & 0x00ff00ff) << 8) | ((i & 0xff00ff00) >> 8);
  i = ((i & 0x0f0f0f0f) << 4) | ((i & 0xf0f0f0f0) >> 4);
  i = ((i & 0x33333333) << 2) | ((i & 0xcccccccc) >> 2);
  i = ((i & 0x55555555) << 1) | ((i & 0xaaaaaaaa) >> 1);
  return i ^ scramble;
}

static int process_next_image()
{
  static int counter = 0;
  dt_imageio_module_format_t buf;
  dt_imageio_module_data_t dat;
  buf.mime = mime;
  buf.levels = levels;
  buf.bpp = bpp;
  buf.write_image = write_image;
  dat.max_width = width;
  dat.max_height = height;
  dat.style[0] = '\0';

  // get random image id from sql
  int32_t id = 0;
  const uint32_t cnt = dt_collection_get_count(darktable.collection);
  // enumerated all images?
  if(++counter >= cnt) return 1;
  uint32_t ran = counter - 1;
  if(use_random)
  {
    // get random number up to next power of two greater than cnt:
    const uint32_t zeros = __builtin_clz(cnt);
    // pull radical inverses only in our desired range:
    do
      ran = next_random() >> zeros;
    while(ran >= cnt);
  }
  const int32_t rand = ran % cnt;
  const gchar *query = dt_collection_get_query(darktable.collection);
  if(!query) return 1;
  sqlite3_stmt *stmt;
  DT_DEBUG_SQLITE3_PREPARE_V2(dt_database_get(darktable.db), query, -1, &stmt, NULL);
  DT_DEBUG_SQLITE3_BIND_INT(stmt, 1, rand);
  DT_DEBUG_SQLITE3_BIND_INT(stmt, 2, rand + 1);
  if(sqlite3_step(stmt) == SQLITE_ROW) id = sqlite3_column_int(stmt, 0);
  sqlite3_finalize(stmt);

  if(id)
  {
    dt_imageio_export(id, "unused", &buf, &dat, TRUE, TRUE, FALSE, NULL, NULL, 1, 1);
  }
  return 0;
}

static void usage(const char *progname)
{
  fprintf(
      stderr,
      "usage: %s [-h, --help; --version] [--random] [--repeat] [--core <darktable options>]\n",
      progname);
}

int main(int argc, char *arg[])
{
  repeat = random_state = use_random = 0;

  // use system color profile, if we can:
  char set_iccprofile[64];
  snprintf(set_iccprofile, sizeof(set_iccprofile), "plugins/lighttable/export/icctype=%d", DT_COLORSPACE_DISPLAY);

  int k;
  for(k = 1; k < argc; k++)
  {
    if(!strcmp(arg[k], "-h") || !strcmp(arg[k], "--help"))
    {
      usage(arg[0]);
      exit(EXIT_FAILURE);
    }
    else if(!strcmp(arg[k], "--random"))
      use_random = 1;
    else if(!strcmp(arg[k], "--repeat"))
      repeat = -1;
    else if(!strcmp(arg[k], "--core"))
    {
      // everything from here on should be passed to the core
      k++;
      break;
    }
  }

  int m_argc = 0;
  char **m_arg = malloc((6 + argc - k) * sizeof(char *));
  m_arg[m_argc++] = "darktable-viewer";
  m_arg[m_argc++] = "--disable-opencl";
  m_arg[m_argc++] = "--conf";
  m_arg[m_argc++] = "write_sidecar_files=FALSE";
  m_arg[m_argc++] = "--conf";
  m_arg[m_argc++] = set_iccprofile;
  for(; k < argc; k++) m_arg[m_argc++] = arg[k];
  m_arg[m_argc] = NULL;

  // init dt without gui:
  if(dt_init(m_argc, m_arg, 0, NULL))
  {
    free(m_arg);
    exit(1);
  }

  running = init(m_argc, m_arg);
  gtk_init(&argc, &arg);

  #if defined(_WIN32)
    srand((long)time(NULL));
  #else
    srand48(SDL_GetTicks());
  #endif

  #if defined(_WIN32)
    if(use_random) random_state = rand()/RAND_MAX * INT_MAX;
  #else
    if(use_random) random_state = drand48() * INT_MAX;
  #endif
  if(repeat < 0) repeat = random_state;
  while(running)
  {
    pump_events();
    if(!running) break;
    if(process_next_image())
    {
      if(repeat >= 0)
      {
        // start over
        random_state = repeat;
        continue;
      }
      break;
    }
    for(int i = 0; i <= 18; i++)
    {
      update(i);

      struct timespec time = { 0, 10000000L };
      nanosleep(&time, NULL);
    }
    for(int i = 0; i < 100; i++)
    {
      pump_events();
      if(!running) break;

      struct timespec time = { 0, 35000000L };
      nanosleep(&time, NULL);
    }
  }

  dtv_shutdown();

<<<<<<< HEAD
  return 0;
=======
  free(m_arg);
>>>>>>> 5dce0875
}

// modelines: These editor modelines have been set for all relevant files by tools/update_modelines.sh
// vim: shiftwidth=2 expandtab tabstop=2 cindent
// kate: tab-indents: off; indent-width 2; replace-tabs on; indent-mode cstyle; remove-trailing-spaces modified;<|MERGE_RESOLUTION|>--- conflicted
+++ resolved
@@ -383,11 +383,7 @@
 
   dtv_shutdown();
 
-<<<<<<< HEAD
-  return 0;
-=======
   free(m_arg);
->>>>>>> 5dce0875
 }
 
 // modelines: These editor modelines have been set for all relevant files by tools/update_modelines.sh
