--- conflicted
+++ resolved
@@ -921,28 +921,33 @@
 
 void init_key_accels(dt_lib_module_t *self)
 {
-<<<<<<< HEAD
-  dt_accel_register_lib_as_view("darkroom", NC_("accel", "hide histogram"), GDK_KEY_H, GDK_CONTROL_MASK | GDK_SHIFT_MASK);
+  dt_accel_register_lib_as_view("darkroom", NC_("accel", "histogram/hide histogram"), GDK_KEY_H, GDK_CONTROL_MASK | GDK_SHIFT_MASK);
   dt_accel_register_lib_as_view("tethering", NC_("accel", "hide histogram"), GDK_KEY_H, GDK_CONTROL_MASK | GDK_SHIFT_MASK);
-=======
-  dt_accel_register_lib(self, NC_("accel", "hide histogram"), GDK_KEY_H, GDK_CONTROL_MASK | GDK_SHIFT_MASK);
-  dt_accel_register_lib(self, NC_("accel", "cycle histogram modes"), 0, 0);
-  dt_accel_register_lib(self, NC_("accel", "switch histogram mode"), 0, 0);
-  dt_accel_register_lib(self, NC_("accel", "switch histogram type"), 0, 0);
->>>>>>> 2c8557e4
+  dt_accel_register_lib_as_view("darkroom", NC_("accel", "histogram/cycle histogram modes"), 0, 0);
+  dt_accel_register_lib_as_view("tethering", NC_("accel", "cycle histogram modes"), 0, 0);
+  dt_accel_register_lib_as_view("darkroom", NC_("accel", "histogram/switch histogram mode"), 0, 0);
+  dt_accel_register_lib_as_view("tethering", NC_("accel", "switch histogram mode"), 0, 0);
+  dt_accel_register_lib_as_view("darkroom", NC_("accel", "histogram/switch histogram type"), 0, 0);
+  dt_accel_register_lib_as_view("tethering", NC_("accel", "switch histogram type"), 0, 0);
 }
 
 void connect_key_accels(dt_lib_module_t *self)
 {
-  dt_accel_connect_lib_as_view(self, "darkroom", "hide histogram",
+  dt_accel_connect_lib_as_view(self, "darkroom", "histogram/hide histogram",
                      g_cclosure_new(G_CALLBACK(_lib_histogram_collapse_callback), self, NULL));
   dt_accel_connect_lib_as_view(self, "tethering", "hide histogram",
                      g_cclosure_new(G_CALLBACK(_lib_histogram_collapse_callback), self, NULL));
-  dt_accel_connect_lib(self, "cycle histogram modes",
+  dt_accel_connect_lib_as_view(self, "darkroom", "histogram/cycle histogram modes",
                      g_cclosure_new(G_CALLBACK(_lib_histogram_cycle_mode_callback), self, NULL));
-  dt_accel_connect_lib(self, "switch histogram mode",
+  dt_accel_connect_lib_as_view(self, "tethering", "cycle histogram modes",
+                     g_cclosure_new(G_CALLBACK(_lib_histogram_cycle_mode_callback), self, NULL));
+  dt_accel_connect_lib_as_view(self, "darkroom", "histogram/switch histogram mode",
                      g_cclosure_new(G_CALLBACK(_lib_histogram_change_mode_callback), self, NULL));
-  dt_accel_connect_lib(self, "switch histogram type",
+  dt_accel_connect_lib_as_view(self, "tethering", "switch histogram mode",
+                     g_cclosure_new(G_CALLBACK(_lib_histogram_change_mode_callback), self, NULL));
+  dt_accel_connect_lib_as_view(self, "darkroom", "histogram/switch histogram type",
+                     g_cclosure_new(G_CALLBACK(_lib_histogram_change_type_callback), self, NULL));
+  dt_accel_connect_lib_as_view(self, "tethering", "switch histogram type",
                      g_cclosure_new(G_CALLBACK(_lib_histogram_change_type_callback), self, NULL));
 }
 
