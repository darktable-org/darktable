/*
    This file is part of darktable,
    Copyright (C) 2009-2021 darktable developers.

    darktable is free software: you can redistribute it and/or modify
    it under the terms of the GNU General Public License as published by
    the Free Software Foundation, either version 3 of the License, or
    (at your option) any later version.

    darktable is distributed in the hope that it will be useful,
    but WITHOUT ANY WARRANTY; without even the implied warranty of
    MERCHANTABILITY or FITNESS FOR A PARTICULAR PURPOSE.  See the
    GNU General Public License for more details.

    You should have received a copy of the GNU General Public License
    along with darktable.  If not, see <http://www.gnu.org/licenses/>.
*/
#include "bauhaus/bauhaus.h"
#include "common/collection.h"
#include "common/darktable.h"
#include "common/debug.h"
#include "common/history.h"
#include "common/image_cache.h"
#include "control/conf.h"
#include "control/control.h"
#include "control/jobs.h"
#include "dtgtk/button.h"
#include "gui/accelerators.h"
#include "gui/gtk.h"
#include "gui/hist_dialog.h"
#include "libs/lib.h"
#include "libs/lib_api.h"
#ifdef GDK_WINDOWING_QUARTZ
#include "osx/osx.h"
#endif
#include <gdk/gdkkeysyms.h>
#include <gtk/gtk.h>
#include <stdlib.h>

DT_MODULE(1)

typedef struct dt_lib_copy_history_t
{
  GtkWidget *pastemode;
  GtkWidget *paste, *paste_parts;
  GtkWidget *copy_button, *discard_button, *load_button, *write_button;
  GtkWidget *copy_parts_button;
  GtkWidget *compress_button;
} dt_lib_copy_history_t;

const char *name(dt_lib_module_t *self)
{
  return _("history stack");
}

const char **views(dt_lib_module_t *self)
{
  static const char *v[] = {"lighttable", NULL};
  return v;
}

uint32_t container(dt_lib_module_t *self)
{
  return DT_UI_CONTAINER_PANEL_RIGHT_CENTER;
}

static void _update(dt_lib_module_t *self)
{
  dt_lib_cancel_postponed_update(self);
  dt_lib_copy_history_t *d = (dt_lib_copy_history_t *)self->data;

  const int nbimgs = dt_act_on_get_images_nb(TRUE, FALSE);
  const int act_on_any = (nbimgs > 0);
  const int act_on_one = (nbimgs == 1);
  const int act_on_mult = act_on_any && !act_on_one;
  const gboolean can_paste
      = darktable.view_manager->copy_paste.copied_imageid > 0
        && (act_on_mult
<<<<<<< HEAD
            || (act_on_one
                && (darktable.view_manager->copy_paste.copied_imageid != dt_view_get_image_to_act_on(FALSE))));
=======
            || (act_on_one && (darktable.view_manager->copy_paste.copied_imageid != dt_act_on_get_main_image())));
>>>>>>> c4e00c2c

  gtk_widget_set_sensitive(GTK_WIDGET(d->discard_button), act_on_any);
  gtk_widget_set_sensitive(GTK_WIDGET(d->compress_button), act_on_any);
  gtk_widget_set_sensitive(GTK_WIDGET(d->load_button), act_on_any);
  gtk_widget_set_sensitive(GTK_WIDGET(d->write_button), act_on_any);

  gtk_widget_set_sensitive(GTK_WIDGET(d->copy_button), act_on_one);
  gtk_widget_set_sensitive(GTK_WIDGET(d->copy_parts_button), act_on_one);

  gtk_widget_set_sensitive(GTK_WIDGET(d->paste), can_paste);
  gtk_widget_set_sensitive(GTK_WIDGET(d->paste_parts), can_paste);
}

static void write_button_clicked(GtkWidget *widget, dt_lib_module_t *self)
{
  dt_control_write_sidecar_files();
}

static void load_button_clicked(GtkWidget *widget, dt_lib_module_t *self)
{
  GList *imgs = dt_act_on_get_images(TRUE, TRUE, FALSE);
  if(!imgs)
    return;
  const int act_on_one = g_list_is_singleton(imgs); // list length == 1?
  GtkWidget *win = dt_ui_main_window(darktable.gui->ui);
  GtkFileChooserNative *filechooser = gtk_file_chooser_native_new(
          _("open sidecar file"), GTK_WINDOW(win), GTK_FILE_CHOOSER_ACTION_OPEN,
          _("_open"), _("_cancel"));
  gtk_file_chooser_set_select_multiple(GTK_FILE_CHOOSER(filechooser), FALSE);

  if(act_on_one)
  {
    //single image to load xmp to, assume we want to load from same dir
    const int imgid = GPOINTER_TO_INT(imgs->data);
    const dt_image_t *img = dt_image_cache_get(darktable.image_cache, imgid, 'r');
    if(img && img->film_id != -1)
    {
      char pathname[PATH_MAX] = { 0 };
      dt_image_film_roll_directory(img, pathname, sizeof(pathname));
      gtk_file_chooser_set_current_folder(GTK_FILE_CHOOSER(filechooser), pathname);
    }
    else
    {
      // handle situation where there's some problem with cache/film_id
      // i guess that's impossible, but better safe than sorry ;)
      dt_conf_get_folder_to_file_chooser("ui_last/import_path", GTK_FILE_CHOOSER(filechooser));
    }
    dt_image_cache_read_release(darktable.image_cache, img);
  }
  else
  {
    // multiple images, use "last import" preference
    dt_conf_get_folder_to_file_chooser("ui_last/import_path", GTK_FILE_CHOOSER(filechooser));
  }

  GtkFileFilter *filter;
  filter = GTK_FILE_FILTER(gtk_file_filter_new());
  gtk_file_filter_add_pattern(filter, "*.xmp");
  gtk_file_filter_add_pattern(filter, "*.XMP");
  gtk_file_filter_set_name(filter, _("XMP sidecar files"));
  gtk_file_chooser_add_filter(GTK_FILE_CHOOSER(filechooser), filter);

  filter = GTK_FILE_FILTER(gtk_file_filter_new());
  gtk_file_filter_add_pattern(filter, "*");
  gtk_file_filter_set_name(filter, _("all files"));
  gtk_file_chooser_add_filter(GTK_FILE_CHOOSER(filechooser), filter);

  if(gtk_native_dialog_run(GTK_NATIVE_DIALOG(filechooser)) == GTK_RESPONSE_ACCEPT)
  {
    gchar *dtfilename = gtk_file_chooser_get_filename(GTK_FILE_CHOOSER(filechooser));
    if(dt_history_load_and_apply_on_list(dtfilename, imgs) != 0)
    {
      GtkWidget *dialog
          = gtk_message_dialog_new(GTK_WINDOW(win), GTK_DIALOG_DESTROY_WITH_PARENT, GTK_MESSAGE_ERROR,
                                   GTK_BUTTONS_CLOSE, _("error loading file '%s'"), dtfilename);
#ifdef GDK_WINDOWING_QUARTZ
      dt_osx_disallow_fullscreen(dialog);
#endif
      gtk_dialog_run(GTK_DIALOG(dialog));
      gtk_widget_destroy(dialog);
    }
    else
    {
      dt_collection_update_query(darktable.collection, DT_COLLECTION_CHANGE_RELOAD, DT_COLLECTION_PROP_UNDEF,
                                 g_list_copy((GList *)imgs));
      DT_DEBUG_CONTROL_SIGNAL_RAISE(darktable.signals, DT_SIGNAL_GEOTAG_CHANGED,
                                    g_list_copy((GList *)imgs), 0);
      dt_control_queue_redraw_center();
    }
    if(!act_on_one)
    {
      //remember last import path if applying history to multiple images
      dt_conf_set_folder_from_file_chooser("ui_last/import_path", GTK_FILE_CHOOSER(filechooser));
    }
    g_free(dtfilename);
  }
  g_object_unref(filechooser);
  g_list_free(imgs);
  gtk_widget_queue_draw(dt_ui_center(darktable.gui->ui));
}

static void compress_button_clicked(GtkWidget *widget, gpointer user_data)
{
  const GtkWidget *win = dt_ui_main_window(darktable.gui->ui);
  GList *imgs = dt_act_on_get_images(TRUE, TRUE, FALSE);
  if(!imgs) return;  // do nothing if no images to be acted on

  const int missing = dt_history_compress_on_list(imgs);

  dt_collection_update_query(darktable.collection, DT_COLLECTION_CHANGE_RELOAD, DT_COLLECTION_PROP_UNDEF, imgs);
  dt_control_queue_redraw_center();
  if (missing)
  {
    GtkWidget *dialog = gtk_message_dialog_new(
    GTK_WINDOW(win), GTK_DIALOG_DESTROY_WITH_PARENT, GTK_MESSAGE_QUESTION, GTK_BUTTONS_CLOSE,
    ngettext("no history compression of 1 image.\nsee tag: darktable|problem|history-compress",
             "no history compression of %d images.\nsee tag: darktable|problem|history-compress", missing ), missing);
#ifdef GDK_WINDOWING_QUARTZ
    dt_osx_disallow_fullscreen(dialog);
#endif

    gtk_window_set_title(GTK_WINDOW(dialog), _("history compression warning"));
    gtk_dialog_run(GTK_DIALOG(dialog));
    gtk_widget_destroy(dialog);
  }
}


static void copy_button_clicked(GtkWidget *widget, gpointer user_data)
{
  dt_lib_module_t *self = (dt_lib_module_t *)user_data;

<<<<<<< HEAD
  const int id = dt_view_get_image_to_act_on(FALSE);
=======
  const int id = dt_act_on_get_main_image();
>>>>>>> c4e00c2c

  if(id > 0 && dt_history_copy(id))
  {
    _update(self);
  }
}

static void copy_parts_button_clicked(GtkWidget *widget, gpointer user_data)
{
  dt_lib_module_t *self = (dt_lib_module_t *)user_data;

<<<<<<< HEAD
  const int id = dt_view_get_image_to_act_on(FALSE);
=======
  const int id = dt_act_on_get_main_image();
>>>>>>> c4e00c2c

  if(id > 0 && dt_history_copy_parts(id))
  {
    _update(self);
  }
}

static void discard_button_clicked(GtkWidget *widget, gpointer user_data)
{
  gint res = GTK_RESPONSE_YES;

  GList *imgs = dt_act_on_get_images(TRUE, TRUE, FALSE);
  if(!imgs) return;

  if(dt_conf_get_bool("ask_before_discard"))
  {
    const GtkWidget *win = dt_ui_main_window(darktable.gui->ui);

    const int number = g_list_length((GList *)imgs);

    GtkWidget *dialog = gtk_message_dialog_new(
        GTK_WINDOW(win), GTK_DIALOG_DESTROY_WITH_PARENT, GTK_MESSAGE_QUESTION, GTK_BUTTONS_YES_NO,
        ngettext("do you really want to clear history of %d selected image?",
                 "do you really want to clear history of %d selected images?", number), number);
#ifdef GDK_WINDOWING_QUARTZ
    dt_osx_disallow_fullscreen(dialog);
#endif

    gtk_window_set_title(GTK_WINDOW(dialog), _("delete images' history?"));
    res = gtk_dialog_run(GTK_DIALOG(dialog));
    gtk_widget_destroy(dialog);
  }

  if(res == GTK_RESPONSE_YES)
  {
    dt_history_delete_on_list(imgs, TRUE);
    dt_collection_update_query(darktable.collection, DT_COLLECTION_CHANGE_RELOAD, DT_COLLECTION_PROP_UNDEF,
                               imgs); // frees imgs
    dt_control_queue_redraw_center();
  }
  else
  {
    g_list_free(imgs);
  }
}

static void paste_button_clicked(GtkWidget *widget, gpointer user_data)
{

  dt_lib_module_t *self = (dt_lib_module_t *)user_data;
  dt_lib_copy_history_t *d = (dt_lib_copy_history_t *)self->data;

  /* get past mode and store, overwrite / merge */
  const int mode = dt_bauhaus_combobox_get(d->pastemode);
  dt_conf_set_int("plugins/lighttable/copy_history/pastemode", mode);

  /* copy history from previously copied image and past onto selection */
  GList *imgs = dt_act_on_get_images(TRUE, TRUE, FALSE);

  if(dt_history_paste_on_list(imgs, TRUE))
  {
    dt_collection_update_query(darktable.collection, DT_COLLECTION_CHANGE_RELOAD, DT_COLLECTION_PROP_UNDEF, imgs);
  }
  else
  {
    g_list_free(imgs);
  }
}

static void paste_parts_button_clicked(GtkWidget *widget, gpointer user_data)
{
  /* copy history from previously copied image and past onto selection */
  GList *imgs = dt_act_on_get_images(TRUE, TRUE, FALSE);

  if(dt_history_paste_parts_on_list(imgs, TRUE))
  {
    dt_collection_update_query(darktable.collection, DT_COLLECTION_CHANGE_RELOAD, DT_COLLECTION_PROP_UNDEF,
                               imgs); // frees imgs
  }
  else
  {
    g_list_free(imgs);
  }
}

static void pastemode_combobox_changed(GtkWidget *widget, gpointer user_data)
{
  const int mode = dt_bauhaus_combobox_get(widget);
  dt_conf_set_int("plugins/lighttable/copy_history/pastemode", mode);

  _update((dt_lib_module_t *)user_data);
}

static void _image_selection_changed_callback(gpointer instance, dt_lib_module_t *self)
{
  _update(self);
}

static void _collection_updated_callback(gpointer instance, dt_collection_change_t query_change,
                                         dt_collection_properties_t changed_property, gpointer imgs, int next,
                                         dt_lib_module_t *self)
{
  _update(self);
}

static void _mouse_over_image_callback(gpointer instance, dt_lib_module_t *self)
{
  dt_lib_queue_postponed_update(self, _update);
}

void gui_reset(dt_lib_module_t *self)
{
  _update(self);
}

int position()
{
  return 600;
}

void gui_init(dt_lib_module_t *self)
{
  dt_lib_copy_history_t *d = (dt_lib_copy_history_t *)malloc(sizeof(dt_lib_copy_history_t));
  self->data = (void *)d;
  self->timeout_handle = 0;

  self->widget = gtk_grid_new();
  GtkGrid *grid = GTK_GRID(self->widget);
  dt_gui_add_help_link(self->widget, dt_get_help_url(self->plugin_name));
  gtk_grid_set_column_homogeneous(grid, TRUE);
  int line = 0;

  d->copy_parts_button = dt_ui_button_new(_("selective copy..."),
                                          _("choose which modules to copy from the source image"),
                                          "module-reference/utility-modules/lighttable/history-stack");
  gtk_grid_attach(grid, d->copy_parts_button, 0, line, 3, 1);

  d->copy_button = dt_ui_button_new(_("copy"),
                                    _("copy history stack of\nfirst selected image"),
                                    "module-reference/utility-modules/lighttable/history-stack");
  gtk_grid_attach(grid, d->copy_button, 3, line++, 3, 1);

  d->paste_parts = dt_ui_button_new(_("selective paste..."),
                                    _("choose which modules to paste to the target image(s)"),
                                    "module-reference/utility-modules/lighttable/history-stack");
  gtk_widget_set_sensitive(d->paste_parts, FALSE);
  gtk_grid_attach(grid, d->paste_parts, 0, line, 3, 1);

  d->paste = dt_ui_button_new(_("paste"),
                              _("paste history stack to\nall selected images"),
                              "module-reference/utility-modules/lighttable/history-stack");
  gtk_widget_set_sensitive(d->paste, FALSE);
  gtk_grid_attach(grid, d->paste, 3, line++, 3, 1);

  d->compress_button = dt_ui_button_new(_("compress history"),
                                        _("compress history stack of\nall selected images"), NULL);
  gtk_grid_attach(grid, d->compress_button, 0, line, 3, 1);

  d->discard_button = dt_ui_button_new(_("discard history"),
                                       _("discard history stack of\nall selected images"),
                                       "module-reference/utility-modules/lighttable/history-stack");
  gtk_grid_attach(grid, d->discard_button, 3, line++, 3, 1);

  DT_BAUHAUS_COMBOBOX_NEW_FULL(d->pastemode, self, NULL, N_("mode"),
                               _("how to handle existing history"),
                               dt_conf_get_int("plugins/lighttable/copy_history/pastemode"),
                               pastemode_combobox_changed, self,
                               N_("append"), N_("overwrite"));
  dt_gui_add_help_link(d->pastemode, dt_get_help_url("history"));
  gtk_grid_attach(grid, d->pastemode, 0, line++, 6, 1);

  d->load_button = dt_ui_button_new(_("load sidecar file..."),
                                    _("open an XMP sidecar file\nand apply it to selected images"),
                                    "module-reference/utility-modules/lighttable/history-stack");
  gtk_grid_attach(grid, d->load_button, 0, line, 3, 1);

  d->write_button = dt_ui_button_new(_("write sidecar files"),
                                     _("write history stack and tags to XMP sidecar files"),
                                     "module-reference/utility-modules/lighttable/history-stack");
  gtk_grid_attach(grid, d->write_button, 3, line, 3, 1);

  DT_DEBUG_CONTROL_SIGNAL_CONNECT(darktable.signals, DT_SIGNAL_SELECTION_CHANGED,
                            G_CALLBACK(_image_selection_changed_callback), self);
  DT_DEBUG_CONTROL_SIGNAL_CONNECT(darktable.signals, DT_SIGNAL_MOUSE_OVER_IMAGE_CHANGE,
                            G_CALLBACK(_mouse_over_image_callback), self);
  DT_DEBUG_CONTROL_SIGNAL_CONNECT(darktable.signals, DT_SIGNAL_COLLECTION_CHANGED,
                            G_CALLBACK(_collection_updated_callback), self);

  _update(self);

  g_signal_connect(G_OBJECT(d->copy_button), "clicked", G_CALLBACK(copy_button_clicked), (gpointer)self);
  g_signal_connect(G_OBJECT(d->copy_parts_button), "clicked", G_CALLBACK(copy_parts_button_clicked), (gpointer)self);
  g_signal_connect(G_OBJECT(d->compress_button), "clicked", G_CALLBACK(compress_button_clicked), (gpointer)self);
  g_signal_connect(G_OBJECT(d->discard_button), "clicked", G_CALLBACK(discard_button_clicked), (gpointer)self);
  g_signal_connect(G_OBJECT(d->paste_parts), "clicked", G_CALLBACK(paste_parts_button_clicked), (gpointer)self);
  g_signal_connect(G_OBJECT(d->paste), "clicked", G_CALLBACK(paste_button_clicked), (gpointer)self);
  g_signal_connect(G_OBJECT(d->load_button), "clicked", G_CALLBACK(load_button_clicked), (gpointer)self);
  g_signal_connect(G_OBJECT(d->write_button), "clicked", G_CALLBACK(write_button_clicked), (gpointer)self);
}

void gui_cleanup(dt_lib_module_t *self)
{
  dt_lib_cancel_postponed_update(self);
  DT_DEBUG_CONTROL_SIGNAL_DISCONNECT(darktable.signals, G_CALLBACK(_image_selection_changed_callback), self);
  DT_DEBUG_CONTROL_SIGNAL_DISCONNECT(darktable.signals, G_CALLBACK(_mouse_over_image_callback), self);
  DT_DEBUG_CONTROL_SIGNAL_DISCONNECT(darktable.signals, G_CALLBACK(_collection_updated_callback), self);

  free(self->data);
  self->data = NULL;
}

void init_key_accels(dt_lib_module_t *self)
{
  dt_accel_register_lib(self, NC_("accel", "copy"), GDK_KEY_c, GDK_CONTROL_MASK);
  dt_accel_register_lib(self, NC_("accel", "copy parts"), GDK_KEY_c, GDK_CONTROL_MASK | GDK_SHIFT_MASK);
  dt_accel_register_lib(self, NC_("accel", "compress"), 0, 0);
  dt_accel_register_lib(self, NC_("accel", "discard"), 0, 0);
  dt_accel_register_lib(self, NC_("accel", "paste"), GDK_KEY_v, GDK_CONTROL_MASK);
  dt_accel_register_lib(self, NC_("accel", "paste parts"), GDK_KEY_v, GDK_CONTROL_MASK | GDK_SHIFT_MASK);
  dt_accel_register_lib(self, NC_("accel", "load sidecar files"), 0, 0);
  dt_accel_register_lib(self, NC_("accel", "write sidecar files"), 0, 0);
}

void connect_key_accels(dt_lib_module_t *self)
{
  dt_lib_copy_history_t *d = (dt_lib_copy_history_t *)self->data;

  dt_accel_connect_button_lib(self, "copy", GTK_WIDGET(d->copy_button));
  dt_accel_connect_button_lib(self, "copy parts", GTK_WIDGET(d->copy_parts_button));
  dt_accel_connect_button_lib(self, "discard", GTK_WIDGET(d->discard_button));
  dt_accel_connect_button_lib(self, "compress", GTK_WIDGET(d->compress_button));
  dt_accel_connect_button_lib(self, "paste", GTK_WIDGET(d->paste));
  dt_accel_connect_button_lib(self, "paste parts", GTK_WIDGET(d->paste_parts));
  dt_accel_connect_button_lib(self, "load sidecar files", GTK_WIDGET(d->load_button));
  dt_accel_connect_button_lib(self, "write sidecar files", GTK_WIDGET(d->write_button));
}
// modelines: These editor modelines have been set for all relevant files by tools/update_modelines.sh
// vim: shiftwidth=2 expandtab tabstop=2 cindent
// kate: tab-indents: off; indent-width 2; replace-tabs on; indent-mode cstyle; remove-trailing-spaces modified;<|MERGE_RESOLUTION|>--- conflicted
+++ resolved
@@ -76,12 +76,7 @@
   const gboolean can_paste
       = darktable.view_manager->copy_paste.copied_imageid > 0
         && (act_on_mult
-<<<<<<< HEAD
-            || (act_on_one
-                && (darktable.view_manager->copy_paste.copied_imageid != dt_view_get_image_to_act_on(FALSE))));
-=======
-            || (act_on_one && (darktable.view_manager->copy_paste.copied_imageid != dt_act_on_get_main_image())));
->>>>>>> c4e00c2c
+            || (act_on_one && (darktable.view_manager->copy_paste.copied_imageid != dt_act_on_get_main_image(FALSE))));
 
   gtk_widget_set_sensitive(GTK_WIDGET(d->discard_button), act_on_any);
   gtk_widget_set_sensitive(GTK_WIDGET(d->compress_button), act_on_any);
@@ -214,11 +209,7 @@
 {
   dt_lib_module_t *self = (dt_lib_module_t *)user_data;
 
-<<<<<<< HEAD
-  const int id = dt_view_get_image_to_act_on(FALSE);
-=======
-  const int id = dt_act_on_get_main_image();
->>>>>>> c4e00c2c
+  const int id = dt_act_on_get_main_image(FALSE);
 
   if(id > 0 && dt_history_copy(id))
   {
@@ -230,11 +221,7 @@
 {
   dt_lib_module_t *self = (dt_lib_module_t *)user_data;
 
-<<<<<<< HEAD
-  const int id = dt_view_get_image_to_act_on(FALSE);
-=======
-  const int id = dt_act_on_get_main_image();
->>>>>>> c4e00c2c
+  const int id = dt_act_on_get_main_image(FALSE);
 
   if(id > 0 && dt_history_copy_parts(id))
   {
