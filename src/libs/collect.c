--- conflicted
+++ resolved
@@ -1287,12 +1287,7 @@
 {
   // update related list
   dt_lib_collect_t *d = get_collect(dr);
-<<<<<<< HEAD
-  int property = gtk_combo_box_get_active(dr->combo);
-=======
   const int property = _combo_get_active_collection(dr->combo);
-
->>>>>>> 179acb1f
   set_properties(dr);
   GtkTreeModel *model = gtk_tree_model_filter_get_model(GTK_TREE_MODEL_FILTER(d->listfilter));
   if(d->view_rule != property)
