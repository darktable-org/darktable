--- conflicted
+++ resolved
@@ -34,12 +34,9 @@
                                         N_("history"),     N_("color label"), N_("title"),
                                         N_("description"), N_("creator"),     N_("publisher"),
                                         N_("rights"),      N_("lens"),        N_("focal length"),
-<<<<<<< HEAD
                                         N_("ISO"),         N_("aperture"),    N_("exposure"),
-=======
-                                        N_("ISO"),         N_("aperture"),    N_("aspect ratio"),
->>>>>>> 9b86b66b
-                                        N_("filename"),    N_("geotagging"),  N_("local copy") };
+                                        N_("aspect ratio"),N_("filename"),    N_("geotagging"),
+                                        N_("local copy") };
 const int dt_lib_collect_string_cnt = sizeof(dt_lib_collect_string) / sizeof(dt_lib_collect_string[0]);
 
 // modelines: These editor modelines have been set for all relevant files by tools/update_modelines.sh
