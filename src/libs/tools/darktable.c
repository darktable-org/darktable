--- conflicted
+++ resolved
@@ -292,13 +292,9 @@
   gtk_about_dialog_set_logo_icon_name(GTK_ABOUT_DIALOG(dialog), icon);
   g_free(icon);
 
-<<<<<<< HEAD
+  const char *str = _("all those of you that made previous releases possible");
+
 #include "tools/darktable_authors.h"
-=======
-  const char *str = _("all those of you that made previous releases possible");
-
-#include "libs/tools/darktable_authors.h"
->>>>>>> 881097ce
 
   const char *final[] = {str, NULL };
   gtk_about_dialog_add_credit_section (GTK_ABOUT_DIALOG(dialog), _("and..."), final);
