--- conflicted
+++ resolved
@@ -192,12 +192,7 @@
 
 function M.get_doc()
 	doc.toplevel:set_text(
-<<<<<<< HEAD
-	[[This documentation is for the *developement* version of darktable. for the stable version, please visit "the user manual":https://www.darktable.org/usermanual/index.html.php
-=======
-	[[This documentation is for the *development* version of darktable. for the stable version, please visit "the user manual":http://www.darktable.org/usermanual/index.html.php
->>>>>>> 2ba9e623
-
+	[[This documentation is for the *development* version of darktable. for the stable version, please visit "the user manual":https://www.darktable.org/usermanual/index.html.php
 	]]..doc.get_text(doc.toplevel)..
 	[[
 
