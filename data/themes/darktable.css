/*
    This file is part of darktable,
    copyright (c) 2019 Aurélien Pierre.

    darktable is free software: you can redistribute it and/or modify
    it under the terms of the GNU General Public License as published by
    the Free Software Foundation, either version 3 of the License, or
    (at your option) any later version.

    darktable is distributed in the hope that it will be useful,
    but WITHOUT ANY WARRANTY; without even the implied warranty of
    MERCHANTABILITY or FITNESS FOR A PARTICULAR PURPOSE.  See the
    GNU General Public License for more details.

    You should have received a copy of the GNU General Public License
    along with darktable.  If not, see <http://www.gnu.org/licenses/>.
*/

/*** This has been tested with GTK 3.24 on Gnome ***/

/*--------------------------------------
  - Perceptually uniform grey gradient -
  --------------------------------------*/

/* grey_00 = pure black is forbidden for visual assessment */
@define-color grey_00 #000000;
@define-color grey_05 #111111;
@define-color grey_10 #1b1b1b;
@define-color grey_15 #262626;
@define-color grey_20 #303030;
@define-color grey_25 #3b3b3b;
@define-color grey_30 #474747;
@define-color grey_35 #525252;
@define-color grey_40 #5e5e5e;
@define-color grey_45 #6a6a6a;
@define-color grey_50 #777777;
@define-color grey_55 #848484;
@define-color grey_60 #919191;
@define-color grey_65 #9e9e9e;
@define-color grey_70 #ababab;
@define-color grey_75 #b9b9b9;
@define-color grey_80 #c6c6c6;
@define-color grey_85 #d4d4d4;
@define-color grey_90 #e2e2e2;
@define-color grey_95 #f1f1f1;
@define-color grey_100 #ffffff;
/* grey_100 = pure white is forbidden for visual assessment */


/*** General rules :

  * keep just enough contrast in the UI to make text readable, but not
  too much to avoid distractions from the picture,
  * avoid sharp and unnecessary details for the same reason (shadows,
  borders, colors, fancy bits). Use plain shapes and flat design.
  * keep 50 % distance between background and foreground colors for active controls
  * keep 30 % distance between background and foreground colors for labels and info
  * keep 10 % distance between background and foreground colors for insensitive controls
  * events are ± 20 % from the normal color
  * borders and accents are ± 5 % from the background
  * buttons and control follow Google Material Design principles :
    https://material.io/design/
  * create optical margins by aligning content properly, not by using borders.
***/

/*--------------------------------------
  - Define default colors and settings -
  --------------------------------------*/

/* General */
@define-color selected_bg_color @grey_35; /* legacy stuff */
@define-color border_color @grey_10; /* border, when used */
@define-color bg_color @grey_15; /* general background */
@define-color fg_color @grey_70; /* general text */
@define-color base_color @fg_color; /* legacy stuff */
@define-color text_color @grey_05; /* same */
@define-color disabled_fg_color @grey_40; /* disabled controls */

/* Scroll bars (sliders) */
@define-color scroll_bar_inactive @grey_40;
@define-color scroll_bar_active @grey_50;
@define-color scroll_bar_bg @grey_10;

/* Modules box (plugins) */
@define-color plugin_bg_color @grey_20;
@define-color plugin_fg_color @grey_70;
@define-color section_label @grey_60;
@define-color plugin_label_color @grey_65;

/* Modules controls (sliders and comboboxes) */
@define-color bauhaus_bg @grey_15;
@define-color bauhaus_fg @grey_70;
@define-color bauhaus_border shade(@plugin_bg_color, 0.5);
@define-color bauhaus_indicator_border @grey_20;
@define-color bauhaus_fill @grey_40;
@define-color bauhaus_bg_hover @grey_55;
@define-color bauhaus_fg_hover @grey_90;
@define-color bauhaus_fg_selected @grey_80;
@define-color bauhaus_fg_disabled alpha(@bauhaus_fg, 0.4);
@define-color bauhaus_fg_insensitive alpha(@bauhaus_fg, 0.4);

/* GTK Buttons and tabs */
@define-color button_border @grey_30;
@define-color button_bg @grey_25;
@define-color button_fg @grey_65;
@define-color button_checked_bg @grey_45;
@define-color button_checked_fg @grey_85;
@define-color button_hover_bg @grey_55;
@define-color button_hover_fg @grey_15;

/* text fields */
@define-color field_bg @grey_15;
@define-color field_fg @button_fg;
@define-color field_active_bg @grey_25;
@define-color field_active_fg @grey_75;
@define-color field_selected_bg @grey_40;
@define-color field_selected_fg @button_checked_fg;
@define-color field_hover_bg @grey_45;
@define-color field_hover_fg @grey_95;

/* Tooltips and contextual helpers */
@define-color tooltip_bg_color @grey_05;
@define-color tooltip_fg_color @grey_70;
@define-color really_dark_bg_color @grey_05;
@define-color log_fg_color @grey_85;

/* Views */
@define-color darkroom_bg_color @grey_45;
@define-color darkroom_preview_bg_color @grey_35;
@define-color print_bg_color @grey_45;
@define-color lighttable_bg_color @print_bg_color;
@define-color lighttable_preview_bg_color @grey_35;
@define-color lighttable_bg_font_color @grey_75;

/* Lighttable and film-strip */
@define-color thumbnail_font_color @grey_25;
@define-color thumbnail_bg_color @grey_40;
@define-color thumbnail_star_bg_color @grey_50;
@define-color thumbnail_fg_color @grey_60;
@define-color thumbnail_bg50_color @grey_100;
@define-color thumbnail_infos_color @grey_20;
@define-color thumbnail_selected_bg_color @grey_45;
@define-color thumbnail_hover_bg_color @grey_80;
@define-color filmstrip_bg_color @darkroom_bg_color;
@define-color thumbnail_localcopy_color @grey_70;

/* Brushes */
@define-color brush_cursor alpha(white, .9);
@define-color brush_trace alpha(black, .8);

/* Graphs : histogram, navigation thumbnail and some items on tone curve */
@define-color graph_bg @grey_10;
@define-color graph_border @grey_05;
@define-color graph_fg @grey_75;
@define-color graph_fg_active @grey_95;
@define-color graph_grid @grey_05;
@define-color inset_histogram alpha(@grey_65, 0.50);

/* Reset GTK defaults - Otherwise dt inherits Adwaita default theme dark */

*
{
  background-color: @bg_color;
  background-image: none;
  color: @fg_color;
  font-size: 1em;
  font-family: sans-serif;
  text-shadow:none;
  box-shadow:none;
  padding: 0;
  margin: 0;
  border: 0;
  outline-style:none;
  min-width: 0;
  min-height: 0;
}

/* Be sure now than all others UI widgets doesn't inherit font size already set and have no background color on start */
#lib-plugin-ui,
#iop-plugin-ui,
#lib-modulelist,
#modules-tabs,
#left,
#right,
combobox,
combobox *,
togglebutton,
togglebutton *,
notebook,
notebook *,
notebook tab,
notebook tab *,
table,
table *,
row,
row *,
frame,
frame *,
filechooser,
filechooser *,
filechooserdialog,
filechooserdialog *,
alignment,
entry,
entry *,
textview,
textview *,
dialog,
dialog *,
colorswatch,
colorswatch *,
stack,
stack *,
scrollbar,
scrollbar *,
eventbox,
eventbox *,
scale,
scale *,
button,
button *,
treeview,
treeview *,
menu,
menu *,
separator,
eventbox,
eventbox *,
box,
box *
{
  font-size: 1em; /* avoid changing this settings or you will made the UI quite awful (too big or too small) */
  background-color: transparent;
}

/*----------------------
  - General properties -
  ----------------------*/

*:disabled
{
  color: @disabled_fg_color;
}

/* Sets outer borders that could be hide or shown in darktable with 'b' shortcut.
  remember, in gui/gtk.c, outer borders (active areas used to collapse panels)
  are defined to 5 px × DPI. We cheat by setting inner borders/spacing here to 5 px as well. */
#outer-border
{
  background-color: @border_color;
  min-width: 20px;
}
#resize-border
{
  background-color: #ff0000;
}

/* Default gtk buttons */
button,
#add-color-button
{
  padding: 2px;
  border: 1px solid @button_border;
  background-color: @button_bg;
  color: @button_fg;
  font-weight: normal;
  font-family: sans-serif;
  min-height: 1em;
  min-width: 1em;
  padding: 2px;
}

/* Default extra margin for icons optical alignment */
#button-canvas
{
  margin: 5px; /* not real pixels, this is used as a percent extra space */
}

/* Set same settings on all those items */
button,
#add-color-button,
#dt-icon,
entry,
textview
{
  border-radius: 3px;
}

/* Default text fields and text boxes */
entry,
textview
{
  border: 0.5px solid @border_color;
  color: @field_fg;
  background-color: @field_bg;
  min-height: 0;
  min-width: 0;
  padding: 0px;
}

entry
{
  margin: 2px 0;
}

entry selection
{
  background-color: @field_selected_bg;
}

/* Checkbox */
checkbutton check
{
  background-color: @bauhaus_bg;
  color: @bauhaus_fg;
  border: 1px solid @border_color;
}

checkbutton check:checked
{
  background-color: @field_selected_bg;
  color: @field_selected_fg;
}

/* Button to open/close the dropdown section, especially header ones */
#control-button,
#control-button:checked
{
  background-color: transparent;
  margin: 0;
  border: 0;
}

/* Separator */
separator
{
  color: @border_color;
  border-style: solid;
  border-left-width: 1px;
  border-color: transparent;
  background-color: transparent;
}

separator:hover
{
  color: @button_border;
}

/* Avoid having too much empty space at top/bottom of sidepanels when scrolled */
undershoot,
undershoot.top,
undershoot.bottom,
undershoot.left,
undershoot.right,
overshoot,
overshoot.top,
overshoot.bottom,
overshoot.left,
overshoot.right
{
  background: transparent;
  border:none;
}

/*------------------------
  - Main header settings -
  ------------------------*/

/* Labels in views */
#header_label,
#darktable_label,
#view_label,
#view_dropdown
{
  background-color: transparent;
  font-size: 1.5em;
  margin:0;
  border:0;
  padding:0;
}

/* Views links in header */
#view_dropdown,
#view_label
{
  background-color: transparent;
  outline-style:none;
  border-radius: 2px;
  padding: 0.4em;
  color: @section_label;
}

#view_label
{
  margin: 0.1em 0;
}

/*------------------------------
  - Header and footer toolbars -
  ------------------------------*/

#header-toolbar,
#footer-toolbar
{
  padding: 0.20em 0.40em;
}

/* Set toolbars buttons in lighttable and darkroom */
#header-toolbar #dt-toggle-button,
#header-toolbar #dt-button,
#footer-toolbar #dt-toggle-button,
#footer-toolbar #dt-button
{
  padding: 0.07em;
  min-height: 2.56em; /* align toolbox button height on comboboxe's one */
  min-width: 2.56em;
  border: 0;
  font-size: .7em;
}

#header-toolbar #button-canvas,
#footer-toolbar #button-canvas
{
  margin: 12px; /* not real pixels, this is used as a percent extra space */
}

#dt-icon
{
  border-radius: 2px;
}

/* Rating stars on left footer toolbar on lighttable view */
#lib-rating-stars
{
  min-height: 1em;
  min-width: 9em;
  margin-right: 1em;
}

/*---------------------------
  - Side panels and modules -
  ---------------------------*/

/* Frame around modules boxes */
/*** NOTE: bauhaus controls inherit their font properties from there ***/
#lib-plugin-ui,
#iop-plugin-ui
{
  color: @plugin_fg_color;
  background-color: @plugin_bg_color;
}

#iop-plugin-ui-main,
#lib-plugin-ui-main,
#blending-box
{
  padding: 0.75em;
}

/* icon buttons in modules main body */
#iop-plugin-ui-main #dt-button,
#iop-plugin-ui-main #dt-toggle-button,
#iop-plugin-ui-main #keep-active,
#lib-plugin-ui-main #dt-button,
#lib-plugin-ui-main #dt-toggle-button,
#blending-box #dt-button,
#blending-box #dt-toggle-button,
#blending-box #show_mask_button,
#blending-box #keep-active
{
  min-height: 1.3em;
  min-width: 1.3em;
  border: 0;
}

/* exception: non-flat buttons */
#iop-plugin-ui-main #non-flat,
#lib-plugin-ui-main #non-flat
{
  min-height: 1.3em;
  min-width: 1.3em;
  padding: 1px;
}

/* size of control-buttons */
/* filter in collect images */
/* filter in header toolbar */
/* arrow in filmic */
#iop-plugin-ui-main #control-button,
#lib-plugin-ui-main #control-button,
#header-toolbar #control-button
{
  min-height: 1em;
  min-width: 0.9em;
  padding: 0.15em;
  margin: 0.15em;
}

#control-button #button-canvas
{
  margin: 12px; /* not real pixels, this is used as a percent extra space */
}

/* Set history (darkroom) and recent collections (lighttable) modules, that make use of a
   list of GTK buttons, to not look like action buttons */
#recent-collection-button,
#history-button,
#history-button-enabled,
#history-button-always-enabled,
#history-button-default-enabled
{
  background-color: transparent;
  border-color: transparent;
  border: 0;
  font-weight: normal;
}

#history-number
{
  padding-right: 4px;
  font-family: monospace;
}

/* Precise default buttons margins on side panels */
#iop-plugin-ui button,
#lib-plugin-ui button
{
  margin: 2px;
}

/* Buttons in modules header, near the module name */
#module-preset-button,
#module-reset-button,
#module-enable-button,
#module-instance-button,
#module-enable-button,
#module-collapse-button,
#module-always-disabled-button
{
  /* background-color: transparent; this doesn't work */
  min-height: 1.15em;
  min-width: 1.15em;
  padding: 0.06em;
  border: 0;
  margin: 0 1px;
}

#module-always-enabled-button /* button on always activated module */
{
  color: @plugin_label_color;
  border: 0;
}

#module-header #button-canvas
{
  margin: 12px; /* not real pixels, this is used as a percent extra space */
}

<<<<<<< HEAD
/* gradient sliders */
.dt_gslider,
.dt_gslider_multivalue
=======
/* Gradient sliders */
#gradient-slider
>>>>>>> a3679c0e
{
  min-height: 1.7em;
  margin: 0;
  border: 0;
  padding: 0.25em 0.6em;
}

/* Entries options in lighttable */
#left #lib-plugin-ui entry /* this will avoid having too much height on entry items in filter collections modules */
{
  margin: 8px 0px;
}

#left #lib-plugin-ui scrolledwindow entry /* this will avoid having too much height on entry items in clone manager without touching other parts of the UI */
{
  padding: 0px;
  margin: 45px 3px;
  min-width: 100px;
}

#right #lib-plugin-ui entry /* this will adjust entry height on right panel */
{
  padding: 1px;
}

/* Set modules name header */
#module-header
{
  padding: 0.5em 0.5em 0.25em 0.5em;
}

/* Labels in modules */
#iop-panel-label,
#lib-panel-label
{
  background-color: @bg_color;
  color: @plugin_label_color;
  border:0;
  padding: 0 2px 2px 0.5em;
  font-weight: normal;
  font-family: sans-serif;
  font-size: 1.1em;
}

.dt_module_focus #iop-panel-label/* set focus mode */
{
  color: shade(@plugin_label_color, 1.2);
}

/* Labels of controls sections in modules */
#section_label
{
  margin: 0 0 8px 0;
  padding: 0 0 5px 0;
  color: @section_label;
  border-bottom: 0.5px solid  @section_label;
  font-weight: 500;
  font-family: sans-serif;
}

#iop-plugin-ui #section_label,
#lib-plugin-ui #section_label
{
  margin: 12px 0 6px 0;
}

/* Special modules: image infos, navigation and search ones */
#image-info
{
  font-size: 1.1em;
  padding: 0.25em;
}

#navigation-module
{
  background-color: @graph_bg;
}

#search-box
{
  margin: 0.25em 0.5em;
}

#search-box label
{
  margin-right: 0.5em;
}

/*------------------
  - Dialog windows -
  ------------------*/

/* Set default settings */
dialog
{
  background-color: @plugin_bg_color;
  color: @plugin_fg_color;
}

dialog decoration  /* allow to resize dialog windows */
{
  margin: 1px;
}

dialog .dialog-vbox
{
  margin: 6px;
}

dialog filechooser
{
  margin-left: -6px; /* remove left margin only on dialog filechooser box */
}

dialog .dialog-vbox scrolledwindow
{
  margin: 4px 0;
  padding: 0;
}

/* Set title headerbar and main buttons */
dialog button
{
  padding: 2px;
  margin: 1px 2px;
}

dialog headerbar
{
  background-color: @border_color;
  margin: 0;
  padding: 0.2em 0.6em;
}

dialog headerbar button
{
  padding: 1px 5px;
}

/* Set specific content */
dialog scrolledwindow
{
  padding: 0 1px 0 8px;
  margin: 0;
}

frame#import_metadata
{
  margin: 6px 6px 0px 6px;
  padding: 0px 4px;
}

frame#import_metadata title *
{
  font-weight: bold;
}

frame#import_metadata label
{
  margin: 4px 3px 4px 2px;
  padding: 0px;
}

frame#import_metadata entry
{
  margin: 2px 3px 2px 2px;
  padding: 0px;
}

frame#import_metadata checkbutton
{
  margin: 0px;
  padding: 0px;
}

/* Set import from camera or card dialog window */
dialog .dialog-vbox notebook stack /* set top margin ; between tabs and text below */
{
  margin-top: 4px;
}

dialog .dialog-vbox notebook stack box box > label  /* set code project name on first tab */
{
  font-size: 0.90em;
  font-weight: bold;
  padding-top: 5px;
}

dialog .dialog-vbox notebook stack box box checkbutton,  /* fix margins on last line on second tab */
dialog .dialog-vbox notebook stack box box entry
{
  margin: 2px 0;
}

dialog .dialog-vbox notebook stack box box checkbutton label  /* fix a margin on last line on second tab */
{
  padding: 2px 6px 2px 0;
  font-size: 1em;                 /*reset to default font size and weight to avoid apply settings set few lines above */
  font-weight: normal;
}

/*----------------------------------------
  - Context menu & tooltips & comboboxes -
  ----------------------------------------*/
/*** Basically everything that pops out/over on UI ***/

combobox,
combobox button
{
  border: 1px solid transparent;
  padding: 1px;
  background-color: transparent;
  border-radius: 4px;
  color: @bauhaus_fg;
  outline-style: none;
  min-height: 1em;
  min-width: 1em;
}

combobox entry
{
  margin: 0 0.5em;
}

combobox *
{
  min-height: 1em;
  min-width: 1em;
}

context-menu,
menu,
menuitem > menu, /* sub-menu */
menuitem arrow,
tooltip,
popover,
#background_job_eventbox,
combobox window,
dialog combobox window
{
  background-color: @tooltip_bg_color;
  color: @tooltip_fg_color;
  outline-style:none;
  border-radius: 4px;
  border: 0;
  outline-style: none;
  min-height: 0.4em;
  min-width: 0.4em;
  padding: 0.2em;
}

combobox label
{
  margin: 0 5px 0 0;
}

/* Menus options */
menuitem button,
popover button,
tooltip button
{
  background-color: transparent;
}

menuitem check
{
  border-radius: 2px;
  border: 1px solid shade(@tooltip_bg_color, 4);
  min-width: 10px;
  min-height: 10px;
  margin-right: 5px;
}

/* Header and footer combobox */
#header-toolbar combobox,
#footer-toolbar combobox
{
  margin: 0 0.5em;
}

/*----------------------
  - GTK Notebooks tabs -
  ----------------------*/

notebook tabs,
#modules-tabs,
#blending-tabs
{
  color: @button_fg;
  font-weight: normal;
  font-family: sans-serif;
  border: 0;
  padding: 0;
  margin: 0;
}

#modules-tabs,
#blending-tabs
{
  background-color: @button_border;
}

#modules-tabs #dt-toggle-button
{
  min-height: 2em;
  min-width: 2em;
  margin: 0;
  padding: 0.1em;
  border: 0;
}

#modules-tabs #button-canvas
{
  margin: 12px; /* not real pixels, this is used as a percent extra space */
}

#blending-tabs button
{
  font-size: 0.8em;
  min-height: 1.55em;
  min-width: 1.55em;
  padding: 0.45em;
  margin: 0;
  border: 0;
}

/* Do not apply border-radius to group modules icons and masks icons */
#modules-tabs #dt-toggle-button,
#blending-tabs button
{
  border-radius: 0;
}

/* Set notebook tabs */
notebook tab
{
  border-bottom: 2px solid transparent;
  padding: 3px;
  font-weight: normal;
}

notebook tab label /* disabled tabs */
{
  color: shade(@button_checked_fg, 0.75);
  font-weight: normal;
}

notebook header /* add space between notebook tabs and options below */
{
  margin-bottom: 6px;
}

/*--------------------------------------------------------
  - Bauhaus controls (sliders and comboboxes in modules) -
  --------------------------------------------------------*/

#bauhaus-popup
{
  background-color: @really_dark_bg_color;
  color: @bauhaus_fg;
}

#bauhaus-popup:selected
{
  color: @bauhaus_fg_selected;
}

#bauhaus-combobox,
#bauhaus-slider
{
  min-height: 1em;
  background-color: transparent;
  color: @bauhaus_fg;
}

/*--------------------------
  - GTK sliders and scales -
  --------------------------*/
/*** WARNING : sliders IN modules are bauhaus (from a custom lib in darktable), not standard GTK sliders (see below) ***/

#lib-plugin-ui scrollbar slider,
#iop-plugin-ui scrollbar slider,
scrollbar slider,
dialog scrollbar slider
{
  background-color: @scroll_bar_inactive;
  border: 2px solid transparent;
  margin: 0;
  min-width: 6px;
  min-height: 6px;
}

scale contents trough
{
  background-color: @scroll_bar_bg;
  border-radius: 2px;
  min-width: 0.5em;
  min-height: 0.5em;
}

scale entry
{
  background-color: @field_bg;
}

scale contents trough highlight
{
  min-height: 0;
  min-width: 0;
  background-color: @button_bg;
}

scale contents trough slider
{
  border: 0.5px solid @border_color;
  font-size: 1em;
  min-height: 0.5em;
  min-width: 0.5em;
  background-color: @scroll_bar_inactive;
}

scrollbar,
dialog scrollbar
scrollbar,
#iop-plugin-ui scrollbar,
#lib-plugin-ui scrollbar,
dialog scrollbar
{
  border-color: @scroll_bar_bg;
  background: @scroll_bar_bg;
  border-radius: 5px;
  min-height: 6px;
  min-width: 6px;
  margin: 1px;
}

/*--------------------------
  - Accels window reminder -
  --------------------------*/

.accels_window_cat_title
{
   background-color: transparent;
   font-weight: bold;
   font-size: 1.1em;
   padding: 10px 0px;
}

.accels_window_list label
{
   font-weight: bold;
   font-size: 0.9em;
   padding-top: 1px;
   padding-right: 10px;
}

.accels_window_box treeview
{
   background-color: transparent;
}

.accels_window_stick
{
  min-width: 1.8em;
  min-height : 1.8em;
}

/*---------------------------------------------------------------
  - Preferences dialog window options (and filechooser sidebar) -
  ---------------------------------------------------------------*/

#preferences_notebook *
{
  margin: 0px; /* reset default dialog margin to all items. And needed to have an hover and selected effect on all width of categories in sidebar */
}

#preferences_notebook decoration  /* allow to resize preferences dialog window */
{
  margin: 1px;
}

/* Set preferences margins in main part */
#preferences_box box grid,
#preferences_box scrolledwindow
{
  padding: 10px 15px 5px 15px;
}

#preferences_box stack viewport
{
  padding-right: 5px;
}

/* Edit CSS view on preferences dialog window */
#usercss_box
{
  border: 1px inset @border_color;
  background-color: @bg_color;
  margin: 10px 25px 20px 25px;
  padding: 10px;
}

#usercss_box scrolledwindow
{
  margin: 0;
  padding: 0;
}

/* Set text */
#preferences_notebook scrolledwindow label
{
  min-height: 1.5em;
}

#preferences_notebook scrolledwindow #pref_section > label  /* sub-category title in main content */
{
  font-size: 1.2em;
  font-weight: bold;
}

#preferences_notebook scrolledwindow #pref_section  /* top margin in sub-category title in main content */
{
  margin-top: 1.1em;
}

#preferences_notebook scrolledwindow #pref_section:first-child  /* reset top margin in first sub-category title in main content */
{
  margin-top: 0;
}

/* Just add spacing between label settings and setting beside */
#preferences_notebook stack widget label
{
  margin-right: 25px;
}

/* This will avoid having too much height on entry items in dialog windows; label and button are needed as they are related */
#preferences_notebook stack label,
#preferences_notebook stack entry,
#preferences_notebook stack textview
{
  padding: 2px;
  margin: 1px 0;
}

#preferences_notebook combobox,
#preferences_notebook spinbutton
{
   min-width: 180px;
}

#preferences_notebook button
{
  margin: 0 2px;
  padding: 0 2px;
}

/* Set buttons and search field on presets and shortcuts control buttons */
#preferences_box #shortcut_controls,
#preferences_box #preset_controls
{
  margin: 5px 15px 15px 15px;
}

#preferences_box #shortcut_controls
{
  margin-left: 5px;
}

/*---------------------------------------------------------------
  - Set sidebars settings on preferences window and filechooser -
  ---------------------------------------------------------------*/

/* Set default sidebars settings */
filechooser .sidebar,
#preferences_box .sidebar scrolledwindow
{
  padding: 0px; /* needed to have an hover and selected effect on all width of categories in sidebar */
  font-size: 1.1em;
  background-color: @bg_color;
}

#preferences_box .sidebar row
{
  padding: 5px;
}

/* Set lines states */
filechooser .sidebar-icon,
filechooser .sidebar-label
{
  padding: 4px 6px 4px 10px;
}

filechooser .sidebar-button
{
  margin-right: 4px;
}

filechooser row
{
  margin-top: -4px; /* be sure to not have empty space on top of row for hover and selected effects */
}

filechooser .sidebar row:selected,
filechooser .sidebar row:selected:hover .sidebar-label,
#preferences_box .sidebar row:selected,
#preferences_box .sidebar row:selected:hover label
{
  color: @fg_color;
  background-color: @plugin_bg_color;
}

#preferences_box .sidebar row,
#preferences_box .sidebar row:selected
{
  border-left: 2px solid @plugin_bg_color; /* be sure border is set but not visible if category on sidebar not selected but keep same size and type for selected category ; color needs to be same as sidebar scrolledwindow background-color few lines above */
}

filechooser row:selected .sidebar-icon,  /* set icon instead of border for filechooser dialog window */
filechooser row:hover .sidebar-icon
{
  color: @button_hover_fg;
  background-color: @field_hover_bg;
}

#preferences_box .sidebar row:selected
{
  border-left-color: @field_hover_bg;   /* make the border left visible with choosed color if category on sidebar is selected */
}

filechooser row:hover,
#preferences_box .sidebar :hover  /* be sure border is set but same color as background-color hover effect and for same reason as just above */
{
  border-left-color: @button_hover_bg;
  background-color: @button_hover_bg;
}

#preferences_box .sidebar label
{
  padding: 2px 12px;
}

#preferences_box separator  /* reset border size to avoid having space between row in sidebar */
{
  border: 0px;
}

/*--------------------------------
  - Tree view (lists and tables) -
  --------------------------------*/
/*** Set treeview header on all windows, including preferences and accels window ***/
treeview,
filechooser widget treeview
{
  background-color: @field_bg;
  color: @field_fg;
}

treeview header button,
#preferences_notebook header button,
.accels_window_list header button
{
  background-color: @button_bg;
  color: @button_fg;
  border: 0px;
  border-radius: 0px;
  padding: 0px;
  margin: 0px 0.5px 0px 0px;
}

treeview header label,
#preferences_notebook header button label,
.accels_window_list header button label
{
  font-weight: bold;
  padding: 2px 6px;
  margin: 0px;
}

/*------------
  - Map view -
  ------------*/

/* Set how to display result list on find location module */
#dt-map-location > *
{
margin: 2px;
}

#dt-map-location label
{
padding: 2px;
}

#dt-map-location
{
border-bottom: 1px solid @button_border;
}

#dt-map-location:hover
{
  background-color: @field_hover_bg;
}

#dt-map-location:hover label
{
  color: @field_hover_fg;
}

/*---------------
  - Other stuff -
  ---------------*/
/*** Some tags below inherit from properties above ; so avoid moving that part ***/

/* Progress bar on bottom left side when exporting, importing, etc... */
progressbar *
{
  background-color: @text_color;
}

progressbar
{
  background-color: @really_dark_bg_color;
}

progressbar progress
{
  background-color: @fg_color;
}

/* Combobox inner margins in main panels */
#lib-plugin-ui combobox,
#iop-plugin-ui combobox
{
  margin: 2px 0;
}

/* Checkbutton check state */
#lib-plugin-ui checkbutton check,
#iop-plugin-ui checkbutton check,
checkbutton:not(#import_metadata) check
{
  margin: 5px 8px 5px 0;
}

/* Set selected cell */
cell:selected
{
  background-color: shade(@selected_bg_color, 1.2);
}

/* Be sure to align correctly widget for parametric blending options in modules */
#blending-box #section_label
{
  margin: 0 0 8px 0;
}

/* Set mask button shown color */
#show_mask_button
{
  color: #ffff00;
}

/* Set specific padding for export module spinbutton */
#export-max-size spinbutton
{
  padding: 0px 5px;
}

/* Set below spacing between history items in darkroom */
/* the label buttons */
#left #history-button,
#left #history-button-enabled,
#left #history-button-always-enabled,
#left #history-button-default-enabled
{
  padding: 1px 2px 2px 2px;
  margin: 0px 1px 1px 1px;
}

/* then the switches */
#left #history-switch,
#left #history-switch-enabled,
#left #history-switch-always-enabled,
#left #history-switch-default-enabled,
#left #history-switch-deprecated
{
  font-size: 0.6em;
  min-width: 1.2em;
  min-height: 1.2em;
  padding: 0.15em;
  margin: 1px 2px 2px 2px; /* align switches with create style icon */
  border: 0;
}

#left #history-switch-deprecated
{
  font-size: 0.5em;
}

/* Set color bar min height in colorzones module */
#iop-bottom-bar
{
    min-height: 1.2em;
}

/* Set messages shown on bottom middle of the UI. For example "loading image..." or "working on..." */
#log-msg,
#toast-msg
{
  color: @log_fg_color;
  font-size: 1em;
  font-weight: bold;
  background-color: rgba(75,75,75,0.6);
  padding: 8px 20px;
  border-radius: 8px;
}

 /* then set infos shown on top of the image on darkroom, like for example opacity in drawn masks */
#toast-msg
{
  padding: 2px 14px 4px 14px;
  border-radius: 0 0 8px 8px;
}

/* Set some specific fonts */
#live-sample-data,
#usercss_box textview
{
  font-family: monospace;
}

/*---------------------
  - Set color pickers -
  ---------------------*/

/* the main color picker button */
#color-picker-button
{
  min-height: 2em;
  min-width: 1.7em;
  border: 0;
}

/* Module in darkroom left panel */
#color-picker-area
{
  min-height: 9em;
  min-width: 9em;
}

#live-sample
{
  padding: 2px;
  min-height: 1em;
  min-width: 3em;
}

/* Color picker visibility for levels and rgb levels modules.
   be careful to not change that unless you really now what you do */
#picker-black
{
  color: @grey_00;
  min-height: 1.3em;
  border: 0;
}

#picker-grey
{
  color: @grey_50;
  min-height: 1.3em;
  border: 0;
}

#picker-white
{
  color: @grey_100;
  min-height: 1.3em;
  border: 0;
}

/*------------------------------------------------------------------
  - Pseudo-classes : need to be defined last to not be overwritten -
  ------------------------------------------------------------------*/
/*** All states options are designed below, active, hover, selected, disabled and check states ***/

/* Main states */
button:active,
button:checked,
button:selected,
menuitem:active,
menuitem:selected,
combobox window *:active,
combobox window *:selected,
#history-button:active,
#history-button-enabled:active,
#history-button-always-enabled:active,
#history-button-default-enabled:active,
#recent-collection-button:checked,
#history-button:checked,
#history-button-enabled:checked,
#history-button-always-enabled:checked,
#history-button-default-enabled:checked,
#history-button:selected,
#history-button-enabled:selected,
#history-button-always-enabled:selected,
#history-button-default-enabled:selected,
#iop-plugin-ui button:active,
#lib-plugin-ui button:active,
#recent-collection-button:active,
#recent-collection-button:selected
{
  background-color: @button_checked_bg;
  color: @button_checked_fg;
}

/* History currently selected button */
#history-button:active *,
#history-button-enabled:active *,
#history-button-always-enabled:active *,
#history-button-default-enabled:active *,
#history-button:checked *,
#history-button-enabled:checked *,
#history-button-always-enabled:checked *,
#history-button-default-enabled:checked *,
#history-button:selected *,
#history-button-enabled:selected *,
#history-button-always-enabled:selected *,
#history-button-default-enabled:selected *
{
  color: @button_checked_fg;
}

/* Hover states, some needed background only */
button:hover,
#add-color-button:hover,
menuitem:hover,
menuitem:hover arrow,
combobox window *:hover,
radiobutton:hover label,
#control-button:hover,
#history-button:hover,
#history-button-enabled:hover,
#history-button-always-enabled:hover,
#history-button-default-enabled:hover,
#iop-plugin-ui button:hover,
#lib-plugin-ui button:hover,
#iop-plugin-ui #control-button:hover,
#lib-plugin-ui #control-button:hover,
#recent-collection-button:hover,
#view_label:hover,
#view_dropdown menuitem:hover,
#view_dropdown:hover
{
  background-color: @button_hover_bg;
}

 /* and same for color as other needs only color setting */
button:hover,
button:hover cellview,
button:hover image,
button:hover label,
button:checked cellview,
button:checked image,
button:checked label,
dialog row:hover label,
menuitem:hover *,
menuitem:hover menuitem:hover *,
notebook tab:hover label,
#control-button:hover,
#history-button:hover *,
#history-button-enabled:hover *,
#history-button-always-enabled:hover *,
#history-button-default-enabled:hover *,
#recent-collection-button:hover,
#view_label:hover,button:checked image,
#view_dropdown menuitem:hover,
#view_dropdown .combo:hover *
{
  color: @button_hover_fg;
}

/* Set submenus */
menuitem:hover menuitem *
{
    color: @fg_color;
}

/* Last history needed states */
#history-button-enabled *
{
  color: @plugin_fg_color;
  background-color: transparent;
}

#history-button *
{
  color: shade(@plugin_fg_color, 0.7);
  background-color: transparent;
}

/* Disabled buttons */
button:disabled,
#recent-collection-button:disabled
{
  color: @disabled_fg_color;
  background-color: transparent;
}

/* Deactivated switch buttons, make them less visible */
#history-switch:disabled
{
  color: shade(@plugin_label_color, .7);
  background-color: transparent;
}

/* Deprecated/always-on switch are visible */
#history-switch-deprecated:disabled,
#history-switch-always-enabled:disabled,
#history-switch-enabled:disabled,
#history-switch-default-enabled:disabled
{
  color: @plugin_label_color;
}

/* Treeviews and filechoosers states */
treeview check /* set specific background color about check buttons in treeviews like copy/paste dialog window */
{
  background-color: @field_selected_bg;
}

treeview:not(#lutname) *:hover:not(check),
filechooser .sidebar :hover .sidebar-button,  /* set here specific button hover like eject button in filechooser sidebar */
#import_metadata title:hover,
#import_metadata title:hover *,
radiobutton:hover label  /* set hover effect on popover menu from star icon */
{
  background-color: @field_hover_bg;
  color: @field_hover_fg;
}

treeview *:active,
filechooser *:active
{
  background-color: @field_active_bg;
  color: @field_active_fg;
}

treeview *:selected:not(check),
treeview *:checked:not(check),
filechooser *:selected
{
  background-color: @field_selected_bg;
  color: @field_selected_fg;
}

treeview check:selected
{
  background-color: @button_bg;
  border-color: @plugin_bg_color;
}

treeview check:hover
{
  background-color: @bauhaus_bg_hover;
  color: @field_hover_fg;
  border-color: @selected_bg_color;
}

filechooser checkbutton:checked
{
  background-color: transparent;
}

/* Adjust delete folder dialog window */
treeview#delete-dialog,
treeview#delete-dialog:selected
{
  background-color: shade(@bg_color, 0.9);
  color: @field_active_fg;
  padding-left: 1em;
}

/* Views links states in header */
#view_dropdown *:selected,
#view_label:selected
{
  color: @plugin_fg_color;
}

#view_label:disabled
{
  color: @tooltip_bg_color;
}

#view_dropdown *:disabled
{
  color: @disabled_fg_color;
}

/* Sliders states */
#bauhaus-popup:hover,
#bauhaus-combobox:hover,
#bauhaus-slider:hover
{
  color: @bauhaus_fg_hover;
}

#bauhaus-popup:disabled,
#bauhaus-combobox:disabled,
#bauhaus-slider:disabled
{
  color: @bauhaus_fg_disabled;
}

#bauhaus-popup:disabled
{
  color: @plugin_bg;
}

/* Notebooks states */
notebook tab:hover
{
  border-bottom: 2px solid @button_hover_fg;
  color: @button_hover_fg;
  background-color: @button_hover_bg;
}

notebook tab:hover labelnotebook
{
  color: @button_hover_fg;
}

notebook tab:checked
{
  border-bottom: 2px solid @button_checked_fg;
  color: @button_checked_fg;
}

notebook tab:checked label
{
  color: @button_checked_fg;
}

/* Entries states */
entry:hover
{
  color: @field_hover_fg;
  background-color: @field_hover_bg;
}

entry:active
{
  color: @field_active_fg;
  background-color: @field_active_bg;
}

entry:checked
{
  color: @field_selected_fg;
  background-color: @field_selected_bg;
}

entry:selected,
label selection,
textview text selection
{
  color: @field_selected_fg;
  background-color: @field_selected_bg;
}

/* Scrollbars hover state */
scrollbar.horizontal slider:hover,
scrollbar.vertical slider:hover,
#iop-plugin-ui scrollbar slider:hover,
#lib-plugin-ui scrollbar slider:hover,
dialog scrollbar slider:hover,
scale contents trough slider:hover
{
  background-color: @scroll_bar_active;
}


/*** --- Thumbtable css part ---

Hierachy :

  #thumbtable_filemanager / #thumbtable_filmstrip / #thumbtable_zoom (GtkLayout -- main widget which contains all thumbs)
    #thumb_main                                                      (GtkOverlay -- thumbnail widget)
      #thumb_back                                                    (GtkEventBox -- thumbnail background)
      #thumb_ext                                                     (GtkLabel -- thumbnail extension)
      #thumb_image                                                   (GtkDrawingArea -- thumbnail image)
      #thumb_bottom                                                  (GtkEventBox -- background of the bottom infos area)
        #thumb_bottom_label                                          (GtkLabel -- text of the bottom infos area, just with .dt_extended_overlay)
      #thumb_reject                                                  (GtkDarktableThumbnailBtn -- Reject icon)
      #thumb_star                                                    (GtkDarktableThumbnailBtn -- Star icon, 5 occurences of this)
      #thumb_colorlabels                                             (GtkDarktableThumbnailBtn -- colorlabels icon, 1 icon with all labels)
      #thumb_localcopy                                               (GtkDarktableThumbnailBtn -- local copy triangle icon)
      #thumb_altered                                                 (GtkDarktableThumbnailBtn -- altered icon)
      #thumb_group                                                   (GtkDarktableThumbnailBtn -- grouping icon)
      #thumb_audio                                                   (GtkDarktableThumbnailBtn -- audio sidecar icon)

Details :

  #thumbtable_filemanager / #thumbtable_filmstrip / #thumbtable_zoom
    class = .dt_thumbtable          present for all thumbtable types
    class = .dt_thumbtable_reorder  if we are dragging images in custom reordering mode
    Classes to determine how are shown overlays on/under the image :
    class = .dt_overlays_none / .dt_overlays_hover / .dt_overlays_hover_extended / .dt_overlays_always / .dt_overlays_always_extended / .dt_overlays_mixed / .dt_overlays_hover_block
    Classes to determine the category of size of the thumbnails (cat sizes limits are defined in dartablerc key=plugins/lighttable/thumbnail_sizes
    class = .dt_thumbnails_?? where ?? is the cat number
  #thumb_main
    state = :selected  if the thumb is in current selection
    state = :active    if the thumb correspond to one of the images worked on (filmstrip)
    state = :hover     if the mouse hover the widget
    class = .dt_group_left / .dt_group_right / .dt_group_top / .dt_group_bottom  if we need to draw group borders arround thumb
  #thumb_image
    only the borders are drawn - background is ignored
  all icons inside the widget
    class = .dt_thumb_btn
    state = :hover : the mouse is hovering the icon
    if color and background-color are transparent, the icon is not drawn and inactive
  #thumb_reject :
    state = :active   if the image is actually rejected
    state = :hover    the mouse is hover the icon (a circle is added around the cross)
  #thumb_star :
    - color is the color of the star outline.
    - background-color is the inner part of the star
    state = :active : the rating of the image is >=
  #thumb_group :
    state = :active : the image is the group leader
***/


/*----------------------------
  - Thumbtable Main Settings -
  ----------------------------*/

/* Background */
.dt_thumbtable,
.dt_culling,
.dt_preview
{
  background-color: @lighttable_bg_color;
}

#thumb_back
{
  background-color: @thumbnail_bg_color;
  border: 1px solid @lighttable_bg_color;
}

#thumb_main:selected #thumb_back
{
  background-color: shade(@thumbnail_selected_bg_color, 1.05);
}

#thumb_main:hover #thumb_back
{
  background-color: @thumbnail_hover_bg_color;
}

/* Set border color around thumbnails */
.dt_group_left #thumb_back
{
  border-left: 2px solid rgb(255, 187, 0);
}
.dt_group_top #thumb_back
{
  border-top: 2px solid rgb(255, 187, 0);
}
.dt_group_right #thumb_back
{
  border-right: 2px solid rgb(255, 187, 0);
}
.dt_group_bottom #thumb_back
{
  border-bottom: 2px solid rgb(255, 187, 0);
}

.dt_thumbtable_reorder #thumb_main:hover #thumb_back
{
  border-left : 4px solid rgb(255, 187, 0);
}

/* Last active images animation */
@keyframes lastactive
{
  0% {border-color: @lighttable_bg_color; border-width : 2px;}
  50% {border-color: @thumbnail_bg50_color; border-width : 4px;}
  100% {border-color: @lighttable_bg_color; border-width : 2px;}
}

.dt_last_active #thumb_back
{
  animation-name: lastactive;
  animation-duration: 4s;
  animation-timing-function: linear;
  animation-iteration-count: 3;
}

/*----------------------------------------
  - Popover overlays menu from star icon -
  ----------------------------------------*/

#overlays_label  /* set title of the popover menu */
{
  font-weight: bold;
  padding: 4px 0;
  margin: 0 5px 5px 5px;
  border-bottom: 1px inset @button_border;
}

radiobutton radio,
radiobutton label
{
  padding: 0.2em;
}

radiobutton radio
{
  padding: 0.25em;
}

spinbutton>button
{
  margin: 2px 1px;
}

  /*** for following settings line, remember which popover mode name and related line on popover menu
  1) .dt_overlays_none
  2) .dt_overlays_hover
  3) .dt_overlays_hover_extended
  4) .dt_overlays_always
  5) .dt_overlays_always_extended
  6) .dt_overlays_mixed
  7) .dt_overlays_hover_block (also to set culling and preview hover block infos)

  These modes will be ordered on next related lines ***/

/*-----------------
  - Image options -
  -----------------*/

#thumb_image
{
  border: none;
  margin: 2px; /* not real pixels, but percentage of the thumb size */
}

.dt_thumbnails_2 #thumb_image /* update consistently margins if big thumbnails (less images per row) are shown */
{
  margin: 1.5px;
}

#thumb_main:active #thumb_image
{
  border: 2px solid @plugin_bg_color;
}

#thumb_ext /* adjust margin to align to group, audio... icons */
{
  margin-top: -1px;
}

/*---------------
  - Bottom area -
  ---------------*/

#thumb_bottom
{
  border : 1px solid transparent; /* to not overlay thumb borders */
}

/* Set outside margins in thumbnails about bottom infos area */
.dt_group_left #thumb_bottom
{
  border-left-width: 2px;
}
.dt_group_bottom #thumb_bottom
{
  border-bottom-width: 2px;
}
.dt_group_right #thumb_bottom
{
  border-right-width: 2px;
}

/* Set background on thumbnails hover overlays */
.dt_overlays_hover_extended #thumb_main:hover #thumb_bottom,
.dt_overlays_mixed #thumb_main:hover #thumb_bottom,
.dt_overlays_hover #thumb_main:hover #thumb_bottom
{
  background-image: linear-gradient(0deg, rgba(198, 198, 198, 0.7) 0%, rgba(198, 198, 198, 0.7) 90%,rgba(198, 198, 198, 0) 100%);  /* rgb color needs to be set to same color as #thumb_back hover background */
}

/* Set background on block infos in last overlay mode and culling/preview modes shown with mouse hover */
.dt_overlays_hover_block #thumb_image:hover #thumb_bottom
{
  background-image: none;
  background-color: rgba(220, 220, 220, 0.8);
}

/* Set text margins in bottom infos area */
#thumb_bottom_label
{
  border : 5px solid transparent;
  color: transparent;
}

/*--------------------
  - Thumbnails infos -
  --------------------*/

/* By default, the extension is hidden */
#thumb_ext
{
  color: transparent;
  background-color: transparent;
}

/* Set default color icons, extension name and text infos on thumbnails and block infos */
.dt_thumb_btn,
.dt_overlays_always_extended #thumb_bottom_label,
.dt_overlays_always #thumb_ext,
.dt_overlays_always_extended #thumb_ext,
.dt_overlays_mixed #thumb_ext
{
  color: @thumbnail_infos_color;
}

/* Reset color icons to be hidden in following modes, including culling/preview overlays hover block*/
.dt_overlays_none .dt_thumb_btn,
.dt_overlays_none #thumb_main:hover .dt_thumb_btn,
.dt_overlays_hover .dt_thumb_btn,
.dt_overlays_hover_extended .dt_thumb_btn,
.dt_overlays_hover_block #thumb_main .dt_thumb_btn
{
  color: transparent;
  background-color: transparent;
}

/* Set hover and selected color icons, extension name and text infos */
.dt_overlays_always #thumb_main:hover #thumb_ext,
.dt_overlays_always #thumb_main:selected #thumb_ext,
.dt_overlays_always_extended #thumb_main:hover #thumb_ext,
.dt_overlays_always_extended #thumb_main:selected #thumb_ext,
.dt_overlays_mixed #thumb_main:hover #thumb_ext,
.dt_overlays_mixed #thumb_main:selected #thumb_ext,
.dt_overlays_hover #thumb_main:hover .dt_thumb_btn,
.dt_overlays_hover_extended #thumb_main:hover .dt_thumb_btn,
.dt_overlays_hover_extended #thumb_main:hover #thumb_bottom_label,
.dt_overlays_always #thumb_main:hover .dt_thumb_btn,
.dt_overlays_always #thumb_main:selected .dt_thumb_btn,
.dt_overlays_always_extended #thumb_main:hover .dt_thumb_btn,
.dt_overlays_always_extended #thumb_main:selected .dt_thumb_btn,
.dt_overlays_always_extended #thumb_main:hover #thumb_bottom_label,
.dt_overlays_always_extended #thumb_main:selected #thumb_bottom_label,
.dt_overlays_mixed #thumb_main:hover .dt_thumb_btn,
.dt_overlays_mixed #thumb_main:selected .dt_thumb_btn,
.dt_overlays_mixed #thumb_main:hover #thumb_bottom_label,
.dt_overlays_hover_block #thumb_image:hover .dt_thumb_btn,
.dt_overlays_hover_block #thumb_image:hover .dt_thumb_btn:active,
.dt_overlays_hover_block #thumb_image:hover #thumb_audio,
.dt_overlays_hover_block #thumb_image:hover #thumb_altered,
.dt_overlays_hover_block #thumb_image:hover #thumb_bottom_label
{
  color: @thumbnail_font_color;
}

/* Set red reject icon when visible */
.dt_overlays_hover #thumb_main:hover #thumb_reject:active,
.dt_overlays_hover_extended #thumb_main:hover #thumb_reject:active,
.dt_overlays_always #thumb_reject:active,
.dt_overlays_always #thumb_main:hover #thumb_reject:active,
.dt_overlays_always #thumb_main:selected #thumb_reject:active,
.dt_overlays_always_extended #thumb_reject:active,
.dt_overlays_always_extended #thumb_main:hover #thumb_reject:active,
.dt_overlays_always_extended #thumb_main:selected #thumb_reject:active,
.dt_overlays_mixed #thumb_reject:active,
.dt_overlays_mixed #thumb_main:hover #thumb_reject:active,
.dt_overlays_mixed #thumb_main:selected #thumb_reject:active,
.dt_overlays_hover_block #thumb_image:hover #thumb_reject:active
{
  color: red;
}

/* Set stars icon when active */
.dt_overlays_hover #thumb_main:hover #thumb_star:active,
.dt_overlays_hover_extended #thumb_main:hover #thumb_star:active,
.dt_overlays_always #thumb_star:active,
.dt_overlays_always_extended #thumb_star:active,
.dt_overlays_mixed #thumb_star:active,
.dt_overlays_hover_block #thumb_image:hover #thumb_star:active
{
  color: @thumbnail_selected_bg_color;
  background-color: @thumbnail_font_color;
}

/* Set stars icon hover effect */
.dt_overlays_hover #thumb_main:hover #thumb_star:hover,
.dt_overlays_hover_extended #thumb_main:hover #thumb_star:hover,
.dt_overlays_always #thumb_main:hover #thumb_star:hover,
.dt_overlays_always_extended #thumb_main:hover #thumb_star:hover,
.dt_overlays_mixed #thumb_main:hover #thumb_star:hover,
.dt_overlays_hover_block #thumb_main:hover #thumb_star:hover
{
  color: @bauhaus_fg_hover;
  background-color: @thumbnail_star_bg_color;
}

/* Set hover group and audio effect */
.dt_overlays_always #thumb_main:hover #thumb_group:hover,
.dt_overlays_always #thumb_main:hover #thumb_audio:hover,
.dt_overlays_always_extended #thumb_main:hover #thumb_group:hover,
.dt_overlays_always_extended #thumb_main:hover #thumb_audio:hover,
.dt_overlays_mixed #thumb_main:hover #thumb_group:hover,
.dt_overlays_mixed #thumb_main:hover #thumb_audio:hover,
.dt_overlays_hover_block #thumb_main:hover #thumb_group:hover,
.dt_overlays_hover_block #thumb_main:hover #thumb_audio:hover
{
  color: @thumbnail_fg_color;
}

/* Set local copy mark */
#thumb_localcopy
{
  border-top : 1px solid @lighttable_bg_color;
  border-right : 1px solid @lighttable_bg_color;
}

.dt_group_right #thumb_localcopy
{
  border-right: 2px solid rgb(255, 187, 0); /* to not overlay thumb borders */
}
.dt_group_top #thumb_localcopy
{
  border-top: 2px solid rgb(255, 187, 0); /* to not overlay thumb borders */
}

#thumb_image:hover #thumb_localcopy,
.dt_overlays_hover_block #thumb_image:hover #thumb_localcopy,
.dt_overlays_always #thumb_localcopy,
.dt_overlays_always_extended #thumb_localcopy,
.dt_overlays_mixed #thumb_localcopy
{
  color: @thumbnail_localcopy_color;
  background-color: @thumbnail_localcopy_color;
}

/*--------------------------------------
  - Hide icons on all lighttable modes -
  --------------------------------------*/

.dt_overlays_hover #thumb_main:hover #thumb_group,
.dt_overlays_hover #thumb_main:hover #thumb_altered,
.dt_overlays_hover #thumb_main:hover #thumb_audio,
.dt_overlays_hover_extended #thumb_main:hover #thumb_group,
.dt_overlays_hover_extended #thumb_main:hover #thumb_altered,
.dt_overlays_hover_extended #thumb_main:hover #thumb_audio,
.dt_culling #thumb_ext,
.dt_culling #thumb_main:selected #thumb_ext,
.dt_culling #thumb_main:hover #thumb_ext,
.dt_overlays_always#culling #thumb_altered,
.dt_overlays_always#culling #thumb_audio,
.dt_overlays_always#culling #thumb_group,
.dt_overlays_always_extended#culling #thumb_altered,
.dt_overlays_always_extended#culling #thumb_audio,
.dt_overlays_always_extended#culling #thumb_group,
.dt_preview #thumb_ext,
.dt_preview #thumb_main:selected #thumb_ext,
.dt_preview #thumb_main:hover #thumb_ext,
.dt_overlays_always#preview #thumb_altered,
.dt_overlays_always#preview #thumb_audio,
.dt_overlays_always#preview #thumb_group,
.dt_overlays_always_extended#preview #thumb_altered,
.dt_overlays_always_extended#preview #thumb_audio,
.dt_overlays_always_extended#preview #thumb_group
{
  color: transparent;
}

.dt_overlays_always#preview #thumb_bottom>*
{
  padding-top: 3px;
}

/*-----------------------------
  - Culling and preview modes -
  -----------------------------*/

/* Hide not wanted things on these modes: ext name and thumb_main border */
.dt_culling #thumb_back,
.dt_culling #thumb_main:selected #thumb_back,
.dt_culling #thumb_main:hover #thumb_back,
.dt_preview #thumb_back,
.dt_preview #thumb_main:selected #thumb_back,
.dt_preview #thumb_main:hover #thumb_back
{
  background-color: transparent;
  border: none;
}

/* Set image borders */
.dt_preview #thumb_image
{
  margin : 1px;
}
.dt_culling #thumb_main:selected #thumb_image,
.dt_preview #thumb_main:selected #thumb_image
{
  border: 2px solid @plugin_bg_color;
}

.dt_culling #thumb_main:hover #thumb_image,
.dt_preview #thumb_main:hover #thumb_image
{
  border: 2px solid @thumbnail_hover_bg_color;
}

/* Set how bottom infos are rendered on always and always extended overlays modes in culling and preview modes */
.dt_overlays_always#culling #thumb_bottom,
.dt_overlays_always_extended#culling #thumb_bottom,
.dt_overlays_always#preview #thumb_bottom,
.dt_overlays_always_extended#preview #thumb_bottom
{
  border-radius: 3px;
  border-top: 1px solid @lighttable_bg_color;
  background-image: linear-gradient(rgba(171, 171, 171, 0.2) 0%, rgba(171, 171, 171, 0.1) 5%, rgba(171, 171, 171, 0) 100%);
}

.dt_overlays_always#culling #thumb_main:hover #thumb_bottom,
.dt_overlays_always_extended#culling #thumb_main:hover #thumb_bottom,
.dt_overlays_always#preview #thumb_main:hover #thumb_bottom,
.dt_overlays_always_extended#preview #thumb_main:hover #thumb_bottom
{
  background-image: linear-gradient(rgba(191, 191, 191, 0.4) 0%, rgba(191, 191, 191, 0.2) 5%, rgba(171, 171, 171, 0) 100%);
}

/* Set zoom info */
#thumb_zoom_label
{
  color: transparent;
  background-color: transparent;
  border-radius: 4px;
  padding: 1px 6px;
}

/* Set where overlays block infos start on the image */
.dt_overlays_hover_block #thumb_bottom
{
  margin-top: 3px;  /* not real pixels, but percentage of the image size */
  margin-left: 0px; /* not real pixels, but percentage of the image size */
}

/* Set background color of overlays block infos */
.dt_overlays_hover_block #thumb_image:hover #thumb_zoom_label
{
  color: @bauhaus_fg_hover;
  background-color: rgba(20, 20, 20, 0.5);
}

/* Padding of overlays block hover on culling/preview and thumbnail overlay mode */
.dt_overlays_hover_block #thumb_image:hover #thumb_bottom_label
{
  padding-left: 6px;
  padding-right: 6px;
}

.dt_overlays_hover_block #thumb_image:hover #thumb_colorlabels
{
  padding-right: 6px;
}<|MERGE_RESOLUTION|>--- conflicted
+++ resolved
@@ -556,14 +556,9 @@
   margin: 12px; /* not real pixels, this is used as a percent extra space */
 }
 
-<<<<<<< HEAD
 /* gradient sliders */
 .dt_gslider,
 .dt_gslider_multivalue
-=======
-/* Gradient sliders */
-#gradient-slider
->>>>>>> a3679c0e
 {
   min-height: 1.7em;
   margin: 0;
