--- conflicted
+++ resolved
@@ -4,24 +4,15 @@
 "Project-Id-Version: darktable\n"
 "Report-Msgid-Bugs-To: \n"
 "POT-Creation-Date: 2019-11-01 11:40+0100\n"
-<<<<<<< HEAD
-"PO-Revision-Date: 2019-11-03 08:19+0100\n"
-"Last-Translator: Pierre Metzner <openhab.doc@web.de>\n"
-=======
 "PO-Revision-Date: 2019-11-04 09:42+0100\n"
 "Last-Translator: Tobias Ellinghaus <me@houz.org>\n"
->>>>>>> c03143cb
 "Language-Team: German <>\n"
 "Language: de_DE\n"
 "MIME-Version: 1.0\n"
 "Content-Type: text/plain; charset=UTF-8\n"
 "Content-Transfer-Encoding: 8bit\n"
 "Plural-Forms: nplurals=2; plural=n != 1;\n"
-<<<<<<< HEAD
-"X-Generator: Lokalize 19.08.2\n"
-=======
 "X-Generator: Poedit 2.2.4\n"
->>>>>>> c03143cb
 
 #: ../build/data/darktable.desktop.in.h:1 ../data/darktable.desktop.in.h:1
 msgid "Virtual Lighttable and Darkroom"
@@ -880,18 +871,10 @@
 "the default is to not add any sharpening automatically as most recent "
 "cameras have no low-pass filter. (need a restart)"
 msgstr ""
-<<<<<<< HEAD
-"Diese zusätzliche Schärfung wird bei Kameras ohne Tiefpassfilter nicht"
-" empfohlen. "
-"Die Standardeinstellung ist, keine automatische Schärfung hinzuzufügen, da"
-" die meisten aktuellen Kameras keinen Tiefpassfilter haben. (benötigt einen"
-" Neustart)"
-=======
 "Diese zusätzliche Schärfung wird bei Kameras ohne Tiefpassfilter nicht "
 "empfohlen. Die Standardeinstellung ist, keine automatische Schärfung "
 "hinzuzufügen, da die meisten aktuellen Kameras keinen Tiefpassfilter haben. "
 "(benötigt einen Neustart)"
->>>>>>> c03143cb
 
 #: ../build/src/preferences_gen.h:3652
 msgid "xmp"
@@ -1190,6 +1173,7 @@
 msgstr "Verzeichnis wählen"
 
 #: ../build/src/preferences_gen.h:4135
+#, fuzzy
 msgid ""
 "this folder (and sub-folders) contains Lut files used by lut3d modules. need "
 "to restart darktable."
@@ -1515,6 +1499,7 @@
 
 #: ../src/common/colorspaces.c:983 ../src/common/colorspaces.c:1246
 #: ../src/iop/colorout.c:881
+#, fuzzy
 msgid "export profile"
 msgstr "Exportprofil"
 
@@ -1537,10 +1522,12 @@
 msgstr "sRGB (web-sicher)"
 
 #: ../src/common/colorspaces.c:1283
+#, fuzzy
 msgid "gamma Rec709 RGB"
 msgstr "gamma Rec709-RGB"
 
 #: ../src/common/colorspaces.c:1293
+#, fuzzy
 msgid "linear prophoto RGB"
 msgstr "lineares prophoto-RGB"
 
@@ -1899,12 +1886,7 @@
 #, c-format
 msgid "unsupported working profile %s has been replaced by Rec2020 RGB!\n"
 msgstr ""
-<<<<<<< HEAD
-"Nicht unterstütztes Eingabeprofil %s wurde durch lineares Rec709-RGB "
-"ersetzt!\n"
-=======
 "Nicht unterstütztes Eingabeprofil %s wurde durch Rec2020-RGB ersetzt!\n"
->>>>>>> c03143cb
 
 #: ../src/common/noiseprofiles.c:27
 msgid "generic poissonian"
@@ -2429,6 +2411,7 @@
 msgstr "Bilder lokal kopieren"
 
 #: ../src/control/jobs/control_jobs.c:1751 ../src/libs/image.c:276
+#, fuzzy
 msgid "refresh exif"
 msgstr "Exif aktualisieren"
 
@@ -3183,6 +3166,7 @@
 msgstr "[PATH creation] weichen Knoten hinzufügen"
 
 #: ../src/develop/masks/masks.c:170
+#, fuzzy
 msgid "[PATH creation] add a sharp node"
 msgstr "[PATH creation] scharfen Knoten hinzufügen"
 
@@ -3191,6 +3175,7 @@
 msgstr "[PATH creation] Pfaderstellung beenden"
 
 #: ../src/develop/masks/masks.c:181
+#, fuzzy
 msgid "[PATH on node] switch between smooth/sharp node"
 msgstr "[PATH on node] wechseln zwischen weichen und scharfen Knoten"
 
@@ -3216,17 +3201,15 @@
 
 #: ../src/develop/masks/masks.c:214
 msgid "[PATH] change feather size"
-<<<<<<< HEAD
-msgstr "[PATH] Bereich des Ausblenden ändern"
-=======
 msgstr "[PATH] Bereich des Ausblendens ändern"
->>>>>>> c03143cb
 
 #: ../src/develop/masks/masks.c:221
+#, fuzzy
 msgid "[GRADIENT on pivot] rotate shape"
 msgstr "[GRADIENT on pivot] Form drehen"
 
 #: ../src/develop/masks/masks.c:226
+#, fuzzy
 msgid "[GRADIENT creation] set rotation"
 msgstr "[GRADIENT creation] Drehrichtung einstellen"
 
@@ -3251,6 +3234,7 @@
 msgstr "[ELLIPSE] Modus für Ausblenden umschalten"
 
 #: ../src/develop/masks/masks.c:262
+#, fuzzy
 msgid "[ELLIPSE] rotate shape"
 msgstr "[ELLIPSE] Form drehen"
 
@@ -3280,11 +3264,7 @@
 
 #: ../src/develop/masks/masks.c:305
 msgid "[CIRCLE] change feather size"
-<<<<<<< HEAD
-msgstr "[CIRCLE] Bereich des Ausblenden ändern"
-=======
 msgstr "[CIRCLE] Bereich des Ausblendens ändern"
->>>>>>> c03143cb
 
 #: ../src/develop/masks/masks.c:331
 msgid "ctrl+click to add a sharp node"
@@ -4010,6 +3990,7 @@
 msgstr "$(TITLE) – Titel aus den Metadaten"
 
 #: ../src/gui/gtkentry.c:215
+#, fuzzy
 msgid "$(DESCRIPTION) - description from metadata"
 msgstr "$(DESCRIPTION) - Beschreibung aus den Metadaten"
 
@@ -4038,6 +4019,7 @@
 msgstr "$(TAGS) – Tags gemäß den Metadateneinstellungen"
 
 #: ../src/gui/guides.c:108
+#, fuzzy
 msgid "horizontal lines"
 msgstr "horizontale Linien"
 
@@ -4046,14 +4028,17 @@
 msgstr "Anzahl der horizontalen Hilfslinien"
 
 #: ../src/gui/guides.c:115
+#, fuzzy
 msgid "vertical lines"
 msgstr "vertikale Linien"
 
 #: ../src/gui/guides.c:116
+#, fuzzy
 msgid "number of vertical guide lines"
 msgstr "Anzahl der vertikalen Hilfslinien"
 
 #: ../src/gui/guides.c:122
+#, fuzzy
 msgid "subdivisions"
 msgstr "Unterteilung"
 
@@ -4253,6 +4238,7 @@
 
 #. Adding the import/export buttons
 #: ../src/gui/preferences.c:544 ../src/gui/preferences.c:637
+#, fuzzy
 msgctxt "preferences"
 msgid "import..."
 msgstr "importieren..."
@@ -4272,6 +4258,7 @@
 
 #. export button
 #: ../src/gui/preferences.c:642 ../src/libs/styles.c:472
+#, fuzzy
 msgid "export..."
 msgstr "exportieren..."
 
@@ -4291,6 +4278,7 @@
 "zugewiesen. Soll sie überschrieben werden?"
 
 #: ../src/gui/preferences.c:1026
+#, fuzzy
 msgid "accel conflict"
 msgstr "Konflikt bei der Beschleunigung"
 
@@ -5655,6 +5643,7 @@
 msgstr "[%s] alle Segmente aus Region abwählen"
 
 #: ../src/iop/atrous.c:117
+#, fuzzy
 msgid "contrast equalizer"
 msgstr "Kontrast Equalizer"
 
@@ -5933,9 +5922,11 @@
 msgid "none"
 msgstr "keine"
 
+# wtf?
 #: ../src/iop/basecurve.c:2141 ../src/iop/basicadj.c:708
 #: ../src/iop/rgbcurve.c:1621 ../src/iop/rgblevels.c:1118
 #: ../src/iop/tonecurve.c:1394
+#, fuzzy
 msgid "luminance"
 msgstr "Luminanz"
 
@@ -5948,6 +5939,7 @@
 #: ../src/iop/basecurve.c:2143 ../src/iop/basicadj.c:710
 #: ../src/iop/rgbcurve.c:1623 ../src/iop/rgblevels.c:1120
 #: ../src/iop/tonecurve.c:1396
+#, fuzzy
 msgid "average RGB"
 msgstr "mittleres RGB"
 
@@ -5966,6 +5958,7 @@
 #: ../src/iop/basecurve.c:2146 ../src/iop/basicadj.c:713
 #: ../src/iop/rgbcurve.c:1626 ../src/iop/rgblevels.c:1123
 #: ../src/iop/tonecurve.c:1399
+#, fuzzy
 msgid "basic power"
 msgstr ""
 
@@ -6026,6 +6019,7 @@
 msgstr "Schwarzwert-Anpassung"
 
 #: ../src/iop/basicadj.c:675
+#, fuzzy
 msgid ""
 "adjust the black level to unclip negative RGB values.\n"
 "you should never use it to add more density in blacks!\n"
@@ -7257,13 +7251,8 @@
 "can't extract matrix from colorspace `%s', it will be replaced by Rec2020 "
 "RGB!"
 msgstr ""
-<<<<<<< HEAD
-"kann Matrix nicht aus dem Farbraum `%s' extrahieren, wird durch Rec2020 RGB"
-" ersetzt!"
-=======
 "kann Matrix nicht aus dem Farbraum `%s' extrahieren, wird durch Rec2020 RGB "
 "ersetzt!"
->>>>>>> c03143cb
 
 #: ../src/iop/colorin.c:1583
 #, c-format
@@ -7911,6 +7900,7 @@
 
 #. This gets filled in by process
 #: ../src/iop/denoiseprofile.c:3946
+#, fuzzy
 msgid "variance computed on the red channel"
 msgstr "berechnete Varianz des Rot-Kanal"
 
@@ -7920,6 +7910,7 @@
 
 #. This gets filled in by process
 #: ../src/iop/denoiseprofile.c:3954
+#, fuzzy
 msgid "variance computed on the green channel"
 msgstr "berechnete Varianz des Grün-Kanal"
 
@@ -7929,6 +7920,7 @@
 
 #. This gets filled in by process
 #: ../src/iop/denoiseprofile.c:3962
+#, fuzzy
 msgid "variance computed on the blue channel"
 msgstr "berechnete Varianz des Blau-Kanal"
 
@@ -7945,6 +7937,7 @@
 msgstr "B"
 
 #: ../src/iop/denoiseprofile.c:4011
+#, fuzzy
 msgid "whitebalance-adaptive transform"
 msgstr "Weißabgleichsadaptive Transformation"
 
@@ -10441,6 +10434,7 @@
 msgstr "RBG, unabhängige Kanäle"
 
 #: ../src/iop/rgbcurve.c:1517 ../src/iop/rgblevels.c:1014
+#, fuzzy
 msgid "choose between linked and independent channels."
 msgstr "zwischen verknüpften und unabhängigen Kanälen wählen."
 
@@ -12016,6 +12010,7 @@
 msgstr "Bearbeitungsverlauf der Bilder löschen?"
 
 #: ../src/libs/copy_history.c:308 ../src/libs/image.c:204
+#, fuzzy
 msgid "copy..."
 msgstr "kopieren..."
 
@@ -12040,6 +12035,7 @@
 "ersten ausgewählten Bildes"
 
 #: ../src/libs/copy_history.c:323
+#, fuzzy
 msgid "paste..."
 msgstr "einfügen..."
 
@@ -12099,6 +12095,7 @@
 "Verlauf umgegangen werden"
 
 #: ../src/libs/copy_history.c:359
+#, fuzzy
 msgid "load sidecar file..."
 msgstr "XMP Begleitdatei laden"
 
@@ -12501,6 +12498,7 @@
 
 #. gpx
 #: ../src/libs/geotagging.c:815
+#, fuzzy
 msgid "apply GPX track file..."
 msgstr "GPX-Track-Datei anwenden..."
 
@@ -12854,6 +12852,7 @@
 
 #. add import single image buttons
 #: ../src/libs/import.c:982
+#, fuzzy
 msgid "image..."
 msgstr "Bild..."
 
@@ -12863,6 +12862,7 @@
 
 #. adding the import folder button
 #: ../src/libs/import.c:993
+#, fuzzy
 msgid "folder..."
 msgstr "Verzeichnis..."
 
@@ -13890,6 +13890,7 @@
 
 #. create
 #: ../src/libs/styles.c:445
+#, fuzzy
 msgid "create..."
 msgstr "erzeugen..."
 
@@ -13899,6 +13900,7 @@
 
 #. edit
 #: ../src/libs/styles.c:451
+#, fuzzy
 msgid "edit..."
 msgstr "bearbeiten..."
 
@@ -13914,6 +13916,7 @@
 
 #. import button
 #: ../src/libs/styles.c:465 ../src/libs/tagging.c:2690
+#, fuzzy
 msgctxt "verb"
 msgid "import..."
 msgstr "Importieren..."
@@ -13992,6 +13995,7 @@
 msgstr "entfernen"
 
 #: ../src/libs/tagging.c:1259 ../src/libs/tagging.c:1924
+#, fuzzy
 msgid "delete branch"
 msgstr "Zweig löschen"
 
@@ -14021,6 +14025,7 @@
 msgstr "erzeugen"
 
 #: ../src/libs/tagging.c:1357 ../src/libs/tagging.c:1540
+#, fuzzy
 msgid "name: "
 msgstr "Name: "
 
@@ -14052,6 +14057,7 @@
 msgstr ""
 
 #: ../src/libs/tagging.c:1419
+#, fuzzy
 msgid "tag name already exists. aborting."
 msgstr "Tag-Name existiert bereits. Abbruch."
 
@@ -14079,6 +14085,7 @@
 msgstr "Stil mit dem Namen „%s” existiert bereits"
 
 #: ../src/libs/tagging.c:1733
+#, fuzzy
 msgid "rename path?"
 msgstr "Pfad umbenennen?"
 
@@ -14103,10 +14110,12 @@
 msgstr "anhängen"
 
 #: ../src/libs/tagging.c:1920
+#, fuzzy
 msgid "delete tag"
 msgstr "Tag löschen"
 
 #: ../src/libs/tagging.c:1930
+#, fuzzy
 msgid "create tag..."
 msgstr "Tag erzeugen..."
 
@@ -14115,6 +14124,7 @@
 msgstr ""
 
 #: ../src/libs/tagging.c:1943
+#, fuzzy
 msgid "rename path..."
 msgstr "Pfad umbenennen..."
 
@@ -14124,6 +14134,7 @@
 msgstr "Verlauf kopieren"
 
 #: ../src/libs/tagging.c:1974
+#, fuzzy
 msgid "go to tag collection"
 msgstr "gehe zur Tag-Kollektion"
 
@@ -14137,6 +14148,7 @@
 msgstr ""
 
 #: ../src/libs/tagging.c:2097
+#, fuzzy
 msgid "(private)"
 msgstr "(privat)"
 
@@ -14244,6 +14256,7 @@
 msgstr "Tags aus einer Lightroom-Stichwortdatei importieren"
 
 #: ../src/libs/tagging.c:2698
+#, fuzzy
 msgctxt "verb"
 msgid "export..."
 msgstr "exportieren..."
