--- conflicted
+++ resolved
@@ -1,28 +1,21 @@
 [Desktop Entry]
-Name=Darktable Photo Workflow Software
+Name=Darktable photo workflow software
 GenericName=Virtual Lighttable and Darkroom
 GenericName[ru]=Программа для отсмотра и проявки цифровых негативов
 GenericName[de]=Virtueller Leuchttisch und Dunkelkammer
 GenericName[sv]=Virtuellt ljusbord och mörkerrum
-<<<<<<< HEAD
 GenericName[nl]=Virtuele Lichttafel en Doka
 GenericName[fi]=Virtuaalinen valopöytä ja pimiö
 GenericName[fr]=Table lumineuse et chambre noire virtuelles
-=======
->>>>>>> 96a07c55
 
 Comment=Organize and develop images from digital cameras
 Comment[ru]=Организация, сортировка и проявка цифровых негативов
 Comment[de]=Organisiere und entwickle Bilder von Digitalkameras
 Comment[sv]=Organisera och utveckla bilder ifrån digitalkameror
-<<<<<<< HEAD
 Comment[nl]=Organiseer en ontwikkel beelden van digitale camera's
 Comment[fi]=Järjestele ja kehitä kuvia digitaalikameroista
 Comment[fr]=Organiser et développer les images d'un boîtier numérique
  
-=======
-
->>>>>>> 96a07c55
 Version=1.0
 
 Type=Application
